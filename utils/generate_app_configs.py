#!/usr/bin/env python3
import os
import sys
import time
import json
from copy import deepcopy
import requests
from scan_electrums import get_electrums_report
from ensure_chainids import ensure_chainids


current_time = time.time()
script_path = os.path.abspath(os.path.dirname(__file__))
repo_path = script_path.replace("/utils", "")
os.chdir(script_path)

BINANCE_DELISTED_COINS = [
    "AGIX",
    "ANT",
    "BIDR",
    "BTT",
    "BUSD",
    "GFT",
    "GRS",
    "IRIS",
    "LOOM",
    "MC",
    "MIR",
    "NAV",
    "OCEAN",
    "OMG",
    "PAX",
    "QI",
    "REN",
    "REP",
    "SRM",
    "VGX",
    "VIA",
    "WAVES",
    "YFII",
]

# TODO: Check all coins have an icon.
icons = [
    f
    for f in os.listdir(f"{repo_path}/icons")
    if os.path.isfile(f"{repo_path}/icons/{f}.png")
]
lightwallet_coins = [
    f
    for f in os.listdir(f"{repo_path}/light_wallet_d")
    if os.path.isfile(f"{repo_path}/light_wallet_d/{f}")
]
electrum_coins = [
    f
    for f in os.listdir(f"{repo_path}/electrums")
    if os.path.isfile(f"{repo_path}/electrums/{f}")
]
tendermint_coins = [
    f
    for f in os.listdir(f"{repo_path}/tendermint")
    if os.path.isfile(f"{repo_path}/tendermint/{f}")
]
ethereum_coins = [
    f
    for f in os.listdir(f"{repo_path}/ethereum")
    if os.path.isfile(f"{repo_path}/ethereum/{f}")
]
explorer_coins = [
    f
    for f in os.listdir(f"{repo_path}/explorers")
    if os.path.isfile(f"{repo_path}/explorers/{f}")
]

binance_quote_tickers = [
    "BTC",
    "ETH",
    "BNB",
    "USDT",
    "USDC",
    "TUSD",
    "XRP",
    "TRX",
    "TRY",
    "EUR",
    "BRL",
    "GBP",
    "AUD",
    "RUB",
    "NGN",
    "UAH",
]



with open(f"{script_path}/electrum_scan_report.json", "r") as f:
    electrum_scan_report = json.load(f)

with open(f"{repo_path}/explorers/explorer_paths.json", "r") as f:
    explorer_paths = json.load(f)

with open(f"{repo_path}/api_ids/forex_ids.json", "r") as f:
    forex_ids = json.load(f)

with open(f"{repo_path}/api_ids/livecoinwatch_ids.json", "r") as f:
    livecoinwatch_ids = json.load(f)

with open(f"{repo_path}/api_ids/binance_ids.json", "r") as f:
    binance_ids = json.load(f)

with open(f"{repo_path}/api_ids/coingecko_ids.json", "r") as f:
    coingecko_ids = json.load(f)

with open(f"{repo_path}/api_ids/coinpaprika_ids.json", "r") as f:
    coinpaprika_ids = json.load(f)

with open(f"{repo_path}/slp/bchd_urls.json", "r") as f:
    bchd_urls = json.load(f)


def colorize(string, color):
    colors = {
        "red": "\033[31m",
        "yellow": "\033[33m",
        "magenta": "\033[35m",
        "blue": "\033[34m",
        "green": "\033[32m",
    }
    if color not in colors:
        return str(string)
    else:
        return colors[color] + str(string) + "\033[0m"


class CoinConfig:
    def __init__(self, coin_data: dict):
        self.coin_data = coin_data
        self.data = {}
        self.is_testnet = self.is_testnet_network()
        self.ticker = self.coin_data["coin"].replace("-TEST", "")
        self.base_ticker = self.ticker.split("-")[0]
        self.protocols = {
            "AVAX": "AVX-20",
            "BNB": "BEP-20",
            "ETC": "Ethereum Classic",
            "ETH": "ERC-20",
            "ETH-ARB20": "Arbitrum",
            "EWT": "EWT",
            "FTM": "FTM-20",
            "GLMR": "Moonbeam",
            "HT": "HecoChain",
            "KCS": "KRC-20",
            "MATIC": "Matic",
            "MOVR": "Moonriver",
            "ONE": "HRC-20",
            "QTUM": "QRC-20",
            "RBTC": "RSK Smart Bitcoin",
            "SBCH": "SmartBCH",
            "SLP": "SLPTOKEN",
            "ATOM": "TENDERMINT",
            "OSMO": "TENDERMINT",
            "IRIS": "TENDERMINT",
            "UBQ": "Ubiq",
        }
        self.testnet_protocols = {
            "AVAXT": "AVX-20",
            "BNBT": "BEP-20",
            "FTMT": "FTM-20",
            "tSLP": "SLPTOKEN",
            "tQTUM": "QRC-20",
            "IRISTEST": "TENDERMINT",
            "NUCLEUSTEST": "TENDERMINT",
            "MATICTEST": "Matic",
            "UBQ": "Ubiq",
        }
        self.coin_type = coin_data["protocol"]["type"]
        self.data.update(
            {
                self.ticker: {
                    "coin": self.ticker,
                    "type": "",
                    "name": "",
                    "coinpaprika_id": "",
                    "coingecko_id": "",
                    "livecoinwatch_id": "",
                    "explorer_url": "",
                    "explorer_tx_url": "",
                    "explorer_address_url": "",
                    "supported": [],
                    "active": False,
                    "is_testnet": self.is_testnet,
                    "currently_enabled": False,
                    "wallet_only": False,
                }
            }
        )
        if self.coin_type in ["UTXO", "QRC20", "BCH", "QTUM", "SIA"]:
            try:
                if self.coin_data["sign_message_prefix"]:
                    self.data[self.ticker].update(
                        {"sign_message_prefix": coin_data["sign_message_prefix"]}
                    )
                else:
                    self.data[self.ticker].update({"sign_message_prefix": ""})
            except KeyError as e:
                print(self.ticker + ": Sign message was not found\n")
            if self.ticker in ["BCH", "tBCH"]:
                self.data[self.ticker].update(
                    {"type": "UTXO", "bchd_urls": [], "other_types": ["SLP"]}
                )
        elif self.coin_type in ["ZHTLC"]:
            if self.ticker in lightwallet_coins:
                with open(f"{repo_path}/light_wallet_d/{self.ticker}", "r") as f:
                    lightwallet_servers = json.load(f)
                self.data[self.ticker].update(
                    {"light_wallet_d_servers": lightwallet_servers}
                )
            else:
                self.data[self.ticker].update({"light_wallet_d_servers": []})
        elif self.coin_type in ["SIA"]:
            self.data[self.ticker].update({"nodes": ["SIA"]})

    def get_protocol_info(self):
        if "protocol_data" in self.coin_data["protocol"]:
            protocol_data = self.coin_data["protocol"]["protocol_data"]
            if "consensus_params" in protocol_data:
                # TODO: ZHTLC things
                self.data[self.ticker].update({"type": self.coin_type})
            if "check_point_block" in protocol_data:
                # ZHTLC only
                if "height" in protocol_data["check_point_block"]:
                    self.data[self.ticker].update(
                        {
                            "checkpoint_height": protocol_data["check_point_block"][
                                "height"
                            ]
                        }
                    )
                if "time" in protocol_data["check_point_block"]:
                    self.data[self.ticker].update(
                        {
                            "checkpoint_blocktime": protocol_data["check_point_block"][
                                "time"
                            ]
                        }
                    )

            if "slp_prefix" in protocol_data:
                if self.ticker in ["BCH", "tBCH"]:
                    self.data[self.ticker].update({"allow_slp_unsafe_conf": False})
                    coin_type = "UTXO"
                else:
                    coin_type = "SLP"
                self.data[self.ticker].update(
                    {"type": coin_type, "slp_prefix": protocol_data["slp_prefix"]}
                )
                if "token_id" in protocol_data:
                    self.data[self.ticker].update(
                        {"token_id": protocol_data["token_id"]}
                    )

            elif "platform" in protocol_data:
                # TODO: ERC-like things
                platform = protocol_data["platform"]
                if self.is_testnet:
                    coin_type = self.testnet_protocols[platform]
                else:
                    coin_type = self.protocols[platform]
                self.data[self.ticker].update({"type": coin_type})
                if "contract_address" in protocol_data:
                    self.data[self.ticker].update(
                        {"contract_address": protocol_data["contract_address"]}
                    )
        else:
            self.data[self.ticker].update({"type": self.coin_type})

        self.parent_coin = self.get_parent_coin()
        if self.parent_coin:
            if self.parent_coin != self.ticker:
                self.data[self.ticker].update({"parent_coin": self.parent_coin})

        if self.coin_data["protocol"]["type"] in ["ETH", "QTUM"]:
            if self.ticker in self.protocols:
                coin_type = self.protocols[self.ticker]
            elif self.ticker in self.testnet_protocols:
                coin_type = self.testnet_protocols[self.ticker]
            elif self.parent_coin in self.protocols:
                coin_type = self.protocols[self.parent_coin]
            elif self.parent_coin in self.testnet_protocols:
                coin_type = self.testnet_protocols[self.parent_coin]
            else:
                coin_type = self.coin_data["protocol"]["type"]
            self.data[self.ticker].update({"type": coin_type})

        elif self.coin_data["protocol"]["type"] in ["TENDERMINT", "TENDERMINTTOKEN"]:
            coin_type = self.coin_data["protocol"]["type"]
            self.data[self.ticker].update({"type": coin_type})

    def is_testnet_network(self):
        if "is_testnet" in self.coin_data:
            return self.coin_data["is_testnet"]
        return False

    def get_forex_id(self):
        coin = self.ticker.replace("-segwit", "")
        if coin in forex_ids:
            self.data[self.ticker].update({"forex_id": forex_ids[coin]})

    def get_coinpaprika_id(self):
        coin = self.ticker.replace("-segwit", "")
        if coin in coinpaprika_ids:
            self.data[self.ticker].update({"coinpaprika_id": coinpaprika_ids[coin]})

    def get_coingecko_id(self):
        coin = self.ticker.replace("-segwit", "")
        if coin in coingecko_ids:
            self.data[self.ticker].update({"coingecko_id": coingecko_ids[coin]})

    def get_livecoinwatch_id(self):
        coin = self.ticker.split("-")[0]
        if coin in livecoinwatch_ids:
            self.data[self.ticker].update({"livecoinwatch_id": livecoinwatch_ids[coin]})

    def get_binance_id(self):
        coin = self.ticker.split("-")[0]
        if coin in binance_ids:
            self.data[self.ticker].update({"binance_id": binance_ids[coin]})

    def get_alias_ticker(self):
        if "alias_ticker" in self.coin_data:
            self.data[self.ticker].update(
                {"alias_ticker": self.coin_data["alias_ticker"]}
            )

    def get_asset(self):
        if "asset" in self.coin_data:
            self.data[self.ticker].update({"asset": self.coin_data["asset"]})

    def get_links(self):
        if "links" in self.coin_data:
            self.data[self.ticker].update({"links": self.coin_data["links"]})

    def get_hd_info(self):
        if "derivation_path" in self.coin_data:
            self.data[self.ticker].update(
                {"derivation_path": self.coin_data["derivation_path"]}
            )
        if "trezor_coin" in self.coin_data:
            self.data[self.ticker].update(
                {"trezor_coin": self.coin_data["trezor_coin"]}
            )

    def get_rewards_info(self):
        if self.ticker in ["KMD"]:
            self.data[self.ticker].update(
                {"is_claimable": True, "minimal_claim_amount": "10"}
            )

    def get_address_format(self):
        if "address_format" in self.coin_data:
            self.data[self.ticker].update(
                {"address_format": self.coin_data["address_format"]}
            )

        if self.ticker.find("-segwit") > -1:
            self.data[self.ticker].update({"address_format": {"format": "segwit"}})

    def is_smartchain(self):
        if "sign_message_prefix" in self.coin_data:
            if self.coin_data["sign_message_prefix"] == "Komodo Signed Message:\n":
                self.data[self.ticker]["type"] = "Smart Chain"

    def is_wallet_only(self):
        if "wallet_only" in self.coin_data:
            self.data[self.ticker].update(
                {"wallet_only": self.coin_data["wallet_only"]}
            )

    def get_parent_coin(self):
        """Used for getting filename for related coins/ethereum folder"""
        token_type = self.data[self.ticker]["type"]
        if self.ticker == "RBTC":
            return "RSK"
        if token_type in ["SLP"]:
            if self.data[self.ticker]["is_testnet"]:
                return f"t{token_type}"
            return token_type

        if self.coin_type in ["TENDERMINTTOKEN", "TENDERMINT"]:
            for i in ["IRISTEST", "NUCLEUSTEST"]:
                if self.ticker.find(i) > -1:
                    self.is_testnet = True
                    return i
            for i in ["IBC_IRIS", "IBC_ATOM", "IBC_OSMO"]:
                if self.ticker.find(i) > -1:
                    return i.replace("IBC_", "")

        if self.coin_type not in ["UTXO", "ZHTLC", "BCH", "QTUM"]:
            if self.data[self.ticker]["is_testnet"]:
                key_list = list(self.testnet_protocols.keys())
                value_list = list(self.testnet_protocols.values())
            else:
                key_list = list(self.protocols.keys())
                value_list = list(self.protocols.values())
            if self.ticker in key_list:
                return self.ticker

            if self.ticker == "RBTC":
                token_type = "RSK Smart Bitcoin"
            if token_type in value_list:
                i = value_list.index(token_type)
                return key_list[i]
            print(f"{token_type} not in value_list")
        return None

    def clean_name(self):
        self.data[self.ticker].update({"name": self.coin_data["fname"]})

    def get_generics(self):
        for i in self.coin_data:
            if i not in self.data[self.ticker]:
                self.data[self.ticker].update({i: self.coin_data[i]})

    def get_electrums(self):
        coin = self.ticker.replace("-segwit", "")
        if self.data[self.ticker]["type"] == "QRC-20":
            if self.is_testnet:
                coin = "tQTUM"
            else:
                coin = "QTUM"

        if coin in electrum_coins:
            with open(f"{repo_path}/electrums/{coin}", "r") as f:
                electrums = json.load(f)
                
        if coin in electrum_scan_report:
            valid_electrums = []
            for x in ["tcp", "ssl", "wss"]:
                # This also filers ws with tcp/ssl server it is grouped with if valid.
                for k, v in electrum_scan_report[coin][x].items():
                    if (
                        current_time - v["last_connection"] < 604800
                    ):  # 1 week grace period
                        for electrum in electrums:
                            electrum["protocol"] = x.upper()
                            e = deepcopy(electrum)
                            if "url" in e:
                                if e["url"] == k:
                                    if "ws_url" in e:
                                        del e["ws_url"]
                                    valid_electrums.append(e)
                            e = deepcopy(electrum)
                            if "ws_url" in e:
                                e["protocol"] = "WSS"
                                if e["ws_url"] == k:
                                    e["url"] = k
                                    del e["ws_url"]
                                    valid_electrums.append(e)
            if len(valid_electrums) > 0:
                valid_electrums = sort_dicts_list(valid_electrums, "url")                 
            self.data[self.ticker].update({"electrum": valid_electrums})
        elif self.coin_type in ["SIA"]:
            self.data[self.ticker].update({"nodes": electrums})

    def get_bchd_urls(self):
        if self.ticker in bchd_urls:
            self.data[self.ticker].update({"bchd_urls": bchd_urls[self.ticker]})

    def get_swap_contracts(self):
        contract_data = None

        if self.ticker in ethereum_coins:
            with open(f"{repo_path}/ethereum/{self.ticker}", "r") as f:
                contract_data = json.load(f)

        elif self.data[self.ticker]["type"] in ["TENDERMINT", "TENDERMINTTOKEN"]:
            with open(f"{repo_path}/tendermint/{self.parent_coin}", "r") as f:
                contract_data = json.load(f)

        elif self.ticker not in electrum_coins:
            if self.parent_coin not in ["SLP", "tSLP", None]:
                with open(f"{repo_path}/ethereum/{self.parent_coin}", "r") as f:
                    contract_data = json.load(f)

        if contract_data:
            if "swap_contract_address" in contract_data:
                self.data[self.ticker].update(
                    {"swap_contract_address": contract_data["swap_contract_address"]}
                )
            if "fallback_swap_contract" in contract_data:
                self.data[self.ticker].update(
                    {"fallback_swap_contract": contract_data["fallback_swap_contract"]}
                )
            if "rpc_nodes" in contract_data:
                if self.data[self.ticker]["type"] in ["TENDERMINT", "TENDERMINTTOKEN"]:
                    key = "rpc_urls"
                else:
                    key = "nodes"
                    
                values = sort_dicts_list(contract_data["rpc_nodes"], "url")       
                self.data[self.ticker].update({key: values})

    def get_explorers(self):
        explorers = None
        coin = self.ticker.replace("-segwit", "")
        if coin in explorer_coins:
            with open(f"{repo_path}/explorers/{coin}", "r") as f:
                explorers = json.load(f)

        elif self.parent_coin in explorer_coins:
            with open(f"{repo_path}/explorers/{self.parent_coin}", "r") as f:
                explorers = json.load(f)

        if explorers:
            for x in explorers:
                for p in explorer_paths:
                    if x.find(p) > -1:
                        self.data[self.ticker].update(explorer_paths[p])
                        break

            self.data[self.ticker].update({"explorer_url": explorers[0]})
            for i in [
                ("explorer_tx_url", "tx/"),
                ("explorer_address_url", "address/"),
                ("explorer_block_url", "block/"),
            ]:
                if i[0] not in self.data[self.ticker]:
                    self.data[self.ticker].update({i[0]: i[1]})


def parse_coins_repo():
    errors = []
    coins_config = {}
    with open(f"{repo_path}/coins", "r") as f:
        coins_data = json.load(f)

    for item in coins_data:
        if item["mm2"] == 1:
            config = CoinConfig(item)
            config.get_generics()
            config.get_protocol_info()
            config.clean_name()
            config.get_swap_contracts()
            config.get_electrums()
            config.get_explorers()
            config.is_smartchain()
            config.is_wallet_only()
            config.get_address_format()
            config.get_rewards_info()
            config.get_alias_ticker()
            config.get_asset()
            config.get_forex_id()
            config.get_coinpaprika_id()
            config.get_coingecko_id()
            config.get_livecoinwatch_id()
            config.get_binance_id()
            config.get_bchd_urls()
            config.get_hd_info()
            config.get_links()
            coins_config.update(config.data)

    nodata = []
    for coin in coins_config:
        if not coins_config[coin]["explorer_url"]:
            print(f"{coin} has no explorers!")
        if coins_config[coin]["type"] not in ["SLP"]:
            for field in ["nodes", "electrum", "light_wallet_d_servers", "rpc_urls"]:
                if field in coins_config[coin]:
                    if not coins_config[coin][field]:
                        nodata.append(coin)
            if (
                "nodes" not in coins_config[coin]
                and "electrum" not in coins_config[coin]
                and "rpc_urls" not in coins_config[coin]
            ):
                nodata.append(coin)

    print(
        f"The following coins are missing required data or failing connections for nodes/electrums {nodata}"
    )
    print(f"They will not be included in the output")
    if errors:
        print(f"Errors:")
        for error in errors:
            print(error)
    return coins_config, nodata


def get_desktop_repo_coins_data():
    """for this to work, you need atomicdex-desktop cloned into
    the same folder as you cloned the coins repo."""
    desktop_coins_folder = "../../atomicDEX-Desktop/assets/config/"
    contents = os.listdir(desktop_coins_folder)
    for f in contents:
        if f.endswith("coins.json"):
            coins_fn = f
    with open(f"{repo_path}/atomicDEX-Desktop/assets/config/{coins_fn}", "r") as f:
        return json.load(f)


def filter_ssl(coins_config):
    coins_config_ssl = {}
    for coin in coins_config:
        coins_config_ssl.update({coin: coins_config[coin]})
        if "electrum" in coins_config[coin]:
            electrums = []
            for i in coins_config[coin]["electrum"]:
                if "protocol" in i:
                    if i["protocol"] == "SSL":
                        electrums.append(i)
            if len(coins_config_ssl[coin]["electrum"]) == 0:
                del coins_config_ssl[coin]
            else:
                electrums = filter_duplicate_domains(electrums)
                coins_config_ssl[coin]["electrum"] = electrums

        if "nodes" in coins_config[coin]:
            coins_config_ssl[coin]["nodes"] = [
                i for i in coins_config[coin]["nodes"] if i["url"].startswith("https")
            ]

        if "light_wallet_d_servers" in coins_config[coin]:
            coins_config_ssl[coin]["light_wallet_d_servers"] = [
                i
                for i in coins_config[coin]["light_wallet_d_servers"]
                if i.startswith("https")
            ]

    with open(f"{script_path}/coins_config_ssl.json", "w+") as f:
        json.dump(coins_config_ssl, f, indent=4)
    return coins_config_ssl


def item_exists(i, electrums):
    for e in electrums:
        if "url" in e and "url" in i:
            if i["url"] == e["url"]:
                return True
        if "ws_url" in e and "ws_url" in i:
            if i["ws_url"] == e["ws_url"]:
                return True
    return False


def filter_duplicate_domains(electrums):
    domains = {}
    for i in electrums:
        domain = i["url"].split(":")[0]
        if domain not in domains:
            domains.update({domain: {i['protocol']: i['url']}})
        else:
            domains[domain].update({i['protocol']: i['url']})
    for i in domains:
        if "SSL" in domains[i] and "TCP" in domains[i]:
            for e in electrums:
                if e["url"].startswith(i) and e["protocol"] == "TCP":
                    electrums.remove(e)
    return electrums
    

    

def filter_tcp(coins_config, coins_config_ssl):
    coins_config_tcp = {}
    for coin in coins_config:
        coins_config_tcp.update({coin: coins_config[coin]})
        # Omit komodo_proxy: true nodes - these are web only.
        if "nodes" in coins_config[coin]:
            coins_config_tcp[coin]["nodes"] = [
<<<<<<< HEAD
                i for i in coins_config[coin]["nodes"] if "komodo_proxy" not in i
            ][:3]
=======
                i for i in coins_config[coin]["nodes"] if "gui_auth" not in i
            ]
>>>>>>> 642abea7
        if "electrum" in coins_config[coin]:
            electrums = []
            # Prefer SSL
            if coin in coins_config_ssl:
                if len(coins_config_ssl[coin]["electrum"]) > 0:
                    electrums = coins_config_ssl[coin]["electrum"]
            for i in coins_config[coin]["electrum"]:
                if "komodo_proxy" in i:
                    if i["komodo_proxy"] == True:
                        continue
                if item_exists(i, electrums) == False:
                    if "protocol" in i:
                        # SSL is ok for legacy desktop so we allow them, else some coins with only SSL will be omited.
                        if i["protocol"] != "WSS":
                            electrums.append(i)
                    else:
                        electrums.append(i)

            if len(coins_config_tcp[coin]["electrum"]) == 0:
                del coins_config_tcp[coin]
            else:
                electrums = filter_duplicate_domains(electrums)
                coins_config_tcp[coin]["electrum"] = electrums

    with open(f"{script_path}/coins_config_tcp.json", "w+") as f:
        json.dump(coins_config_tcp, f, indent=4)
    return coins_config_tcp


def filter_wss(coins_config):
    coins_config_wss = {}
    for coin in coins_config:
        if "electrum" in coins_config[coin]:
            electrums = []
            for i in coins_config[coin]["electrum"]:
                if "protocol" in i:
                    if i["protocol"] == "WSS":
                        electrums.append(i)
                else:
                    print(i)
            if len(electrums) > 0:
                coins_config_wss.update({coin: coins_config[coin]})
                coins_config_wss[coin]["electrum"] = electrums

    with open(f"{script_path}/coins_config_wss.json", "w+") as f:
        json.dump(coins_config_wss, f, indent=4)
    return coins_config_wss


def generate_binance_api_ids(coins_config):
    mm2_coins = coins_config.keys()
    r = requests.get("https://defi-stats.komodo.earth/api/v3/binance/ticker_price")
    binance_tickers = r.json()
    pairs = []
    for ticker in binance_tickers:
        pair = ticker["symbol"]
        for quote in binance_quote_tickers:
            if ticker["symbol"].startswith(quote):
                pair = (quote, ticker["symbol"].replace(quote, ""))
                break
            elif ticker["symbol"].endswith(quote):
                pair = (ticker["symbol"].replace(quote, ""), quote)
                break
        pairs.append(pair)
    unknown_ids = [i for i in pairs if isinstance(i, str)]
    known_ids = [i for i in pairs if isinstance(i, tuple)]

    if unknown_ids:
        print(f"Unknown ids: {unknown_ids}")

    api_ids = {}
    known_id_coins = list(set([i[0] for i in known_ids] + [i[1] for i in known_ids]))
    for coin in mm2_coins:
        ticker = coin.split("-")[0]
        if ticker in known_id_coins:
            if ticker not in BINANCE_DELISTED_COINS:
                api_ids.update({coin: ticker})

    with open(f"{repo_path}/api_ids/binance_ids.json", "w") as f:
        json.dump(api_ids, f, indent=4)

    # To use for candlestick data, reference api_ids/binance_ids.json
    # to get the base and quote id for a pair then concatentate them with no separator
    # Example candlestick url: https://api.binance.com/api/v3/klines?symbol=BNBBTC&interval=1d&limit=1000
    # Valid interval values are listed at https://binance-docs.github.io/apidocs/spot/en/#public-api-definitions


def sort_dict(d):
    return {k: d[k] for k in sorted(d)}

def sort_dicts_list(data, sort_key):
    return sorted(data, key=lambda x: x[sort_key])



if __name__ == "__main__":
    skip_scan = False
    if len(sys.argv) > 1:
        if sys.argv[1] == "no-scan":
            skip_scan = True
    if skip_scan is False:
        get_electrums_report()
    ensure_chainids()
    coins_config, nodata = parse_coins_repo()
    # Includes failing servers
    with open(f"{script_path}/coins_config_unfiltered.json", "w+") as f:
        json.dump(coins_config, f, indent=4)
    generate_binance_api_ids(coins_config)

    # Remove failing servers
    for coin in nodata:
        del coins_config[coin]
    with open(f"{script_path}/coins_config.json", "w+") as f:
        json.dump(coins_config, f, indent=4)
        
    coins_config_ssl = filter_ssl(deepcopy(coins_config))
    coins_config_wss = filter_wss(deepcopy(coins_config))
    coins_config_tcp = filter_tcp(deepcopy(coins_config), coins_config_ssl)
    for coin in coins_config:
        if (
            coin in coins_config_tcp
            and coin in coins_config_ssl
            and coin in coins_config_wss
        ):
            color = "green"
        else:
            color = "blue"
        print(
            colorize(
                f"{coin}: [SSL {coin in coins_config_ssl}] [TCP {coin in coins_config_tcp}] [WSS {coin in coins_config_wss}]",
                color,
            )
        )
    for coin in nodata:
        print(colorize(f"{coin}: [SSL False] [TCP False] [WSS False]", "red"))
    print()
    print(f"Total coins: {len(coins_config)}")
    print(f"Total coins with SSL: {len(coins_config_ssl)}")
    print(f"Total coins with TCP: {len(coins_config_tcp)}")
    print(f"Total coins with WSS: {len(coins_config_wss)}")<|MERGE_RESOLUTION|>--- conflicted
+++ resolved
@@ -667,13 +667,8 @@
         # Omit komodo_proxy: true nodes - these are web only.
         if "nodes" in coins_config[coin]:
             coins_config_tcp[coin]["nodes"] = [
-<<<<<<< HEAD
                 i for i in coins_config[coin]["nodes"] if "komodo_proxy" not in i
-            ][:3]
-=======
-                i for i in coins_config[coin]["nodes"] if "gui_auth" not in i
             ]
->>>>>>> 642abea7
         if "electrum" in coins_config[coin]:
             electrums = []
             # Prefer SSL
