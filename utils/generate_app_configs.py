#!/usr/bin/env python3
import os
import sys
import time
import json
from copy import deepcopy
import requests
from scan_electrums import get_electrums_report
from ensure_chainids import ensure_chainids
from logger import logger


current_time = time.time()
script_path = os.path.abspath(os.path.dirname(__file__))
repo_path = script_path.replace("/utils", "")
os.chdir(script_path)

BINANCE_DELISTED_COINS = [
    "AGIX",
    "ANT",
    "BIDR",
    "BTT",
    "BUSD",
    "GFT",
    "GRS",
    "IRIS",
    "LOOM",
    "MC",
    "MDX",
    "MIR",
    "NAV",
    "OCEAN",
    "OMG",
    "PAX",
    "QI",
    "REN",
    "REP",
    "SRM",
    "VGX",
    "VIA",
    "WAVES",
    "YFII",
]

# TODO: Check all coins have an icon.
icons = [
    f
    for f in os.listdir(f"{repo_path}/icons")
    if os.path.isfile(f"{repo_path}/icons/{f}.png")
]
lightwallet_coins = [
    f
    for f in os.listdir(f"{repo_path}/light_wallet_d")
    if os.path.isfile(f"{repo_path}/light_wallet_d/{f}")
]
electrum_coins = [
    f
    for f in os.listdir(f"{repo_path}/electrums")
    if os.path.isfile(f"{repo_path}/electrums/{f}")
]
tendermint_coins = [
    f
    for f in os.listdir(f"{repo_path}/tendermint")
    if os.path.isfile(f"{repo_path}/tendermint/{f}")
]
ethereum_coins = [
    f
    for f in os.listdir(f"{repo_path}/ethereum")
    if os.path.isfile(f"{repo_path}/ethereum/{f}")
]
explorer_coins = [
    f
    for f in os.listdir(f"{repo_path}/explorers")
    if os.path.isfile(f"{repo_path}/explorers/{f}")
]

binance_quote_tickers = [
    "BTC",
    "ETH",
    "BNB",
    "USDT",
    "USDC",
    "TUSD",
    "XRP",
    "TRX",
    "TRY",
    "EUR",
    "BRL",
    "GBP",
    "AUD",
    "RUB",
    "NGN",
    "UAH",
]

with open(f"{repo_path}/explorers/explorer_paths.json", "r") as f:
    explorer_paths = json.load(f)

with open(f"{repo_path}/api_ids/forex_ids.json", "r") as f:
    forex_ids = json.load(f)

with open(f"{repo_path}/api_ids/livecoinwatch_ids.json", "r") as f:
    livecoinwatch_ids = json.load(f)

with open(f"{repo_path}/api_ids/binance_ids.json", "r") as f:
    binance_ids = json.load(f)

with open(f"{repo_path}/api_ids/coingecko_ids.json", "r") as f:
    coingecko_ids = json.load(f)

with open(f"{repo_path}/api_ids/coinpaprika_ids.json", "r") as f:
    coinpaprika_ids = json.load(f)

with open(f"{repo_path}/slp/bchd_urls.json", "r") as f:
    bchd_urls = json.load(f)



class CoinConfig:
    def __init__(self, coin_data: dict, electrum_scan_report: dict):
        self.coin_data = coin_data
        self.electrum_scan_report = electrum_scan_report
        self.data = {}
        self.is_testnet = self.is_testnet_network()
        self.ticker = self.coin_data["coin"].replace("-TEST", "")
        self.base_ticker = self.ticker.split("-")[0]
        self.protocols = {
            "AVAX": "AVX-20",
            "BNB": "BEP-20",
            "ETC": "Ethereum Classic",
            "ETH": "ERC-20",
            "ETH-ARB20": "Arbitrum",
            "EWT": "EWT",
            "FTM": "FTM-20",
            "GLMR": "Moonbeam",
            "HT": "HecoChain",
            "KCS": "KRC-20",
            "MATIC": "Matic",
            "MOVR": "Moonriver",
            "ONE": "HRC-20",
            "QTUM": "QRC-20",
            "RBTC": "RSK Smart Bitcoin",
            "SBCH": "SmartBCH",
            "SLP": "SLPTOKEN",
            "ATOM": "TENDERMINT",
            "OSMO": "TENDERMINT",
            "IRIS": "TENDERMINT",
            "UBQ": "Ubiq",
        }
        self.testnet_protocols = {
            "AVAXT": "AVX-20",
            "BNBT": "BEP-20",
            "FTMT": "FTM-20",
            "tSLP": "SLPTOKEN",
            "tQTUM": "QRC-20",
            "IRISTEST": "TENDERMINT",
            "NUCLEUSTEST": "TENDERMINT",
            "MATICTEST": "Matic",
            "UBQ": "Ubiq",
        }
        self.coin_type = coin_data["protocol"]["type"]
        self.data.update(
            {
                self.ticker: {
                    "coin": self.ticker,
                    "type": "",
                    "name": "",
                    "coinpaprika_id": "",
                    "coingecko_id": "",
                    "livecoinwatch_id": "",
                    "explorer_url": "",
                    "explorer_tx_url": "",
                    "explorer_address_url": "",
                    "supported": [],
                    "active": False,
                    "is_testnet": self.is_testnet,
                    "currently_enabled": False,
                    "wallet_only": False,
                }
            }
        )
        if self.coin_type in ["UTXO", "QRC20", "BCH", "QTUM", "SIA"]:
            try:
                if self.coin_data["sign_message_prefix"]:
                    self.data[self.ticker].update(
                        {"sign_message_prefix": coin_data["sign_message_prefix"]}
                    )
                else:
                    self.data[self.ticker].update({"sign_message_prefix": ""})
            except KeyError as e:
                print(self.ticker + ": Sign message was not found\n")
            if self.ticker in ["BCH", "tBCH"]:
                self.data[self.ticker].update(
                    {"type": "UTXO", "bchd_urls": [], "other_types": ["SLP"]}
                )
        elif self.coin_type in ["ZHTLC"]:
            if self.ticker in lightwallet_coins:
                with open(f"{repo_path}/light_wallet_d/{self.ticker}", "r") as f:
                    lightwallet_servers = json.load(f)
                self.data[self.ticker].update(
                    {"light_wallet_d_servers": lightwallet_servers}
                )
            else:
                self.data[self.ticker].update({"light_wallet_d_servers": []})
        elif self.coin_type in ["SIA"]:
            self.data[self.ticker].update({"nodes": ["SIA"]})

    def get_protocol_info(self):
        if "protocol_data" in self.coin_data["protocol"]:
            protocol_data = self.coin_data["protocol"]["protocol_data"]
            if "consensus_params" in protocol_data:
                # TODO: ZHTLC things
                self.data[self.ticker].update({"type": self.coin_type})
            if "check_point_block" in protocol_data:
                # ZHTLC only
                if "height" in protocol_data["check_point_block"]:
                    self.data[self.ticker].update(
                        {
                            "checkpoint_height": protocol_data["check_point_block"][
                                "height"
                            ]
                        }
                    )
                if "time" in protocol_data["check_point_block"]:
                    self.data[self.ticker].update(
                        {
                            "checkpoint_blocktime": protocol_data["check_point_block"][
                                "time"
                            ]
                        }
                    )

            if "slp_prefix" in protocol_data:
                if self.ticker in ["BCH", "tBCH"]:
                    self.data[self.ticker].update({"allow_slp_unsafe_conf": False})
                    coin_type = "UTXO"
                else:
                    coin_type = "SLP"
                self.data[self.ticker].update(
                    {"type": coin_type, "slp_prefix": protocol_data["slp_prefix"]}
                )
                if "token_id" in protocol_data:
                    self.data[self.ticker].update(
                        {"token_id": protocol_data["token_id"]}
                    )

            elif "platform" in protocol_data:
                # TODO: ERC-like things
                platform = protocol_data["platform"]
                if self.is_testnet:
                    coin_type = self.testnet_protocols[platform]
                else:
                    coin_type = self.protocols[platform]
                self.data[self.ticker].update({"type": coin_type})
                if "contract_address" in protocol_data:
                    self.data[self.ticker].update(
                        {"contract_address": protocol_data["contract_address"]}
                    )
        else:
            self.data[self.ticker].update({"type": self.coin_type})

        self.parent_coin = self.get_parent_coin()
        if self.parent_coin:
            if self.parent_coin != self.ticker:
                self.data[self.ticker].update({"parent_coin": self.parent_coin})

        if self.coin_data["protocol"]["type"] in ["ETH", "QTUM"]:
            if self.ticker in self.protocols:
                coin_type = self.protocols[self.ticker]
            elif self.ticker in self.testnet_protocols:
                coin_type = self.testnet_protocols[self.ticker]
            elif self.parent_coin in self.protocols:
                coin_type = self.protocols[self.parent_coin]
            elif self.parent_coin in self.testnet_protocols:
                coin_type = self.testnet_protocols[self.parent_coin]
            else:
                coin_type = self.coin_data["protocol"]["type"]
            self.data[self.ticker].update({"type": coin_type})

        elif self.coin_data["protocol"]["type"] in ["TENDERMINT", "TENDERMINTTOKEN"]:
            coin_type = self.coin_data["protocol"]["type"]
            self.data[self.ticker].update({"type": coin_type})

    def is_testnet_network(self):
        if "is_testnet" in self.coin_data:
            return self.coin_data["is_testnet"]
        return False

    def get_forex_id(self):
        coin = self.ticker.replace("-segwit", "")
        if coin in forex_ids:
            self.data[self.ticker].update({"forex_id": forex_ids[coin]})

    def get_coinpaprika_id(self):
        coin = self.ticker.replace("-segwit", "")
        if coin in coinpaprika_ids:
            self.data[self.ticker].update({"coinpaprika_id": coinpaprika_ids[coin]})

    def get_coingecko_id(self):
        coin = self.ticker.replace("-segwit", "")
        if coin in coingecko_ids:
            self.data[self.ticker].update({"coingecko_id": coingecko_ids[coin]})

    def get_livecoinwatch_id(self):
        coin = self.ticker.split("-")[0]
        if coin in livecoinwatch_ids:
            self.data[self.ticker].update({"livecoinwatch_id": livecoinwatch_ids[coin]})

    def get_binance_id(self):
        coin = self.ticker.split("-")[0]
        if coin in binance_ids:
            self.data[self.ticker].update({"binance_id": binance_ids[coin]})

    def get_alias_ticker(self):
        if "alias_ticker" in self.coin_data:
            self.data[self.ticker].update(
                {"alias_ticker": self.coin_data["alias_ticker"]}
            )

    def get_asset(self):
        if "asset" in self.coin_data:
            self.data[self.ticker].update({"asset": self.coin_data["asset"]})

    def get_links(self):
        if "links" in self.coin_data:
            self.data[self.ticker].update({"links": self.coin_data["links"]})

    def get_hd_info(self):
        if "derivation_path" in self.coin_data:
            self.data[self.ticker].update(
                {"derivation_path": self.coin_data["derivation_path"]}
            )
        if "trezor_coin" in self.coin_data:
            self.data[self.ticker].update(
                {"trezor_coin": self.coin_data["trezor_coin"]}
            )

    def get_rewards_info(self):
        if self.ticker in ["KMD"]:
            self.data[self.ticker].update(
                {"is_claimable": True, "minimal_claim_amount": "10"}
            )

    def get_address_format(self):
        if "address_format" in self.coin_data:
            self.data[self.ticker].update(
                {"address_format": self.coin_data["address_format"]}
            )

        if self.ticker.find("-segwit") > -1:
            self.data[self.ticker].update({"address_format": {"format": "segwit"}})

    def is_smartchain(self):
        if "sign_message_prefix" in self.coin_data:
            if self.coin_data["sign_message_prefix"] == "Komodo Signed Message:\n":
                self.data[self.ticker]["type"] = "Smart Chain"

    def is_wallet_only(self):
        if "wallet_only" in self.coin_data:
            self.data[self.ticker].update(
                {"wallet_only": self.coin_data["wallet_only"]}
            )

    def get_parent_coin(self):
        """Used for getting filename for related coins/ethereum folder"""
        token_type = self.data[self.ticker]["type"]
        if self.ticker == "RBTC":
            return "RSK"
        if token_type in ["SLP"]:
            if self.data[self.ticker]["is_testnet"]:
                return f"t{token_type}"
            return token_type

        if self.coin_type in ["TENDERMINTTOKEN", "TENDERMINT"]:
            for i in ["IRISTEST", "NUCLEUSTEST"]:
                if self.ticker.find(i) > -1:
                    self.is_testnet = True
                    return i
            for i in ["IBC_IRIS", "IBC_ATOM", "IBC_OSMO"]:
                if self.ticker.find(i) > -1:
                    return i.replace("IBC_", "")

        if self.coin_type not in ["UTXO", "ZHTLC", "BCH", "QTUM"]:
            if self.data[self.ticker]["is_testnet"]:
                key_list = list(self.testnet_protocols.keys())
                value_list = list(self.testnet_protocols.values())
            else:
                key_list = list(self.protocols.keys())
                value_list = list(self.protocols.values())
            if self.ticker in key_list:
                return self.ticker

            if self.ticker == "RBTC":
                token_type = "RSK Smart Bitcoin"
            if token_type in value_list:
                i = value_list.index(token_type)
                return key_list[i]
            logger.warning(f"{token_type} not in value_list")
        return None

    def clean_name(self):
        self.data[self.ticker].update({"name": self.coin_data["fname"]})

    def get_generics(self):
        for i in self.coin_data:
            if i not in self.data[self.ticker]:
                self.data[self.ticker].update({i: self.coin_data[i]})

    def get_electrums(self):
        coin = self.ticker.replace("-segwit", "")
        if self.data[self.ticker]["type"] == "QRC-20":
            if self.is_testnet:
                coin = "tQTUM"
            else:
                coin = "QTUM"

        if coin in electrum_coins:
            with open(f"{repo_path}/electrums/{coin}", "r") as f:
                electrums = json.load(f)
                
        if coin in electrum_scan_report:
            valid_electrums = []
            for x in ["tcp", "ssl", "wss"]:
                # This also filers ws with tcp/ssl server it is grouped with if valid.
                for k, v in electrum_scan_report[coin][x].items():
                    if (
                        current_time - v["last_connection"] < 604800
                    ):  # 1 week grace period
                        for electrum in electrums:
                            electrum["protocol"] = x.upper()
                            e = deepcopy(electrum)
                            if "url" in e:
                                if e["url"] == k:
                                    if "ws_url" in e:
                                        del e["ws_url"]
                                    valid_electrums.append(e)
                            e = deepcopy(electrum)
                            if "ws_url" in e:
                                e["protocol"] = "WSS"
                                if e["ws_url"] == k:
                                    e["url"] = k
                                    del e["ws_url"]
                                    valid_electrums.append(e)
            if len(valid_electrums) > 0:
                valid_electrums = sort_dicts_list(valid_electrums, "url")                 
            self.data[self.ticker].update({"electrum": valid_electrums})
        elif self.coin_type in ["SIA"]:
            self.data[self.ticker].update({"nodes": electrums})

    def get_bchd_urls(self):
        if self.ticker in bchd_urls:
            self.data[self.ticker].update({"bchd_urls": bchd_urls[self.ticker]})

    def get_swap_contracts(self):
        contract_data = None

        if self.ticker in ethereum_coins:
            with open(f"{repo_path}/ethereum/{self.ticker}", "r") as f:
                contract_data = json.load(f)

        elif self.data[self.ticker]["type"] in ["TENDERMINT", "TENDERMINTTOKEN"]:
            with open(f"{repo_path}/tendermint/{self.parent_coin}", "r") as f:
                contract_data = json.load(f)

        elif self.ticker not in electrum_coins:
            if self.parent_coin not in ["SLP", "tSLP", None]:
                with open(f"{repo_path}/ethereum/{self.parent_coin}", "r") as f:
                    contract_data = json.load(f)

        if contract_data:
            if "swap_contract_address" in contract_data:
                self.data[self.ticker].update(
                    {"swap_contract_address": contract_data["swap_contract_address"]}
                )
            if "fallback_swap_contract" in contract_data:
                self.data[self.ticker].update(
                    {"fallback_swap_contract": contract_data["fallback_swap_contract"]}
                )
            if "rpc_nodes" in contract_data:
                if self.data[self.ticker]["type"] in ["TENDERMINT", "TENDERMINTTOKEN"]:
                    key = "rpc_urls"
                else:
                    key = "nodes"
                    
                values = sort_dicts_list(contract_data["rpc_nodes"], "url")       
                self.data[self.ticker].update({key: values})

    def get_explorers(self):
        explorers = None
        coin = self.ticker.replace("-segwit", "")
        if coin in explorer_coins:
            with open(f"{repo_path}/explorers/{coin}", "r") as f:
                explorers = json.load(f)

        elif self.parent_coin in explorer_coins:
            with open(f"{repo_path}/explorers/{self.parent_coin}", "r") as f:
                explorers = json.load(f)

        if explorers:
            for x in explorers:
                for p in explorer_paths:
                    if x.find(p) > -1:
                        self.data[self.ticker].update(explorer_paths[p])
                        break

            self.data[self.ticker].update({"explorer_url": explorers[0]})
            for i in [
                ("explorer_tx_url", "tx/"),
                ("explorer_address_url", "address/"),
                ("explorer_block_url", "block/"),
            ]:
                if i[0] not in self.data[self.ticker]:
                    self.data[self.ticker].update({i[0]: i[1]})


def parse_coins_repo(electrum_scan_report):
    ensure_chainids()
    errors = []
    coins_config = {}
    with open(f"{repo_path}/coins", "r") as f:
        coins_data = json.load(f)

    for item in coins_data:
<<<<<<< HEAD
        config = CoinConfig(item)
        config.get_generics()
        config.get_protocol_info()
        config.clean_name()
        config.get_swap_contracts()
        config.get_electrums()
        config.get_explorers()
        config.is_smartchain()
        config.is_wallet_only()
        config.get_address_format()
        config.get_rewards_info()
        config.get_alias_ticker()
        config.get_asset()
        config.get_forex_id()
        config.get_coinpaprika_id()
        config.get_coingecko_id()
        config.get_livecoinwatch_id()
        config.get_binance_id()
        config.get_bchd_urls()
        config.get_hd_info()
        config.get_links()
        coins_config.update(config.data)
=======
        if item["mm2"] == 1:
            config = CoinConfig(item, electrum_scan_report)
            config.get_generics()
            config.get_protocol_info()
            config.clean_name()
            config.get_swap_contracts()
            config.get_electrums()
            config.get_explorers()
            config.is_smartchain()
            config.is_wallet_only()
            config.get_address_format()
            config.get_rewards_info()
            config.get_alias_ticker()
            config.get_asset()
            config.get_forex_id()
            config.get_coinpaprika_id()
            config.get_coingecko_id()
            config.get_livecoinwatch_id()
            config.get_binance_id()
            config.get_bchd_urls()
            config.get_hd_info()
            config.get_links()
            coins_config.update(config.data)
>>>>>>> a6f31dd1

    nodata = []
    for coin in coins_config:
        if not coins_config[coin]["explorer_url"]:
            logger.warning(f"{coin} has no explorers!")
        if coins_config[coin]["type"] not in ["SLP"]:
            for field in ["nodes", "electrum", "light_wallet_d_servers", "rpc_urls"]:
                if field in coins_config[coin]:
                    if not coins_config[coin][field]:
                        nodata.append(coin)
            if (
                "nodes" not in coins_config[coin]
                and "electrum" not in coins_config[coin]
                and "rpc_urls" not in coins_config[coin]
            ):
                nodata.append(coin)

    logger.warning(
        f"The following coins are missing required data or failing connections for nodes/electrums {nodata}"
    )
    logger.warning(f"They will not be included in the output")
    if errors:
        logger.error(f"Errors:")
        for error in errors:
            logger.error(error)
    return coins_config, nodata


def get_desktop_repo_coins_data():
    """for this to work, you need atomicdex-desktop cloned into
    the same folder as you cloned the coins repo."""
    desktop_coins_folder = "../../atomicDEX-Desktop/assets/config/"
    contents = os.listdir(desktop_coins_folder)
    for f in contents:
        if f.endswith("coins.json"):
            coins_fn = f
    with open(f"{repo_path}/atomicDEX-Desktop/assets/config/{coins_fn}", "r") as f:
        return json.load(f)


def filter_ssl(coins_config):
    coins_config_ssl = {}
    for coin in coins_config:
        coins_config_ssl.update({coin: coins_config[coin]})
        if "electrum" in coins_config[coin]:
            electrums = []
            for i in coins_config[coin]["electrum"]:
                if "protocol" in i:
                    if i["protocol"] == "SSL":
                        electrums.append(i)
            if len(coins_config_ssl[coin]["electrum"]) == 0:
                del coins_config_ssl[coin]
            else:
                electrums = filter_duplicate_domains(electrums)
                coins_config_ssl[coin]["electrum"] = electrums

        if "nodes" in coins_config[coin]:
            coins_config_ssl[coin]["nodes"] = [
                i for i in coins_config[coin]["nodes"] if i["url"].startswith("https")
            ]

        if "light_wallet_d_servers" in coins_config[coin]:
            coins_config_ssl[coin]["light_wallet_d_servers"] = [
                i
                for i in coins_config[coin]["light_wallet_d_servers"]
                if i.startswith("https")
            ]

    with open(f"{script_path}/coins_config_ssl.json", "w+") as f:
        json.dump(coins_config_ssl, f, indent=4)
    return coins_config_ssl


def item_exists(i, electrums):
    for e in electrums:
        if "url" in e and "url" in i:
            if i["url"] == e["url"]:
                return True
        if "ws_url" in e and "ws_url" in i:
            if i["ws_url"] == e["ws_url"]:
                return True
    return False


def filter_duplicate_domains(electrums):
    domains = {}
    for i in electrums:
        domain = i["url"].split(":")[0]
        if domain not in domains:
            domains.update({domain: {i['protocol']: i['url']}})
        else:
            domains[domain].update({i['protocol']: i['url']})
    for i in domains:
        if "SSL" in domains[i] and "TCP" in domains[i]:
            for e in electrums:
                if e["url"].startswith(i) and e["protocol"] == "TCP":
                    electrums.remove(e)
    return electrums
    

    

def filter_tcp(coins_config, coins_config_ssl):
    coins_config_tcp = {}
    for coin in coins_config:
        coins_config_tcp.update({coin: coins_config[coin]})
        # Omit komodo_proxy: true nodes - these are web only.
        if "nodes" in coins_config[coin]:
            coins_config_tcp[coin]["nodes"] = [
                i for i in coins_config[coin]["nodes"] if "komodo_proxy" not in i
            ]
        if "electrum" in coins_config[coin]:
            electrums = []
            # Prefer SSL
            if coin in coins_config_ssl:
                if len(coins_config_ssl[coin]["electrum"]) > 0:
                    electrums = coins_config_ssl[coin]["electrum"]
            for i in coins_config[coin]["electrum"]:
                if "komodo_proxy" in i:
                    if i["komodo_proxy"] == True:
                        continue
                if item_exists(i, electrums) == False:
                    if "protocol" in i:
                        # SSL is ok for legacy desktop so we allow them, else some coins with only SSL will be omited.
                        if i["protocol"] != "WSS":
                            electrums.append(i)
                    else:
                        electrums.append(i)

            if len(coins_config_tcp[coin]["electrum"]) == 0:
                del coins_config_tcp[coin]
            else:
                electrums = filter_duplicate_domains(electrums)
                coins_config_tcp[coin]["electrum"] = electrums

    with open(f"{script_path}/coins_config_tcp.json", "w+") as f:
        json.dump(coins_config_tcp, f, indent=4)
    return coins_config_tcp


def filter_wss(coins_config):
    coins_config_wss = {}
    for coin in coins_config:
        if "electrum" in coins_config[coin]:
            electrums = []
            for i in coins_config[coin]["electrum"]:
                if "protocol" in i:
                    if i["protocol"] == "WSS":
                        electrums.append(i)
                else:
                    logger.warning(f"No protocol data in {i}")
            if len(electrums) > 0:
                coins_config_wss.update({coin: coins_config[coin]})
                coins_config_wss[coin]["electrum"] = electrums

    with open(f"{script_path}/coins_config_wss.json", "w+") as f:
        json.dump(coins_config_wss, f, indent=4)
    return coins_config_wss


def generate_binance_api_ids(coins_config):
    kdf_coins = coins_config.keys()
    r = requests.get("https://defi-stats.komodo.earth/api/v3/binance/ticker_price")
    binance_tickers = r.json()
    pairs = []
    for ticker in binance_tickers:
        pair = ticker["symbol"]
        for quote in binance_quote_tickers:
            if ticker["symbol"].startswith(quote):
                pair = (quote, ticker["symbol"].replace(quote, ""))
                break
            elif ticker["symbol"].endswith(quote):
                pair = (ticker["symbol"].replace(quote, ""), quote)
                break
        pairs.append(pair)
    unknown_ids = [i for i in pairs if isinstance(i, str)]
    known_ids = [i for i in pairs if isinstance(i, tuple)]

    if unknown_ids:
        logger.warning(f"Unknown ids: {unknown_ids}")

    api_ids = {}
    known_id_coins = list(set([i[0] for i in known_ids] + [i[1] for i in known_ids]))
    for coin in kdf_coins:
        ticker = coin.split("-")[0]
        if ticker in known_id_coins:
            if ticker not in BINANCE_DELISTED_COINS:
                api_ids.update({coin: ticker})

    with open(f"{repo_path}/api_ids/binance_ids.json", "w") as f:
        json.dump(api_ids, f, indent=4)

    # To use for candlestick data, reference api_ids/binance_ids.json
    # to get the base and quote id for a pair then concatentate them with no separator
    # Example candlestick url: https://api.binance.com/api/v3/klines?symbol=BNBBTC&interval=1d&limit=1000
    # Valid interval values are listed at https://binance-docs.github.io/apidocs/spot/en/#public-api-definitions


def sort_dict(d):
    return {k: d[k] for k in sorted(d)}

def sort_dicts_list(data, sort_key):
    return sorted(data, key=lambda x: x[sort_key])



if __name__ == "__main__":
    skip_scan = False
    if len(sys.argv) > 1:
        if sys.argv[1] == "no-scan":
            skip_scan = True
    if skip_scan is False:
        electrum_scan_report = get_electrums_report()
    else:
        # Use existing scan data
        with open(f"{script_path}/electrum_scan_report.json", "r") as f:
            electrum_scan_report = json.load(f)

    coins_config, nodata = parse_coins_repo(electrum_scan_report)
    # Includes failing servers
    with open(f"{script_path}/coins_config_unfiltered.json", "w+") as f:
        json.dump(coins_config, f, indent=4)
    generate_binance_api_ids(coins_config)

    # Remove failing servers
    for coin in nodata:
        del coins_config[coin]
    with open(f"{script_path}/coins_config.json", "w+") as f:
        json.dump(coins_config, f, indent=4)
        
    coins_config_ssl = filter_ssl(deepcopy(coins_config))
    coins_config_wss = filter_wss(deepcopy(coins_config))
    coins_config_tcp = filter_tcp(deepcopy(coins_config), coins_config_ssl)
    for coin in coins_config:
        r = f"{coin}: [SSL {coin in coins_config_ssl}] [TCP {coin in coins_config_tcp}] [WSS {coin in coins_config_wss}]"
        if (
            coin in coins_config_tcp
            and coin in coins_config_ssl
            and coin in coins_config_wss
        ):
            logger.info(r)
        else:
            logger.calc(r)
    for coin in nodata:
        logger.warning(f"{coin}: [SSL False] [TCP False] [WSS False]")
    
    logger.info(f"\nTotal coins: {len(coins_config)}")
    logger.info(f"Total coins with SSL: {len(coins_config_ssl)}")
    logger.info(f"Total coins with TCP: {len(coins_config_tcp)}")
    logger.info(f"Total coins with WSS: {len(coins_config_wss)}")<|MERGE_RESOLUTION|>--- conflicted
+++ resolved
@@ -521,30 +521,6 @@
         coins_data = json.load(f)
 
     for item in coins_data:
-<<<<<<< HEAD
-        config = CoinConfig(item)
-        config.get_generics()
-        config.get_protocol_info()
-        config.clean_name()
-        config.get_swap_contracts()
-        config.get_electrums()
-        config.get_explorers()
-        config.is_smartchain()
-        config.is_wallet_only()
-        config.get_address_format()
-        config.get_rewards_info()
-        config.get_alias_ticker()
-        config.get_asset()
-        config.get_forex_id()
-        config.get_coinpaprika_id()
-        config.get_coingecko_id()
-        config.get_livecoinwatch_id()
-        config.get_binance_id()
-        config.get_bchd_urls()
-        config.get_hd_info()
-        config.get_links()
-        coins_config.update(config.data)
-=======
         if item["mm2"] == 1:
             config = CoinConfig(item, electrum_scan_report)
             config.get_generics()
@@ -568,7 +544,6 @@
             config.get_hd_info()
             config.get_links()
             coins_config.update(config.data)
->>>>>>> a6f31dd1
 
     nodata = []
     for coin in coins_config:
