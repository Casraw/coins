[
<<<<<<< HEAD
    {
        "url": "electrum4.runebase.io:50001",
        "protocol": "TCP",
        "contact": [
            {
                "email": "support@runebase.io"
            },
            {
                "discord": "Bago#7842"
            }
        ]
    },
    {
        "url": "electrum1.runebase.io:50002",
        "protocol": "SSL",
        "contact": [
            {
                "email": "support@runebase.io"
            },
            {
                "discord": "Bago#7842"
            }
        ],
        "ws_url": "electrum1.runebase.io:50004"
    },
    {
        "url": "electrum3.runebase.io:50001",
        "protocol": "TCP",
        "contact": [
            {
                "email": "support@runebase.io"
            },
            {
                "discord": "Bago#7842"
            }
        ]
    },
    {
        "url": "electrum2.runebase.io:50001",
        "protocol": "TCP",
        "contact": [
            {
                "email": "support@runebase.io"
            },
            {
                "discord": "Bago#7842"
            }
        ]
    },
    {
        "url": "electrum4.runebase.io:50002",
        "protocol": "SSL",
        "contact": [
            {
                "email": "support@runebase.io"
            },
            {
                "discord": "Bago#7842"
            }
        ],
        "ws_url": "electrum4.runebase.io:50004"
    },
    {
        "url": "electrum2.runebase.io:50002",
        "protocol": "SSL",
        "contact": [
            {
                "email": "support@runebase.io"
            },
            {
                "discord": "Bago#7842"
            }
        ],
        "ws_url": "electrum2.runebase.io:50004"
    },
    {
        "url": "electrum3.runebase.io:50002",
        "protocol": "SSL",
        "contact": [
            {
                "email": "support@runebase.io"
            },
            {
                "discord": "Bago#7842"
            }
        ],
        "ws_url": "electrum3.runebase.io:50004"
    },
    {
        "url": "electrum1.runebase.io:50001",
        "protocol": "TCP",
        "contact": [
            {
                "email": "support@runebase.io"
            },
            {
                "discord": "Bago#7842"
            }
        ]
    }
=======
	{
	  "url": "electrum1.runebase.io:50001",
	  "protocol": "TCP",
	  "contact": [
	    { "email": "support@runebase.io" },
	    { "discord": "Bago#7842" }
	  ]
	},
	{
	  "url": "electrum3.runebase.io:50001",
	  "protocol": "TCP",		
	  "contact": [
	    { "email": "support@runebase.io" },
	    { "discord": "Bago#7842" }
	  ]
	},
	{
      "url": "electrum1.runebase.io:50002",
	  "protocol": "SSL",
	  "contact": [
	    { "email": "support@runebase.io" },
	    { "discord": "Bago#7842" }
	  ]
	},
	{
	  "url": "electrum3.runebase.io:50002",
	  "protocol": "SSL",		
	  "contact": [
		{ "email": "support@runebase.io" },
		{ "discord": "Bago#7842" }
  	  ]
	}
>>>>>>> a924df90
]<|MERGE_RESOLUTION|>--- conflicted
+++ resolved
@@ -1,17 +1,4 @@
 [
-<<<<<<< HEAD
-    {
-        "url": "electrum4.runebase.io:50001",
-        "protocol": "TCP",
-        "contact": [
-            {
-                "email": "support@runebase.io"
-            },
-            {
-                "discord": "Bago#7842"
-            }
-        ]
-    },
     {
         "url": "electrum1.runebase.io:50002",
         "protocol": "SSL",
@@ -24,43 +11,6 @@
             }
         ],
         "ws_url": "electrum1.runebase.io:50004"
-    },
-    {
-        "url": "electrum3.runebase.io:50001",
-        "protocol": "TCP",
-        "contact": [
-            {
-                "email": "support@runebase.io"
-            },
-            {
-                "discord": "Bago#7842"
-            }
-        ]
-    },
-    {
-        "url": "electrum2.runebase.io:50001",
-        "protocol": "TCP",
-        "contact": [
-            {
-                "email": "support@runebase.io"
-            },
-            {
-                "discord": "Bago#7842"
-            }
-        ]
-    },
-    {
-        "url": "electrum4.runebase.io:50002",
-        "protocol": "SSL",
-        "contact": [
-            {
-                "email": "support@runebase.io"
-            },
-            {
-                "discord": "Bago#7842"
-            }
-        ],
-        "ws_url": "electrum4.runebase.io:50004"
     },
     {
         "url": "electrum2.runebase.io:50002",
@@ -89,6 +39,19 @@
         "ws_url": "electrum3.runebase.io:50004"
     },
     {
+        "url": "electrum4.runebase.io:50002",
+        "protocol": "SSL",
+        "contact": [
+            {
+                "email": "support@runebase.io"
+            },
+            {
+                "discord": "Bago#7842"
+            }
+        ],
+        "ws_url": "electrum4.runebase.io:50004"
+    },
+    {
         "url": "electrum1.runebase.io:50001",
         "protocol": "TCP",
         "contact": [
@@ -99,39 +62,41 @@
                 "discord": "Bago#7842"
             }
         ]
+    },
+    {
+        "url": "electrum2.runebase.io:50001",
+        "protocol": "TCP",
+        "contact": [
+            {
+                "email": "support@runebase.io"
+            },
+            {
+                "discord": "Bago#7842"
+            }
+        ]
+    },
+    {
+        "url": "electrum3.runebase.io:50001",
+        "protocol": "TCP",
+        "contact": [
+            {
+                "email": "support@runebase.io"
+            },
+            {
+                "discord": "Bago#7842"
+            }
+        ]
+    },
+    {
+        "url": "electrum4.runebase.io:50001",
+        "protocol": "TCP",
+        "contact": [
+            {
+                "email": "support@runebase.io"
+            },
+            {
+                "discord": "Bago#7842"
+            }
+        ]
     }
-=======
-	{
-	  "url": "electrum1.runebase.io:50001",
-	  "protocol": "TCP",
-	  "contact": [
-	    { "email": "support@runebase.io" },
-	    { "discord": "Bago#7842" }
-	  ]
-	},
-	{
-	  "url": "electrum3.runebase.io:50001",
-	  "protocol": "TCP",		
-	  "contact": [
-	    { "email": "support@runebase.io" },
-	    { "discord": "Bago#7842" }
-	  ]
-	},
-	{
-      "url": "electrum1.runebase.io:50002",
-	  "protocol": "SSL",
-	  "contact": [
-	    { "email": "support@runebase.io" },
-	    { "discord": "Bago#7842" }
-	  ]
-	},
-	{
-	  "url": "electrum3.runebase.io:50002",
-	  "protocol": "SSL",		
-	  "contact": [
-		{ "email": "support@runebase.io" },
-		{ "discord": "Bago#7842" }
-  	  ]
-	}
->>>>>>> a924df90
 ]