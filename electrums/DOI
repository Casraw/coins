[
<<<<<<< HEAD
    {
        "url": "itchy-jellyfish-89.doi.works:50002",
        "protocol": "SSL",
        "contact": [
            {
                "github": "https://github.com/doichain/electrum-doi/issues",
                "twitter": "example_username"
            }
        ],
        "ws-url": "itchy-jellyfish-89.doi.works:50004"
    },
    {
        "url": "big-parrot-60.doi.works:50002",
        "protocol": "SSL",
        "contact": [
            {
                "github": "https://github.com/doichain/electrum-doi/issues",
                "twitter": "example_username"
            }
        ],
        "ws-url": "big-parrot-60.doi.works:50004"
    },
    {
        "url": "pink-deer-69.doi.works:50002",
        "protocol": "SSL",
        "contact": [
            {
                "github": "https://github.com/namecoin/electrum-nmc/issues",
                "twitter": "example_username"
            }
        ],
        "ws-url": "pink-deer-69.doi.works:50004"
    },
    {
        "url": "pink-deer-69.doi.works:50001",
        "protocol": "TCP"
    },
    {
        "url": "ugly-bird-70.doi.works:50002",
        "protocol": "SSL",
        "contact": [
            {
                "github": "https://github.com/doichain/electrum-doi/issues",
                "twitter": "example_username"
            }
        ],
        "ws-url": "ugly-bird-70.doi.works:50004"
    }
=======
  {
    "url": "itchy-jellyfish-89.doi.works:50002",
    "protocol": "SSL",
    "contact": [
      {
        "github": "https://github.com/doichain/electrum-doi/issues",
        "twitter": "example_username"
      }
    ]
  },
  {
    "url": "big-parrot-60.doi.works:50002",
    "protocol": "SSL",
    "contact": [
      {
        "github": "https://github.com/doichain/electrum-doi/issues",
        "twitter": "example_username"
      }
    ]
  },
  {
    "url": "ugly-bird-70.doi.works:50002",
    "protocol": "SSL",
    "contact": [
      {
        "github": "https://github.com/doichain/electrum-doi/issues",
        "twitter": "example_username"
      }
    ]
  },
  {
    "url": "pink-deer-69.doi.works:50002",
    "protocol": "SSL",
    "contact": [
      {
        "github": "https://github.com/namecoin/electrum-nmc/issues",
        "twitter": "example_username"
      }
    ]
  },
  {
    "url":"pink-deer-69.doi.works:50001",
    "contact": [
      {
        "github": "https://github.com/namecoin/electrum-nmc/issues",
        "twitter": "example_username"
      }
    ]
  }
>>>>>>> a924df90
]<|MERGE_RESOLUTION|>--- conflicted
+++ resolved
@@ -1,5 +1,4 @@
 [
-<<<<<<< HEAD
     {
         "url": "itchy-jellyfish-89.doi.works:50002",
         "protocol": "SSL",
@@ -35,7 +34,13 @@
     },
     {
         "url": "pink-deer-69.doi.works:50001",
-        "protocol": "TCP"
+        "protocol": "TCP",
+        "contact": [
+            {
+                "github": "https://github.com/namecoin/electrum-nmc/issues",
+                "twitter": "example_username"
+            }
+        ],
     },
     {
         "url": "ugly-bird-70.doi.works:50002",
@@ -48,55 +53,4 @@
         ],
         "ws-url": "ugly-bird-70.doi.works:50004"
     }
-=======
-  {
-    "url": "itchy-jellyfish-89.doi.works:50002",
-    "protocol": "SSL",
-    "contact": [
-      {
-        "github": "https://github.com/doichain/electrum-doi/issues",
-        "twitter": "example_username"
-      }
-    ]
-  },
-  {
-    "url": "big-parrot-60.doi.works:50002",
-    "protocol": "SSL",
-    "contact": [
-      {
-        "github": "https://github.com/doichain/electrum-doi/issues",
-        "twitter": "example_username"
-      }
-    ]
-  },
-  {
-    "url": "ugly-bird-70.doi.works:50002",
-    "protocol": "SSL",
-    "contact": [
-      {
-        "github": "https://github.com/doichain/electrum-doi/issues",
-        "twitter": "example_username"
-      }
-    ]
-  },
-  {
-    "url": "pink-deer-69.doi.works:50002",
-    "protocol": "SSL",
-    "contact": [
-      {
-        "github": "https://github.com/namecoin/electrum-nmc/issues",
-        "twitter": "example_username"
-      }
-    ]
-  },
-  {
-    "url":"pink-deer-69.doi.works:50001",
-    "contact": [
-      {
-        "github": "https://github.com/namecoin/electrum-nmc/issues",
-        "twitter": "example_username"
-      }
-    ]
-  }
->>>>>>> a924df90
 ]