--- conflicted
+++ resolved
@@ -1,53 +1,30 @@
-<<<<<<< HEAD
-[
-  {
-    "url": "electrumx1.fujicoin.org:50001",
-    "protocol": "TCP",
-    "contact": [
-      { "email": "cipi@komodoplatform.com" },
-      { "discord": "cipi#4502" }
-    ]
-  },
-  {
-    "url": "electrumx2.fujicoin.org:50001",
-    "protocol": "TCP",
-    "contact": [
-      { "email": "cipi@komodoplatform.com" },
-      { "discord": "cipi#4502" }
-    ]
-  },
-  {
-    "url": "electrumx1.fujicoin.org:50003",
-    "protocol": "SSL",
-    "contact": [
-      { "email": "cipi@komodoplatform.com" },
-      { "discord": "cipi#4502" }
-    ]
-  },
-  {
-    "url": "electrumx2.fujicoin.org:50003",
-    "protocol": "SSL",
-    "contact": [
-      { "email": "cipi@komodoplatform.com" },
-      { "discord": "cipi#4502" }
-    ]
-  }
-]
-=======
-[
-  {
-    "url": "electrumx1.fujicoin.org:50001",
-    "protocol": "TCP",
-    "contact": [
-      { "github": "https://github.com/fujicoin/electrum-fjc/issues" }
-    ]
-  },
-  {
-    "url": "electrumx2.fujicoin.org:50001",
-    "protocol": "TCP",
-    "contact": [
-      { "github": "https://github.com/fujicoin/electrum-fjc/issues" }
-    ]
-  }
-]
->>>>>>> a18586e7
+[
+  {
+    "url": "electrumx1.fujicoin.org:50001",
+    "protocol": "TCP",
+    "contact": [
+      { "github": "https://github.com/fujicoin/electrum-fjc/issues" }
+    ]
+  },
+  {
+    "url": "electrumx2.fujicoin.org:50001",
+    "protocol": "TCP",
+    "contact": [
+      { "github": "https://github.com/fujicoin/electrum-fjc/issues" }
+    ]
+  },
+  {
+    "url": "electrumx1.fujicoin.org:50003",
+    "protocol": "SSL",
+    "contact": [
+      { "github": "https://github.com/fujicoin/electrum-fjc/issues" }
+    ]
+  },
+  {
+    "url": "electrumx2.fujicoin.org:50003",
+    "protocol": "SSL",
+    "contact": [
+      { "github": "https://github.com/fujicoin/electrum-fjc/issues" }
+    ]
+  }
+]