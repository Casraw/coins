--- conflicted
+++ resolved
@@ -32,12 +32,8 @@
     "ARPA-BEP20": "arpa-arpa-chain",
     "ARPA-ERC20": "arpa-arpa-chain",
     "ARRR-BEP20": "arrr-pirate",
-<<<<<<< HEAD
     "ARRR": "arrr-pirate",
-    "ASLP": "test-coin",
-=======
     "ASLP-SLP": "test-coin",
->>>>>>> ffe726d8
     "ATOM-BEP20": "atom-cosmos",
     "ATOM-IBC_IRIS": "atom-cosmos",
     "ATOM-PLG20": "atom-cosmos",
