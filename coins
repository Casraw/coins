[
  {
    "coin": "1INCH-AVX20",
    "name": "1inch_avx20",
    "fname": "1Inch",
    "rpcport": 80,
    "chain_id": 43114,
    "required_confirmations": 3,
    "avg_blocktime": 2.4,
    "decimals": 18,
    "protocol": {
      "type": "ERC20",
      "protocol_data": {
        "platform": "AVAX",
        "contract_address": "0xd501281565bf7789224523144Fe5D98e8B28f267"
      }
    },
    "derivation_path": "m/44'/60'"
  },
  {
    "coin": "ILNF-PLG20",
    "name": "ilnf_plg20",
    "fname": "Ilien Fuel",
    "rpcport": 80,
    "chain_id": 137,
    "decimals": 18,
    "avg_blocktime": 1.8,
    "required_confirmations": 20,
    "protocol": {
      "type": "ERC20",
      "protocol_data": {
        "platform": "MATIC",
        "contract_address": "0xaFf5Ed00c57b0E0c22123dbA28Cb6A5B26651Bbd"
      }
    },
    "derivation_path": "m/44'/60'"
  },
  {
    "coin": "ILNF-BEP20",
    "name": "ilnf_bep20",
    "fname": "Ilien Fuel",
    "rpcport": 80,
    "chain_id": 56,
    "decimals": 18,
    "avg_blocktime": 3,
    "required_confirmations": 3,
    "protocol": {
      "type": "ERC20",
      "protocol_data": {
        "platform": "BNB",
        "contract_address": "0x0D6e16c7066421607F8D334D6C02A48031fc2Eba"
      }
    },
    "derivation_path": "m/44'/60'"
  },
  {
    "coin": "1INCH-BEP20",
    "name": "1inch_bep20",
    "fname": "1Inch",
    "rpcport": 80,
    "chain_id": 56,
    "avg_blocktime": 3,
    "required_confirmations": 3,
    "protocol": {
      "type": "ERC20",
      "protocol_data": {
        "platform": "BNB",
        "contract_address": "0x111111111117dC0aa78b770fA6A738034120C302"
      }
    },
    "derivation_path": "m/44'/60'",
    "use_access_list": true,
    "max_eth_tx_type": 2,
    "gas_limit": {
        "eth_send_erc20": 60000,
        "erc20_payment": 110000,
        "erc20_receiver_spend": 85000,
        "erc20_sender_refund": 85000
    }
  },
  {
    "coin": "1INCH-ERC20",
    "name": "1inch_erc20",
    "fname": "1Inch",
    "rpcport": 80,
    "chain_id": 1,
    "avg_blocktime": 15,
    "required_confirmations": 3,
    "decimals": 18,
    "protocol": {
      "type": "ERC20",
      "protocol_data": {
        "platform": "ETH",
        "contract_address": "0x111111111117dC0aa78b770fA6A738034120C302"
      }
    },
    "derivation_path": "m/44'/60'"
  },
  {
    "coin": "1INCH-KRC20",
    "name": "1inch_krc20",
    "fname": "1Inch",
    "rpcport": 80,
    "chain_id": 321,
    "decimals": 18,
    "avg_blocktime": 3,
    "required_confirmations": 3,
    "protocol": {
      "type": "ERC20",
      "protocol_data": {
        "platform": "KCS",
        "contract_address": "0x79f3244F3FFd7500A31a90Bb83C7D56649c2C7C5"
      }
    },
    "derivation_path": "m/44'/60'"
  },
  {
    "coin": "1INCH-PLG20",
    "name": "1inch_plg20",
    "fname": "1Inch",
    "rpcport": 80,
    "chain_id": 137,
    "decimals": 18,
    "avg_blocktime": 1.8,
    "required_confirmations": 20,
    "protocol": {
      "type": "ERC20",
      "protocol_data": {
        "platform": "MATIC",
        "contract_address": "0x9c2C5fd7b07E95EE044DDeba0E97a665F142394f"
      }
    },
    "derivation_path": "m/44'/60'",
    "use_access_list": true,
    "max_eth_tx_type": 2,
    "gas_limit": {
        "eth_send_erc20": 55000,
        "erc20_payment": 110000,
        "erc20_receiver_spend": 85000,
        "erc20_sender_refund": 85000
    }
  },
  {
    "coin": "PGX-PLG20",
    "name": "pegaxy_stone",
    "fname": "Pegaxy Stone",
    "rpcport": 80,
    "chain_id": 137,
    "decimals": 18,
    "avg_blocktime": 1.8,
    "required_confirmations": 20,
    "protocol": {
      "type": "ERC20",
      "protocol_data": {
        "platform": "MATIC",
        "contract_address": "0xc1c93D475dc82Fe72DBC7074d55f5a734F8cEEAE"
      }
    },
    "derivation_path": "m/44'/60'",
    "use_access_list": true,
    "max_eth_tx_type": 2,
    "gas_limit": {
        "eth_send_erc20": 55000,
        "erc20_payment": 110000,
        "erc20_receiver_spend": 85000,
        "erc20_sender_refund": 85000
    }
  },
  {
    "coin": "AAVE-AVX20",
    "name": "aave_avx20",
    "fname": "AAVE",
    "rpcport": 80,
    "chain_id": 43114,
    "required_confirmations": 3,
    "avg_blocktime": 2.4,
    "decimals": 18,
    "protocol": {
      "type": "ERC20",
      "protocol_data": {
        "platform": "AVAX",
        "contract_address": "0x63a72806098Bd3D9520cC43356dD78afe5D386D9"
      }
    },
    "derivation_path": "m/44'/60'"
  },
  {
    "coin": "AAVE-BEP20",
    "name": "aave_bep20",
    "fname": "AAVE",
    "rpcport": 80,
    "chain_id": 56,
    "avg_blocktime": 3,
    "required_confirmations": 3,
    "protocol": {
      "type": "ERC20",
      "protocol_data": {
        "platform": "BNB",
        "contract_address": "0xfb6115445Bff7b52FeB98650C87f44907E58f802"
      }
    },
    "derivation_path": "m/44'/60'",
    "use_access_list": true,
    "max_eth_tx_type": 2,
    "gas_limit": {
        "eth_send_erc20": 60000,
        "erc20_payment": 110000,
        "erc20_receiver_spend": 85000,
        "erc20_sender_refund": 85000
    }
  },
  {
    "coin": "AAVE-ERC20",
    "name": "aave_erc20",
    "fname": "AAVE",
    "rpcport": 80,
    "chain_id": 1,
    "avg_blocktime": 15,
    "required_confirmations": 3,
    "decimals": 18,
    "protocol": {
      "type": "ERC20",
      "protocol_data": {
        "platform": "ETH",
        "contract_address": "0x7Fc66500c84A76Ad7e9c93437bFc5Ac33E2DDaE9"
      }
    },
    "derivation_path": "m/44'/60'",
    "trezor_coin": "Aave",
    "links": {
      "github": "https://github.com/aave",
      "homepage": "https://aave.com/ "
    }
  },
  {
    "coin": "AAVE-FTM20",
    "name": "aave_ftm20",
    "fname": "AAVE",
    "rpcport": 80,
    "wallet_only": true,
    "chain_id": 250,
    "decimals": 18,
    "avg_blocktime": 1.8,
    "required_confirmations": 3,
    "protocol": {
      "type": "ERC20",
      "protocol_data": {
        "platform": "FTM",
        "contract_address": "0x6a07A792ab2965C72a5B8088d3a069A7aC3a993B"
      }
    },
    "derivation_path": "m/44'/60'"
  },
  {
    "coin": "AAVE-HCO20",
    "name": "aave_hco20",
    "fname": "AAVE",
    "rpcport": 80,
    "chain_id": 128,
    "decimals": 18,
    "avg_blocktime": 3,
    "required_confirmations": 3,
    "protocol": {
      "type": "ERC20",
      "protocol_data": {
        "platform": "HT",
        "contract_address": "0x202b4936fE1a82A4965220860aE46d7d3939Bb25"
      }
    },
    "derivation_path": "m/44'/60'"
  },
  {
    "coin": "AAVE-KRC20",
    "name": "aave_krc20",
    "fname": "AAVE",
    "rpcport": 80,
    "chain_id": 321,
    "decimals": 18,
    "avg_blocktime": 3,
    "required_confirmations": 3,
    "protocol": {
      "type": "ERC20",
      "protocol_data": {
        "platform": "KCS",
        "contract_address": "0xE76e97C157658004eE22e01C03a5e21A4655A2Fd"
      }
    },
    "derivation_path": "m/44'/60'"
  },
  {
    "coin": "AAVE-PLG20",
    "name": "aave_plg20",
    "fname": "AAVE",
    "rpcport": 80,
    "chain_id": 137,
    "decimals": 18,
    "avg_blocktime": 1.8,
    "required_confirmations": 20,
    "protocol": {
      "type": "ERC20",
      "protocol_data": {
        "platform": "MATIC",
        "contract_address": "0xD6DF932A45C0f255f85145f286eA0b292B21C90B"
      }
    },
    "derivation_path": "m/44'/60'",
    "use_access_list": true,
    "max_eth_tx_type": 2,
    "gas_limit": {
        "eth_send_erc20": 55000,
        "erc20_payment": 110000,
        "erc20_receiver_spend": 85000,
        "erc20_sender_refund": 85000
    }
  },
  {
    "coin": "ABY",
    "name": "artbyte",
    "fname": "ArtByte",
    "isPoS": 1,
    "rpcport": 9262,
    "pubtype": 28,
    "p2shtype": 85,
    "wiftype": 153,
    "txfee": 100000,
    "dust": 100000,
    "mature_confirmations": 550,
    "required_confirmations": 7,
    "avg_blocktime": 45,
    "protocol": {
      "type": "UTXO"
    }
  },
  {
    "coin": "ADA-BEP20",
    "name": "ada_bep20",
    "fname": "Cardano",
    "rpcport": 80,
    "chain_id": 56,
    "avg_blocktime": 3,
    "required_confirmations": 3,
    "protocol": {
      "type": "ERC20",
      "protocol_data": {
        "platform": "BNB",
        "contract_address": "0x3EE2200Efb3400fAbB9AacF31297cBdD1d435D47"
      }
    },
    "derivation_path": "m/44'/60'",
    "use_access_list": true,
    "max_eth_tx_type": 2,
    "gas_limit": {
        "eth_send_erc20": 60000,
        "erc20_payment": 110000,
        "erc20_receiver_spend": 85000,
        "erc20_sender_refund": 85000
    }
  },
  {
    "coin": "ADX-BEP20",
    "name": "adx_bep20",
    "fname": "AdEx",
    "rpcport": 80,
    "chain_id": 56,
    "avg_blocktime": 3,
    "required_confirmations": 3,
    "protocol": {
      "type": "ERC20",
      "protocol_data": {
        "platform": "BNB",
        "contract_address": "0x6bfF4Fb161347ad7de4A625AE5aa3A1CA7077819"
      }
    },
    "derivation_path": "m/44'/60'"
  },
  {
    "coin": "ADX-ERC20",
    "name": "adx_erc20",
    "fname": "AdEx",
    "rpcport": 80,
    "chain_id": 1,
    "avg_blocktime": 15,
    "required_confirmations": 3,
    "protocol": {
      "type": "ERC20",
      "protocol_data": {
        "platform": "ETH",
        "contract_address": "0xADE00C28244d5CE17D72E40330B1c318cD12B7c3"
      }
    },
    "derivation_path": "m/44'/60'",
    "trezor_coin": "AdEx Network",
    "links": {
      "github": "https://github.com/AdExNetwork",
      "homepage": "https://www.adex.network"
    }
  },
  {
    "coin": "AGEUR-AVX20",
    "name": "ageur_avx20",
    "fname": "agEUR",
    "rpcport": 80,
    "chain_id": 43114,
    "decimals": 18,
    "avg_blocktime": 2.4,
    "required_confirmations": 3,
    "protocol": {
      "type": "ERC20",
      "protocol_data": {
        "platform": "AVAX",
        "contract_address": "0xAEC8318a9a59bAEb39861d10ff6C7f7bf1F96C57"
      }
    },
    "derivation_path": "m/44'/60'"
  },
  {
    "coin": "AGEUR-ERC20",
    "name": "ageur_erc20",
    "fname": "agEUR",
    "rpcport": 80,
    "chain_id": 1,
    "decimals": 18,
    "avg_blocktime": 15,
    "required_confirmations": 3,
    "protocol": {
      "type": "ERC20",
      "protocol_data": {
        "platform": "ETH",
        "contract_address": "0x1a7e4e63778B4f12a199C062f3eFdD288afCBce8"
      }
    },
    "derivation_path": "m/44'/60'"
  },
  {
    "coin": "AGEUR-PLG20",
    "name": "ageur_plg20",
    "fname": "agEUR",
    "rpcport": 80,
    "chain_id": 137,
    "decimals": 18,
    "avg_blocktime": 1.8,
    "required_confirmations": 20,
    "protocol": {
      "type": "ERC20",
      "protocol_data": {
        "platform": "MATIC",
        "contract_address": "0xE0B52e49357Fd4DAf2c15e02058DCE6BC0057db4"
      }
    },
    "derivation_path": "m/44'/60'",
    "use_access_list": true,
    "max_eth_tx_type": 2,
    "gas_limit": {
        "eth_send_erc20": 55000,
        "erc20_payment": 110000,
        "erc20_receiver_spend": 85000,
        "erc20_sender_refund": 85000
    }
  },
  {
    "coin": "AGIX-ERC20",
    "name": "agix_erc20",
    "fname": "SingularityNET",
    "rpcport": 80,
    "wallet_only": true,
    "chain_id": 1,
    "decimals": 8,
    "avg_blocktime": 15,
    "required_confirmations": 3,
    "protocol": {
      "type": "ERC20",
      "protocol_data": {
        "platform": "ETH",
        "contract_address": "0x5B7533812759B45C2B44C19e320ba2cD2681b542"
      }
    },
    "derivation_path": "m/44'/60'"
  },
  {
    "coin": "AGIX-PLG20",
    "name": "agix_plg20",
    "fname": "SingularityNET",
    "rpcport": 80,
    "wallet_only": true,
    "chain_id": 137,
    "decimals": 8,
    "avg_blocktime": 1.8,
    "required_confirmations": 20,
    "protocol": {
      "type": "ERC20",
      "protocol_data": {
        "platform": "MATIC",
        "contract_address": "0x190Eb8a183D22a4bdf278c6791b152228857c033"
      }
    },
    "derivation_path": "m/44'/60'"
  },
  {
    "coin": "AIBC",
    "name": "aiblockchain",
    "fname": "Aiblockchain",
    "rpcport": 7772,
    "pubtype": 23,
    "p2shtype": 23,
    "wiftype": 176,
    "txfee": 0,
    "dust": 5460,
    "segwit": true,
    "required_confirmations": 11,
    "avg_blocktime": 30,
    "protocol": {
      "type": "UTXO",
      "bip44": "m/44'/2'/0'/0/0"
    },
    "links": {
      "github": "https://github.com/nickgsh/AiBlockChain",
      "homepage": "https://aibc.space/"
    }
  },
  {
    "coin": "AIPG",
    "name": "aipowergrid",
    "fname": "AIPowerGrid",
    "sign_message_prefix": "Aipg Signed Message:\n",
    "rpcport": 9788,
    "pubtype": 23,
    "p2shtype": 23,
    "wiftype": 128,
    "segwit": true,
    "txfee": 1000000,
    "dust": 1000000,
    "required_confirmations": 6,
    "avg_blocktime": 60,
    "protocol": {
      "type": "UTXO"
    },
    "derivation_path": "m/44'/2686'",
    "links": {
      "github": "https://github.com/AIPowerGrid/AI-Power-Grid-Core",
      "homepage": "aipowergrid.io"
    }
  },
  {
    "coin": "ANEY",
    "name": "aney",
    "fname": "Animal Economy",
    "rpcport": 33500,
    "pubtype": 23,
    "p2shtype": 63,
    "wiftype": 210,
    "txfee": 100000,
    "dust": 5460,
    "required_confirmations": 5,
    "avg_blocktime": 60,
    "protocol": {
      "type": "UTXO"
    },
    "derivation_path": "m/44'/119'",
    "links": {
      "github": "https://github.com/Animal-Economy/ANEY",
      "homepage": "https://aney.one"
    }
  },
  {
    "coin": "ANKR-BEP20",
    "name": "ankr_bep20",
    "fname": "Ankr",
    "rpcport": 80,
    "chain_id": 56,
    "avg_blocktime": 3,
    "required_confirmations": 3,
    "protocol": {
      "type": "ERC20",
      "protocol_data": {
        "platform": "BNB",
        "contract_address": "0xf307910A4c7bbc79691fD374889b36d8531B08e3"
      }
    },
    "derivation_path": "m/44'/60'"
  },
  {
    "coin": "ANKR-ERC20",
    "name": "ankr_erc20",
    "fname": "Ankr",
    "rpcport": 80,
    "chain_id": 1,
    "avg_blocktime": 15,
    "required_confirmations": 3,
    "protocol": {
      "type": "ERC20",
      "protocol_data": {
        "platform": "ETH",
        "contract_address": "0x8290333ceF9e6D528dD5618Fb97a76f268f3EDD4"
      }
    },
    "derivation_path": "m/44'/60'"
  },
  {
    "coin": "ANKR-PLG20",
    "name": "ankr_plg20",
    "fname": "Ankr",
    "rpcport": 80,
    "chain_id": 137,
    "decimals": 18,
    "avg_blocktime": 1.8,
    "required_confirmations": 20,
    "protocol": {
      "type": "ERC20",
      "protocol_data": {
        "platform": "MATIC",
        "contract_address": "0x101A023270368c0D50BFfb62780F4aFd4ea79C35"
      }
    },
    "derivation_path": "m/44'/60'",
    "use_access_list": true,
    "max_eth_tx_type": 2,
    "gas_limit": {
        "eth_send_erc20": 55000,
        "erc20_payment": 110000,
        "erc20_receiver_spend": 85000,
        "erc20_sender_refund": 85000
    }
  },
  {
    "coin": "APE-ERC20",
    "name": "ape_erc20",
    "fname": "ApeCoin",
    "rpcport": 80,
    "chain_id": 1,
    "decimals": 18,
    "avg_blocktime": 15,
    "required_confirmations": 3,
    "protocol": {
      "type": "ERC20",
      "protocol_data": {
        "platform": "ETH",
        "contract_address": "0x4d224452801ACEd8B2F0aebE155379bb5D594381"
      }
    },
    "derivation_path": "m/44'/60'"
  },
  {
    "coin": "APE-BEP20",
    "name": "ape_bep20",
    "fname": "ApeCoin",
    "rpcport": 80,
    "chain_id": 56,
    "decimals": 18,
    "avg_blocktime": 3,
    "required_confirmations": 3,
    "protocol": {
      "type": "ERC20",
      "protocol_data": {
        "platform": "BNB",
        "contract_address": "0xC762043E211571eB34f1ef377e5e8e76914962f9"
      }
    },
    "derivation_path": "m/44'/60'",
    "use_access_list": true,
    "max_eth_tx_type": 2,
    "gas_limit": {
        "eth_send_erc20": 60000,
        "erc20_payment": 110000,
        "erc20_receiver_spend": 85000,
        "erc20_sender_refund": 85000
    }
  },
  {
    "coin": "APE-FTM20",
    "name": "ape_ftm20",
    "fname": "ApeCoin",
    "rpcport": 80,
    "wallet_only": true,
    "chain_id": 250,
    "decimals": 18,
    "avg_blocktime": 1.8,
    "required_confirmations": 3,
    "protocol": {
      "type": "ERC20",
      "protocol_data": {
        "platform": "FTM",
        "contract_address": "0x2d72A97a31Dc920dB03330780d30074626e39C8A"
      }
    },
    "derivation_path": "m/44'/60'"
  },
  {
    "coin": "APE-PLG20",
    "name": "ape_plg20",
    "fname": "ApeCoin",
    "rpcport": 80,
    "chain_id": 137,
    "decimals": 18,
    "avg_blocktime": 1.8,
    "required_confirmations": 20,
    "protocol": {
      "type": "ERC20",
      "protocol_data": {
        "platform": "MATIC",
        "contract_address": "0xB7b31a6BC18e48888545CE79e83E06003bE70930"
      }
    },
    "derivation_path": "m/44'/60'",
    "use_access_list": true,
    "max_eth_tx_type": 2,
    "gas_limit": {
        "eth_send_erc20": 55000,
        "erc20_payment": 110000,
        "erc20_receiver_spend": 85000,
        "erc20_sender_refund": 85000
    }
  },
  {
    "coin": "ARB-ERC20",
    "name": "arb_erc20",
    "fname": "Arbitrum",
    "rpcport": 80,
    "chain_id": 1,
    "decimals": 18,
    "avg_blocktime": 15,
    "required_confirmations": 3,
    "protocol": {
      "type": "ERC20",
      "protocol_data": {
        "platform": "ETH",
        "contract_address": "0xB50721BCf8d664c30412Cfbc6cf7a15145234ad1"
      }
    },
    "derivation_path": "m/44'/60'"
  },
  {
    "coin": "ARB-ARB20",
    "name": "arb_arb20",
    "fname": "Arbitrum",
    "rpcport": 80,
    "chain_id": 42161,
    "decimals": 18,
    "avg_blocktime": 0.25,
    "required_confirmations": 10,
    "protocol": {
      "type": "ERC20",
      "protocol_data": {
        "platform": "ETH-ARB20",
        "contract_address": "0x912CE59144191C1204E64559FE8253a0e49E6548"
      }
    },
    "derivation_path": "m/44'/60'",
    "use_access_list": true,
    "max_eth_tx_type": 2,
    "gas_limit": {
        "eth_send_erc20": 150000,
        "erc20_payment": 300000,
        "erc20_receiver_spend": 250000,
        "erc20_sender_refund": 250000
    }
  },
  {
    "coin": "ARPA-BEP20",
    "name": "arpa_bep20",
    "fname": "ARPA Chain",
    "rpcport": 80,
    "chain_id": 56,
    "avg_blocktime": 3,
    "required_confirmations": 3,
    "protocol": {
      "type": "ERC20",
      "protocol_data": {
        "platform": "BNB",
        "contract_address": "0x6F769E65c14Ebd1f68817F5f1DcDb61Cfa2D6f7e"
      }
    },
    "derivation_path": "m/44'/60'",
    "use_access_list": true,
    "max_eth_tx_type": 2,
    "gas_limit": {
        "eth_send_erc20": 60000,
        "erc20_payment": 110000,
        "erc20_receiver_spend": 85000,
        "erc20_sender_refund": 85000
    }
  },
  {
    "coin": "ARPA-ERC20",
    "name": "arpa_erc20",
    "fname": "ARPA Chain",
    "rpcport": 80,
    "chain_id": 1,
    "avg_blocktime": 15,
    "required_confirmations": 3,
    "protocol": {
      "type": "ERC20",
      "protocol_data": {
        "platform": "ETH",
        "contract_address": "0xBA50933C268F567BDC86E1aC131BE072C6B0b71a"
      }
    },
    "derivation_path": "m/44'/60'"
  },
  {
    "coin": "ARPA-PLG20",
    "name": "arpa_plg20",
    "fname": "ARPA Chain",
    "rpcport": 80,
    "chain_id": 137,
    "decimals": 18,
    "avg_blocktime": 1.8,
    "required_confirmations": 20,
    "protocol": {
      "type": "ERC20",
      "protocol_data": {
        "platform": "MATIC",
        "contract_address": "0xEE800B277A96B0f490a1A732e1D6395FAD960A26"
      }
    },
    "derivation_path": "m/44'/60'",
    "use_access_list": true,
    "max_eth_tx_type": 2,
    "gas_limit": {
        "eth_send_erc20": 55000,
        "erc20_payment": 110000,
        "erc20_receiver_spend": 85000,
        "erc20_sender_refund": 85000
    }
  },
  {
    "coin": "ARRR",
    "asset": "PIRATE",
    "fname": "Pirate",
    "txversion": 4,
    "overwintered": 1,
    "avg_blocktime": 60,
    "protocol": {
      "type": "ZHTLC",
      "protocol_data": {
        "consensus_params": {
          "overwinter_activation_height": 152855,
          "sapling_activation_height": 152855,
          "blossom_activation_height": null,
          "heartwood_activation_height": null,
          "canopy_activation_height": null,
          "coin_type": 133,
          "hrp_sapling_extended_spending_key": "secret-extended-key-main",
          "hrp_sapling_extended_full_viewing_key": "zxviews",
          "hrp_sapling_payment_address": "zs",
          "b58_pubkey_address_prefix": [
            28,
            184
          ],
          "b58_script_address_prefix": [
            28,
            189
          ]
        },
        "check_point_block": {
          "height": 1900000,
          "time": 1652512363,
          "hash": "44797f3bb78323a7717007f1e289a3689e0b5b3433385dbd8e6f6a1700000000",
          "sapling_tree": "01e40c26f4a28071535b95ae637d30a209531e92a33de0a649e51183771025fd0f016cdc51442fcb328d047a709dc0f41e0173953404711045b3ef3036d7fd4151271501d6c94c5ce6787826af809aaee83768c4b7d4f02c8dc2d24cf60ed5f127a5d730018a752ea9d9efb3e1ac0e6e705ac9f7f9863cfa8f612ad43802175338d8d7cc6000000001fc3542434eff03075ea5f0a64f1dfb2f042d281b1a057e9f6c765b533ce51219013ad9484b1e901e62b93e7538f913dcb27695380c3bc579e79f5cc900f28e596e0001431da5f01fe11d58300134caf5ac76e0b1b7486fd02425dd8871bca4afa94d4b01bb39de1c1d10a25ce0cc775bc74b6b0f056c28639e7c5b7651bb8460060085530000000001732ddf661e68c9e335599bb0b18b048d2f1c06b20eabd18239ad2f3cc45fa910014496bab5eedab205b5f2a206bd1db30c5bc8bc0c1914a102f87010f3431be21a0000010b5fd8e7610754075f936463780e85841f3ab8ca2978f9afdf7c2c250f16a75f01db56bc66eb1cd54ec6861e5cf24af2f4a17991556a52ca781007569e95b9842401c03877ecdd98378b321250640a1885604d675aaa50380e49da8cfa6ff7deaf15"
        },
        "z_derivation_path": "m/32'/133'"
      }
    },
    "derivation_path": "m/44'/133'",
    "required_confirmations": 2,
    "requires_notarization": true
  },
  {
    "coin": "ARRR-BEP20",
    "name": "arrr_bep20",
    "fname": "Pirate",
    "rpcport": 80,
    "wallet_only": true,
    "decimals": 8,
    "chain_id": 56,
    "avg_blocktime": 3,
    "required_confirmations": 3,
    "protocol": {
      "type": "ERC20",
      "protocol_data": {
        "platform": "BNB",
        "contract_address": "0xCDAF240C90F989847c56aC9Dee754F76F41c5833"
      }
    },
    "derivation_path": "m/44'/60'"
  },
  {
    "coin": "ATOM-BEP20",
    "name": "atom_bep20",
    "fname": "Cosmos",
    "rpcport": 80,
    "chain_id": 56,
    "avg_blocktime": 3,
    "required_confirmations": 3,
    "protocol": {
      "type": "ERC20",
      "protocol_data": {
        "platform": "BNB",
        "contract_address": "0x0Eb3a705fc54725037CC9e008bDede697f62F335"
      }
    },
    "derivation_path": "m/44'/60'",
    "use_access_list": true,
    "max_eth_tx_type": 2,
    "gas_limit": {
        "eth_send_erc20": 60000,
        "erc20_payment": 110000,
        "erc20_receiver_spend": 85000,
        "erc20_sender_refund": 85000
    }
  },
  {
    "coin": "ATOM-PLG20",
    "name": "atom_plg20",
    "fname": "Cosmos",
    "rpcport": 80,
    "chain_id": 137,
    "decimals": 6,
    "avg_blocktime": 1.8,
    "required_confirmations": 20,
    "protocol": {
      "type": "ERC20",
      "protocol_data": {
        "platform": "MATIC",
        "contract_address": "0xac51C4c48Dc3116487eD4BC16542e27B5694Da1b"
      }
    },
    "derivation_path": "m/44'/60'",
    "use_access_list": true,
    "max_eth_tx_type": 2,
    "gas_limit": {
        "eth_send_erc20": 55000,
        "erc20_payment": 110000,
        "erc20_receiver_spend": 85000,
        "erc20_sender_refund": 85000
    }
  },
  {
    "coin": "AUR",
    "name": "auroracoin",
    "fname": "Auroracoin",
    "sign_message_prefix": "AuroraCoin Signed Message:\n",
    "rpcport": 12341,
    "pubtype": 23,
    "p2shtype": 5,
    "wiftype": 176,
    "txfee": 5000,
    "segwit": false,
    "bech32_hrp": "aur",
    "required_confirmations": 5,
    "avg_blocktime": 60,
    "protocol": {
      "type": "UTXO"
    },
    "derivation_path": "m/44'/85'"
  },
  {
    "coin": "AVA-BEP20",
    "name": "ava_bep20",
    "fname": "Travala.com",
    "rpcport": 80,
    "wallet_only": true,
    "chain_id": 56,
    "avg_blocktime": 3,
    "required_confirmations": 3,
    "protocol": {
      "type": "ERC20",
      "protocol_data": {
        "platform": "BNB",
        "contract_address": "0x13616F44Ba82D63c8C0DC3Ff843D36a8ec1c05a9"
      }
    },
    "derivation_path": "m/44'/60'"
  },
  {
    "coin": "AVA-ERC20",
    "name": "ava_erc20",
    "fname": "AVA",
    "rpcport": 80,
    "chain_id": 1,
    "decimals": 18,
    "avg_blocktime": 15,
    "required_confirmations": 3,
    "protocol": {
      "type": "ERC20",
      "protocol_data": {
        "platform": "ETH",
        "contract_address": "0xa6C0c097741D55ECd9a3A7DeF3A8253fD022ceB9"
      }
    },
    "derivation_path": "m/44'/60'"
  },
  {
    "coin": "AVAXT",
    "name": "avaxt",
    "fname": "Avalanche Testnet",
    "is_testnet": true,
    "rpcport": 80,
    "chain_id": 43113,
    "required_confirmations": 3,
    "avg_blocktime": 2.4,
    "protocol": {
      "type": "ETH"
    },
    "derivation_path": "m/44'/60'"
  },
  {
    "coin": "AVAX",
    "name": "avax",
    "fname": "Avalanche",
    "rpcport": 80,
    "chain_id": 43114,
    "use_access_list": true,
    "max_eth_tx_type": 2,
    "required_confirmations": 3,
    "avg_blocktime": 2.4,
    "protocol": {
      "type": "ETH"
    },
    "derivation_path": "m/44'/60'",
    "trezor_coin": "Avalanche C-Chain",
    "links": {
      "homepage": "https://www.avax.network/"
    }
  },
  {
    "coin": "AVAX-BEP20",
    "name": "avax_bep20",
    "fname": "Avalanche",
    "rpcport": 80,
    "chain_id": 56,
    "avg_blocktime": 3,
    "required_confirmations": 3,
    "protocol": {
      "type": "ERC20",
      "protocol_data": {
        "platform": "BNB",
        "contract_address": "0x1CE0c2827e2eF14D5C4f29a091d735A204794041"
      }
    },
    "derivation_path": "m/44'/60'",
    "use_access_list": true,
    "max_eth_tx_type": 2,
    "gas_limit": {
        "eth_send_erc20": 60000,
        "erc20_payment": 110000,
        "erc20_receiver_spend": 85000,
        "erc20_sender_refund": 85000
    }
  },
  {
    "coin": "AVN",
    "name": "avian",
    "fname": "Avian",
    "rpcport": 7896,
    "pubtype": 60,
    "p2shtype": 122,
    "wiftype": 128,
    "segwit": false,
    "fork_id": "0x40",
    "signature_version": "base",
    "txfee": 1000000,
    "required_confirmations": 3,
    "avg_blocktime": 30,
    "protocol": {
      "type": "UTXO"
    },
    "derivation_path": "m/44'/921'"
  },
  {
    "coin": "AVN-PLG20",
    "name": "avn_plg20",
    "fname": "Avian",
    "rpcport": 80,
    "chain_id": 137,
    "decimals": 18,
    "avg_blocktime": 1.8,
    "required_confirmations": 20,
    "protocol": {
      "type": "ERC20",
      "protocol_data": {
        "platform": "MATIC",
        "contract_address": "0x752DC265EAf6Da2Db0F8e4a32D5596D3f18e8701"
      }
    },
    "derivation_path": "m/44'/60'"
  },
  {
    "coin": "AWC-ERC20",
    "name": "atomic-wallet-coin",
    "fname": "Atomic Wallet Coin",
    "rpcport": 80,
    "chain_id": 1,
    "required_confirmations": 3,
    "avg_blocktime": 15,
    "protocol": {
      "type": "ERC20",
      "protocol_data": {
        "platform": "ETH",
        "contract_address": "0xaD22f63404f7305e4713CcBd4F296f34770513f4"
      }
    },
    "derivation_path": "m/44'/60'"
  },
  {
    "coin": "AXE",
    "name": "axe",
    "fname": "Axe",
    "rpcport": 9337,
    "pubtype": 55,
    "p2shtype": 16,
    "wiftype": 204,
    "txfee": 10000,
    "confpath": "USERHOME/.axecore/axe.conf",
    "mature_confirmations": 101,
    "required_confirmations": 3,
    "avg_blocktime": 150,
    "protocol": {
      "type": "UTXO"
    },
    "derivation_path": "m/44'/4242'",
    "trezor_coin": "Axe",
    "links": {
      "github": "https://github.com/axerunners/axe",
      "homepage": "https://axerunners.com"
    }
  },
  {
    "coin": "AXS-BEP20",
    "name": "axs_bep20",
    "fname": "Axie Infinity",
    "rpcport": 80,
    "chain_id": 56,
    "avg_blocktime": 3,
    "required_confirmations": 3,
    "protocol": {
      "type": "ERC20",
      "protocol_data": {
        "platform": "BNB",
        "contract_address": "0x715D400F88C167884bbCc41C5FeA407ed4D2f8A0"
      }
    },
    "derivation_path": "m/44'/60'",
    "use_access_list": true,
    "max_eth_tx_type": 2,
    "gas_limit": {
        "eth_send_erc20": 60000,
        "erc20_payment": 110000,
        "erc20_receiver_spend": 85000,
        "erc20_sender_refund": 85000
    }
  },
  {
    "coin": "AXS-ERC20",
    "name": "axs_erc20",
    "fname": "Axie Infinity",
    "rpcport": 80,
    "chain_id": 1,
    "avg_blocktime": 15,
    "required_confirmations": 3,
    "protocol": {
      "type": "ERC20",
      "protocol_data": {
        "platform": "ETH",
        "contract_address": "0xBB0E17EF65F82Ab018d8EDd776e8DD940327B28b"
      }
    },
    "derivation_path": "m/44'/60'",
    "trezor_coin": "Axie Infinity Shards",
    "links": {
      "github": "https://github.com/axieinfinity",
      "homepage": "https://axieinfinity.com/"
    }
  },
  {
    "coin": "AYA",
    "name": "aryacoin",
    "fname": "Aryacoin",
    "sign_message_prefix": "Aryacoin Signed Message:\n",
    "rpcport": 9332,
    "pubtype": 23,
    "p2shtype": 5,
    "wiftype": 176,
    "txfee": 100000,
    "dust": 54600,
<<<<<<< HEAD
=======
    "mm2": 1,
>>>>>>> 5c624501
    "required_confirmations": 5,
    "avg_blocktime": 30,
    "protocol": {
      "type": "UTXO"
    },
    "derivation_path": "m/44'/357'"
  },
  {
    "coin": "AYA-BEP20",
    "name": "aya_bep20",
    "fname": "Aryacoin",
    "rpcport": 80,
    "chain_id": 56,
    "decimals": 8,
    "avg_blocktime": 3,
    "required_confirmations": 3,
    "protocol": {
      "type": "ERC20",
      "protocol_data": {
        "platform": "BNB",
        "contract_address": "0x86e5775F5c46304939c40959812bC220dD1c0333"
      }
    },
    "derivation_path": "m/44'/60'"
  },
  {
    "coin": "BABYDOGE-BEP20",
    "name": "babydoge_bep20",
    "fname": "Baby Doge Coin",
    "rpcport": 80,
    "chain_id": 56,
    "avg_blocktime": 3,
    "required_confirmations": 3,
    "protocol": {
      "type": "ERC20",
      "protocol_data": {
        "platform": "BNB",
        "contract_address": "0xc748673057861a797275CD8A068AbB95A902e8de"
      }
    },
    "derivation_path": "m/44'/60'"
  },
  {
    "coin": "BAL-BEP20",
    "name": "bal_bep20",
    "fname": "Balancer",
    "rpcport": 80,
    "chain_id": 56,
    "avg_blocktime": 3,
    "required_confirmations": 3,
    "protocol": {
      "type": "ERC20",
      "protocol_data": {
        "platform": "BNB",
        "contract_address": "0xd4ed60d8368a92b5F1ca33aF61eF2A94714B2d46"
      }
    },
    "derivation_path": "m/44'/60'"
  },
  {
    "coin": "BAL-ERC20",
    "name": "bal_erc20",
    "fname": "Balancer",
    "rpcport": 80,
    "chain_id": 1,
    "avg_blocktime": 15,
    "required_confirmations": 3,
    "decimals": 18,
    "protocol": {
      "type": "ERC20",
      "protocol_data": {
        "platform": "ETH",
        "contract_address": "0xba100000625a3754423978a60c9317c58a424e3D"
      }
    },
    "derivation_path": "m/44'/60'",
    "trezor_coin": "Balancer",
    "links": {
      "github": "https://github.com/balancer-labs",
      "homepage": "https://balancer.finance"
    }
  },
  {
    "coin": "BAL-KRC20",
    "name": "bal_krc20",
    "fname": "Balancer",
    "rpcport": 80,
    "chain_id": 321,
    "decimals": 18,
    "avg_blocktime": 3,
    "required_confirmations": 3,
    "protocol": {
      "type": "ERC20",
      "protocol_data": {
        "platform": "KCS",
        "contract_address": "0xFC31366Be1795c1Ff444b9fBF55759733aD4d26D"
      }
    },
    "derivation_path": "m/44'/60'"
  },
  {
    "coin": "BAL-PLG20",
    "name": "bal_plg20",
    "fname": "Balancer",
    "rpcport": 80,
    "chain_id": 137,
    "decimals": 18,
    "avg_blocktime": 1.8,
    "required_confirmations": 20,
    "protocol": {
      "type": "ERC20",
      "protocol_data": {
        "platform": "MATIC",
        "contract_address": "0x9a71012B13CA4d3D0Cdc72A177DF3ef03b0E76A3"
      }
    },
    "derivation_path": "m/44'/60'",
    "use_access_list": true,
    "max_eth_tx_type": 2,
    "gas_limit": {
        "eth_send_erc20": 55000,
        "erc20_payment": 110000,
        "erc20_receiver_spend": 85000,
        "erc20_sender_refund": 85000
    }
  },
  {
    "coin": "BANANO-BEP20",
    "name": "banano_bep20",
    "fname": "Banano",
    "rpcport": 80,
    "chain_id": 56,
    "avg_blocktime": 3,
    "required_confirmations": 3,
    "protocol": {
      "type": "ERC20",
      "protocol_data": {
        "platform": "BNB",
        "contract_address": "0xe20B9e246db5a0d21BF9209E4858Bc9A3ff7A034"
      }
    },
    "derivation_path": "m/44'/60'"
  },
  {
    "coin": "BAND-BEP20",
    "name": "band_bep20",
    "fname": "Band Protocol",
    "rpcport": 80,
    "chain_id": 56,
    "avg_blocktime": 3,
    "required_confirmations": 3,
    "protocol": {
      "type": "ERC20",
      "protocol_data": {
        "platform": "BNB",
        "contract_address": "0xAD6cAEb32CD2c308980a548bD0Bc5AA4306c6c18"
      }
    },
    "derivation_path": "m/44'/60'",
    "use_access_list": true,
    "max_eth_tx_type": 2,
    "gas_limit": {
        "eth_send_erc20": 60000,
        "erc20_payment": 110000,
        "erc20_receiver_spend": 85000,
        "erc20_sender_refund": 85000
    }
  },
  {
    "coin": "BAND-ERC20",
    "name": "band_erc20",
    "fname": "Band Protocol",
    "rpcport": 80,
    "chain_id": 1,
    "avg_blocktime": 15,
    "required_confirmations": 3,
    "decimals": 18,
    "protocol": {
      "type": "ERC20",
      "protocol_data": {
        "platform": "ETH",
        "contract_address": "0xBA11D00c5f74255f56a5E366F4F77f5A186d7f55"
      }
    },
    "derivation_path": "m/44'/60'"
  },
  {
    "coin": "BAND-FTM20",
    "name": "band_ftm20",
    "fname": "Band Protocol",
    "rpcport": 80,
    "wallet_only": true,
    "chain_id": 250,
    "decimals": 18,
    "avg_blocktime": 1.8,
    "required_confirmations": 3,
    "protocol": {
      "type": "ERC20",
      "protocol_data": {
        "platform": "FTM",
        "contract_address": "0x46E7628E8b4350b2716ab470eE0bA1fa9e76c6C5"
      }
    },
    "derivation_path": "m/44'/60'"
  },
  {
    "coin": "BAND-PLG20",
    "name": "band_plg20",
    "fname": "Band Protocol",
    "rpcport": 80,
    "chain_id": 137,
    "decimals": 18,
    "avg_blocktime": 1.8,
    "required_confirmations": 20,
    "protocol": {
      "type": "ERC20",
      "protocol_data": {
        "platform": "MATIC",
        "contract_address": "0xA8b1E0764f85f53dfe21760e8AfE5446D82606ac"
      }
    },
    "derivation_path": "m/44'/60'"
  },
  {
    "coin": "BAT-AVX20",
    "name": "bat_avx20",
    "fname": "Basic Attention Token",
    "rpcport": 80,
    "chain_id": 43114,
    "required_confirmations": 3,
    "avg_blocktime": 2.4,
    "decimals": 18,
    "protocol": {
      "type": "ERC20",
      "protocol_data": {
        "platform": "AVAX",
        "contract_address": "0x98443B96EA4b0858FDF3219Cd13e98C7A4690588"
      }
    },
    "derivation_path": "m/44'/60'"
  },
  {
    "coin": "BAT-ERC20",
    "name": "bat_erc20",
    "fname": "Basic Attention Token",
    "rpcport": 80,
    "chain_id": 1,
    "required_confirmations": 3,
    "avg_blocktime": 15,
    "protocol": {
      "type": "ERC20",
      "protocol_data": {
        "platform": "ETH",
        "contract_address": "0x0D8775F648430679A709E98d2b0Cb6250d2887EF"
      }
    },
    "derivation_path": "m/44'/60'",
    "trezor_coin": "Basic Attention Token",
    "links": {
      "homepage": "https://basicattentiontoken.org"
    }
  },
  {
    "coin": "BAT-BEP20",
    "name": "bat_bep20",
    "fname": "Basic Attention Token",
    "rpcport": 80,
    "chain_id": 56,
    "avg_blocktime": 3,
    "required_confirmations": 3,
    "protocol": {
      "type": "ERC20",
      "protocol_data": {
        "platform": "BNB",
        "contract_address": "0x101d82428437127bF1608F699CD651e6Abf9766E"
      }
    },
    "derivation_path": "m/44'/60'"
  },
  {
    "coin": "BAT-KRC20",
    "name": "bat_krc20",
    "fname": "Basic Attention Token",
    "rpcport": 80,
    "chain_id": 321,
    "decimals": 18,
    "avg_blocktime": 3,
    "required_confirmations": 3,
    "protocol": {
      "type": "ERC20",
      "protocol_data": {
        "platform": "KCS",
        "contract_address": "0x0bF46C86Ce3B904660aE85677EaA20B0C1b24064"
      }
    },
    "derivation_path": "m/44'/60'"
  },
  {
    "coin": "BAT-PLG20",
    "name": "bat_plg20",
    "fname": "Basic Attention Token",
    "rpcport": 80,
    "chain_id": 137,
    "decimals": 18,
    "avg_blocktime": 1.8,
    "required_confirmations": 20,
    "protocol": {
      "type": "ERC20",
      "protocol_data": {
        "platform": "MATIC",
        "contract_address": "0x3Cef98bb43d732E2F285eE605a8158cDE967D219"
      }
    },
    "derivation_path": "m/44'/60'"
  },
  {
    "coin": "BCH",
    "name": "bch",
    "fname": "Bitcoin Cash",
    "rpcport": 33333,
    "pubtype": 0,
    "p2shtype": 5,
    "wiftype": 128,
    "txfee": 1000,
    "segwit": false,
    "fork_id": "0x40",
    "address_format": {
      "format": "cashaddress",
      "network": "bitcoincash"
    },
    "sign_message_prefix": "Bitcoin Signed Message:\n",
    "required_confirmations": 1,
    "avg_blocktime": 600,
    "protocol": {
      "type": "BCH",
      "protocol_data": {
        "slp_prefix": "simpleledger"
      }
    },
    "derivation_path": "m/44'/145'",
    "trezor_coin": "Bitcoin Cash",
    "links": {
      "github": "https://github.com/Bitcoin-ABC/bitcoin-abc",
      "homepage": "https://www.bitcoincash.org"
    }
  },
  {
    "coin": "USDT-SLP",
    "fname": "Tether",
    "protocol": {
      "type": "SLPTOKEN",
      "protocol_data": {
        "decimals": 8,
        "token_id": "9fc89d6b7d5be2eac0b3787c5b8236bca5de641b5bafafc8f450727b63615c11",
        "platform": "BCH",
        "required_confirmations": 1,
        "slp_prefix": "simpleledger"
      }
    },
    "derivation_path": "m/44'/145'"
  },
  {
    "coin": "TTT-SLP",
    "fname": "Trinity Trust Token",
    "protocol": {
      "type": "SLPTOKEN",
      "protocol_data": {
        "decimals": 2,
        "token_id": "5321508197ffed321c5fc9a1427e5c68b31d2c1ec92ae1c495f8acb08d8d66cd",
        "platform": "BCH",
        "required_confirmations": 1,
        "slp_prefix": "simpleledger"
      }
    },
    "derivation_path": "m/44'/145'"
  },
  {
    "coin": "ASLP-SLP",
    "fname": "AtomicSLP",
    "protocol": {
      "type": "SLPTOKEN",
      "protocol_data": {
        "decimals": 2,
        "token_id": "926894cbf50269b15c97559b9acfc1bd88cd5f20703313ce0ea0683ecdb40911",
        "platform": "BCH",
        "required_confirmations": 1,
        "slp_prefix": "simpleledger"
      }
    },
    "derivation_path": "m/44'/145'"
  },
  {
    "coin": "SPICE-SLP",
    "fname": "Spice",
    "protocol": {
      "type": "SLPTOKEN",
      "protocol_data": {
        "decimals": 8,
        "token_id": "4de69e374a8ed21cbddd47f2338cc0f479dc58daa2bbe11cd604ca488eca0ddf",
        "platform": "BCH",
        "required_confirmations": 1,
        "slp_prefix": "simpleledger"
      }
    },
    "derivation_path": "m/44'/145'"
  },
  {
    "coin": "FLEXUSD-ERC20",
    "name": "flexusd_erc20",
    "fname": "flexUSD",
    "rpcport": 80,
    "chain_id": 1,
    "decimals": 18,
    "avg_blocktime": 15,
    "required_confirmations": 3,
    "protocol": {
      "type": "ERC20",
      "protocol_data": {
        "platform": "ETH",
        "contract_address": "0xa774FFB4AF6B0A91331C084E1aebAE6Ad535e6F3"
      }
    },
    "derivation_path": "m/44'/60'"
  },
  {
    "coin": "FLEXUSD-SLP",
    "fname": "FlexUSD",
    "protocol": {
      "type": "SLPTOKEN",
      "protocol_data": {
        "decimals": 6,
        "token_id": "dd21be4532d93661e8ffe16db6535af0fb8ee1344d1fef81a193e2b4cfa9fbc9",
        "platform": "BCH",
        "required_confirmations": 1,
        "slp_prefix": "simpleledger"
      }
    },
    "derivation_path": "m/44'/145'"
  },
  {
    "coin": "SOUR-SLP",
    "fname": "Sour",
    "protocol": {
      "type": "SLPTOKEN",
      "protocol_data": {
        "decimals": 8,
        "token_id": "6448381f9649ecacd8c30189cfbfee71a91b6b9738ea494fe33f8b8b51cbfca0",
        "platform": "BCH",
        "required_confirmations": 1,
        "slp_prefix": "simpleledger"
      }
    },
    "derivation_path": "m/44'/145'"
  },
  {
    "coin": "PSF-SLP",
    "fname": "PS Foundation",
    "protocol": {
      "type": "SLPTOKEN",
      "protocol_data": {
        "decimals": 8,
        "token_id": "38e97c5d7d3585a2cbf3f9580c82ca33985f9cb0845d4dcce220cb709f9538b0",
        "platform": "BCH",
        "required_confirmations": 1,
        "slp_prefix": "simpleledger"
      }
    },
    "derivation_path": "m/44'/145'"
  },
  {
    "coin": "JOY-PLG20",
    "name": "joy_plg20",
    "fname": "Joystick.club",
    "rpcport": 80,
    "chain_id": 137,
    "decimals": 18,
    "avg_blocktime": 1.8,
    "required_confirmations": 20,
    "protocol": {
      "type": "ERC20",
      "protocol_data": {
        "platform": "MATIC",
        "contract_address": "0x218645F85Ff27FC456ef46c3CdacBF5c40B2F9E8"
      }
    },
    "derivation_path": "m/44'/60'"
  },
  {
    "coin": "MAZE-SLP",
    "fname": "Maze",
    "protocol": {
      "type": "SLPTOKEN",
      "protocol_data": {
        "decimals": 6,
        "token_id": "bb553ac2ac7af0fcd4f24f9dfacc7f925bfb1446c6e18c7966db95a8d50fb378",
        "platform": "BCH",
        "required_confirmations": 1,
        "slp_prefix": "simpleledger"
      }
    },
    "derivation_path": "m/44'/145'"
  },
  {
    "coin": "BBK",
    "name": "bitblocks",
    "fname": "BitBlocks",
    "rpcport": 59768,
    "pubtype": 25,
    "p2shtype": 85,
    "wiftype": 107,
    "txfee": 10000,
    "wallet_only": true,
    "sign_message_prefix": "DarkNet Signed Message:\n",
    "required_confirmations": 5,
    "avg_blocktime": 60,
    "protocol": {
      "type": "UTXO"
    },
    "links": {
      "github": "https://github.com/BitBlocksProject/BitBlocks",
      "homepage": "https://bitblocksproject.com"
    }
  },
  {
    "coin": "BBK-BEP20",
    "name": "bbk_bep20",
    "fname": "BitBlocks",
    "rpcport": 80,
    "chain_id": 56,
    "decimals": 18,
    "avg_blocktime": 3,
    "required_confirmations": 3,
    "protocol": {
      "type": "ERC20",
      "protocol_data": {
        "platform": "BNB",
        "contract_address": "0x9045B0eda6B6A556cf9B3d81C2db47411714f847"
      }
    },
    "derivation_path": "m/44'/60'"
  },
  {
    "coin": "BBK-PLG20",
    "name": "bbk_plg20",
    "fname": "BitBlocks",
    "rpcport": 80,
    "chain_id": 137,
    "decimals": 18,
    "avg_blocktime": 1.8,
    "required_confirmations": 20,
    "protocol": {
      "type": "ERC20",
      "protocol_data": {
        "platform": "MATIC",
        "contract_address": "0x2C8a46eF99Cb64928eB3Dd50A925327e02296F63"
      }
    },
    "derivation_path": "m/44'/60'"
  },
  {
    "coin": "BCH-ERC20",
    "name": "bch_erc20",
    "fname": "Bitcoin Cash",
    "rpcport": 80,
    "chain_id": 1,
    "decimals": 8,
    "avg_blocktime": 15,
    "required_confirmations": 3,
    "protocol": {
      "type": "ERC20",
      "protocol_data": {
        "platform": "ETH",
        "contract_address": "0x85c4EdC43724e954e5849cAAab61A26a9CB65F1B"
      }
    },
    "derivation_path": "m/44'/60'"
  },
  {
    "coin": "BCH-BEP20",
    "name": "bch_bep20",
    "fname": "Bitcoin Cash",
    "rpcport": 80,
    "chain_id": 56,
    "decimals": 18,
    "avg_blocktime": 3,
    "required_confirmations": 3,
    "protocol": {
      "type": "ERC20",
      "protocol_data": {
        "platform": "BNB",
        "contract_address": "0x8fF795a6F4D97E7887C79beA79aba5cc76444aDf"
      }
    },
    "derivation_path": "m/44'/60'"
  },
  {
    "coin": "BCH-HCO20",
    "name": "bch_hco20",
    "fname": "Bitcoin Cash",
    "rpcport": 80,
    "chain_id": 128,
    "avg_blocktime": 3,
    "decimals": 18,
    "required_confirmations": 3,
    "protocol": {
      "type": "ERC20",
      "protocol_data": {
        "platform": "HT",
        "contract_address": "0xeF3CEBD77E0C52cb6f60875d9306397B5Caca375"
      }
    },
    "derivation_path": "m/44'/60'"
  },
  {
    "coin": "BIDR-BEP20",
    "name": "bidr_bep20",
    "fname": "BIDR",
    "rpcport": 80,
    "chain_id": 56,
    "wallet_only": true,
    "avg_blocktime": 3,
    "required_confirmations": 3,
    "protocol": {
      "type": "ERC20",
      "protocol_data": {
        "platform": "BNB",
        "contract_address": "0x9A2f5556e9A637e8fBcE886d8e3cf8b316a1D8a2"
      }
    },
    "derivation_path": "m/44'/60'"
  },
  {
    "coin": "BITN",
    "name": "bitnet",
    "fname": "Bitnet",
    "sign_message_prefix": "Bitnet Signed Message:\n",
    "rpcport": 9332,
    "pubtype": 25,
    "p2shtype": 22,
    "wiftype": 158,
    "txfee": 700000,
    "segwit": true,
    "bech32_hrp": "bit",
    "required_confirmations": 1,
    "avg_blocktime": 600,
    "protocol": {
      "type": "UTXO"
    }
  },
  {
    "coin": "BLK",
    "name": "blackmore",
    "fname": "BlackCoin",
    "sign_message_prefix": "BlackCoin Signed Message:\n",
    "isPoS": 1,
    "rpcport": 15715,
    "pubtype": 25,
    "p2shtype": 85,
    "wiftype": 153,
    "txfee": 100000,
    "dust": 100000,
    "segwit": true,
    "required_confirmations": 5,
    "mature_confirmations": 500,
    "avg_blocktime": 66,
    "protocol": {
      "type": "UTXO"
    },
    "derivation_path": "m/44'/10'"
  },
  {
    "coin": "BLK-BEP20",
    "name": "blk_bep20",
    "fname": "BlackCoin",
    "rpcport": 80,
    "chain_id": 56,
    "decimals": 18,
    "avg_blocktime": 3,
    "required_confirmations": 3,
    "protocol": {
      "type": "ERC20",
      "protocol_data": {
        "platform": "BNB",
        "contract_address": "0xd2cDfD5d26dfA1D11116B9ED7DBd7C6B88C6e1D3"
      }
    },
    "derivation_path": "m/44'/60'"
  },
  {
    "coin": "tBLK",
    "name": "blackmore",
    "fname": "BlackCoin Testnet",
    "isPoS": 1,
    "rpcport": 25715,
    "pubtype": 111,
    "p2shtype": 196,
    "wiftype": 239,
    "txfee": 100000,
    "segwit": true,
    "is_testnet": true,
    "required_confirmations": 5,
    "mature_confirmations": 10,
    "avg_blocktime": 66,
    "protocol": {
      "type": "UTXO"
    }
  },
  {
    "coin": "BLOCX",
    "name": "blocx",
    "fname": "BLOCX.",
    "rpcport": 12973,
    "pubtype": 25,
    "p2shtype": 26,
    "wiftype": 153,
    "segwit": false,
    "txfee": 1000,
    "sign_message_prefix": "DarkCoin Signed Message:\n",
    "required_confirmations": 3,
    "avg_blocktime": 90,
    "protocol": {
      "type": "UTXO"
    },
    "links": {
      "github": "https://github.com/BLOCXTECH/BLOCX",
      "homepage": "https://blocx.tech"
    }
  },
  {
    "coin": "BNB",
    "name": "binancesmartchain",
    "fname": "Binance Coin",
    "avg_blocktime": 3,
    "rpcport": 80,
    "chain_id": 56,
    "use_access_list": true,
    "max_eth_tx_type": 2,
    "required_confirmations": 3,
    "protocol": {
      "type": "ETH"
    },
    "derivation_path": "m/44'/60'",
    "trezor_coin": "Binance Smart Chain",
    "links": {
      "homepage": "https://www.binance.org"
    }
  },
  {
    "coin": "BOLI",
    "name": "bolivarcoin",
    "fname": "Bolivarcoin",
    "confpath": "USERHOME/.bolivarcoincore/bolivarcoin.conf",
    "rpcport": 3563,
    "pubtype": 85,
    "p2shtype": 5,
    "wiftype": 213,
    "segwit": false,
    "txfee": 10000,
    "sign_message_prefix": "DarkCoin Signed Message:\n",
    "required_confirmations": 3,
    "avg_blocktime": 180,
    "protocol": {
      "type": "UTXO"
    },
    "derivation_path": "m/44'/278'",
    "links": {
      "github": "https://github.com/BOLI-Project/BolivarCoin",
      "homepage": "https://bolis.info"
    }
  },
  {
    "coin": "BONE-ERC20",
    "name": "bone_erc20",
    "fname": "Bone ShibaSwap",
    "rpcport": 80,
    "chain_id": 1,
    "avg_blocktime": 15,
    "required_confirmations": 3,
    "protocol": {
      "type": "ERC20",
      "protocol_data": {
        "platform": "ETH",
        "contract_address": "0x9813037ee2218799597d83D4a5B6F3b6778218d9"
      }
    },
    "derivation_path": "m/44'/60'"
  },
  {
    "coin": "RBTC",
    "name": "rsksmartbitcoin",
    "fname": "RSK Smart Bitcoin",
    "sign_message_prefix": "RSK Signed Message:\n",
    "wallet_only": true,
    "avg_blocktime": 6,
    "rpcport": 80,
    "alias_ticker": "BTC",
    "chain_id": 30,
    "required_confirmations": 1,
    "protocol": {
      "type": "ETH"
    },
    "derivation_path": "m/44'/60'",
    "trezor_coin": "RSK",
    "links": {
      "homepage": "https://rsk.co"
    }
  },
  {
    "coin": "BNBT",
    "name": "binancesmartchaintest",
    "fname": "Binance Coin Testnet",
    "avg_blocktime": 15,
    "rpcport": 80,
    "chain_id": 97,
    "is_testnet": true,
    "required_confirmations": 3,
    "protocol": {
      "type": "ETH"
    },
    "derivation_path": "m/44'/60'"
  },
  {
    "coin": "BNT-BEP20",
    "name": "bnt_bep20",
    "fname": "Bancor",
    "rpcport": 80,
    "chain_id": 56,
    "avg_blocktime": 3,
    "required_confirmations": 3,
    "protocol": {
      "type": "ERC20",
      "protocol_data": {
        "platform": "BNB",
        "contract_address": "0xA069008A669e2Af00a86673D9D584cfb524A42Cc"
      }
    },
    "derivation_path": "m/44'/60'"
  },
  {
    "coin": "BNT-ERC20",
    "name": "bnt_erc20",
    "fname": "Bancor",
    "rpcport": 80,
    "chain_id": 1,
    "avg_blocktime": 15,
    "required_confirmations": 3,
    "decimals": 18,
    "protocol": {
      "type": "ERC20",
      "protocol_data": {
        "platform": "ETH",
        "contract_address": "0x1F573D6Fb3F13d689FF844B4cE37794d79a7FF1C"
      }
    },
    "derivation_path": "m/44'/60'",
    "trezor_coin": "Bancor Network Token",
    "links": {
      "github": "https://github.com/bancorprotocol",
      "homepage": "https://www.bancor.network"
    }
  },
  {
    "coin": "BNT-PLG20",
    "name": "bnt_plg20",
    "fname": "Bancor",
    "rpcport": 80,
    "chain_id": 137,
    "decimals": 18,
    "avg_blocktime": 1.8,
    "required_confirmations": 20,
    "protocol": {
      "type": "ERC20",
      "protocol_data": {
        "platform": "MATIC",
        "contract_address": "0xc26D47d5c33aC71AC5CF9F776D63Ba292a4F7842"
      }
    },
    "derivation_path": "m/44'/60'"
  },
  {
    "coin": "BORG-ERC20",
    "name": "borg_erc20",
    "fname": "SwissBorg",
    "rpcport": 80,
    "chain_id": 1,
    "decimals": 18,
    "avg_blocktime": 15,
    "required_confirmations": 3,
    "protocol": {
      "type": "ERC20",
      "protocol_data": {
        "platform": "ETH",
        "contract_address": "0x64d0f55Cd8C7133a9D7102b13987235F486F2224"
      }
    },
    "derivation_path": "m/44'/60'",
    "trezor_coin": "SwissBorg",
    "links": {
      "homepage": "https://swissborg.com"
    }
  },
  {
    "coin": "BRZ-BEP20",
    "name": "brz_bep20",
    "fname": "Brazilian Digital Token",
    "rpcport": 80,
    "chain_id": 56,
    "decimals": 4,
    "avg_blocktime": 3,
    "required_confirmations": 3,
    "protocol": {
      "type": "ERC20",
      "protocol_data": {
        "platform": "BNB",
        "contract_address": "0x71be881e9C5d4465B3FfF61e89c6f3651E69B5bb"
      }
    },
    "derivation_path": "m/44'/60'"
  },
  {
    "coin": "BRZ-ERC20_OLD",
    "name": "brz_erc20_old",
    "fname": "Brazilian Digital Token (OLD)",
    "rpcport": 80,
    "wallet_only": true,
    "chain_id": 1,
    "decimals": 4,
    "avg_blocktime": 15,
    "required_confirmations": 3,
    "protocol": {
      "type": "ERC20",
      "protocol_data": {
        "platform": "ETH",
        "contract_address": "0x420412E765BFa6d85aaaC94b4f7b708C89be2e2B"
      }
    },
    "derivation_path": "m/44'/60'"
  },
  {
    "coin": "BRZ-ERC20",
    "name": "brz_erc20",
    "fname": "Brazilian Digital Token",
    "rpcport": 80,
    "chain_id": 1,
    "decimals": 18,
    "avg_blocktime": 15,
    "required_confirmations": 3,
    "protocol": {
      "type": "ERC20",
      "protocol_data": {
        "platform": "ETH",
        "contract_address": "0x01d33FD36ec67c6Ada32cf36b31e88EE190B1839"
      }
    },
    "derivation_path": "m/44'/60'"
  },
  {
    "coin": "BRZ-PLG20_OLD",
    "name": "brz_plg20_old",
    "fname": "Brazilian Digital Token (OLD)",
    "rpcport": 80,
    "wallet_only": true,
    "chain_id": 137,
    "decimals": 4,
    "avg_blocktime": 1.8,
    "required_confirmations": 20,
    "protocol": {
      "type": "ERC20",
      "protocol_data": {
        "platform": "MATIC",
        "contract_address": "0x491a4eB4f1FC3BfF8E1d2FC856a6A46663aD556f"
      }
    },
    "derivation_path": "m/44'/60'"
  },
  {
    "coin": "BRZ-PLG20",
    "name": "brz_plg20",
    "fname": "Brazilian Digital Token",
    "rpcport": 80,
    "chain_id": 137,
    "decimals": 18,
    "avg_blocktime": 1.8,
    "required_confirmations": 20,
    "protocol": {
      "type": "ERC20",
      "protocol_data": {
        "platform": "MATIC",
        "contract_address": "0x4eD141110F6EeeAbA9A1df36d8c26f684d2475Dc"
      }
    },
    "derivation_path": "m/44'/60'",
    "use_access_list": true,
    "max_eth_tx_type": 2,
    "gas_limit": {
        "eth_send_erc20": 55000,
        "erc20_payment": 120000,
        "erc20_receiver_spend": 90000,
        "erc20_sender_refund": 90000
    }
  },
  {
    "coin": "BRZ-AVX20",
    "name": "brz_avx20",
    "fname": "Brazilian Digital Token",
    "rpcport": 80,
    "chain_id": 43114,
    "decimals": 4,
    "avg_blocktime": 2.4,
    "required_confirmations": 3,
    "protocol": {
      "type": "ERC20",
      "protocol_data": {
        "platform": "AVAX",
        "contract_address": "0x491a4eB4f1FC3BfF8E1d2FC856a6A46663aD556f"
      }
    },
    "derivation_path": "m/44'/60'"
  },
  {
    "coin": "BSTY",
    "name": "globalboost",
    "fname": "GlobalBoost-Y",
    "rpcport": 8225,
    "pubtype": 77,
    "p2shtype": 139,
    "wiftype": 208,
    "txfee": 200000,
    "segwit": true,
    "bech32_hrp": "gb",
    "required_confirmations": 1,
    "avg_blocktime": 600,
    "protocol": {
      "type": "UTXO"
    },
    "derivation_path": "m/44'/664'"
  },
  {
    "coin": "BTC",
    "name": "bitcoin",
    "fname": "Bitcoin",
    "rpcport": 8332,
    "pubtype": 0,
    "p2shtype": 5,
    "wiftype": 128,
    "segwit": true,
    "bech32_hrp": "bc",
    "txfee": 0,
    "estimate_fee_mode": "ECONOMICAL",
    "wallet_only": false,
    "sign_message_prefix": "Bitcoin Signed Message:\n",
    "required_confirmations": 1,
    "avg_blocktime": 600,
    "protocol": {
      "type": "UTXO"
    },
    "derivation_path": "m/44'/0'",
    "trezor_coin": "Bitcoin",
    "links": {
      "github": "https://github.com/bitcoin/bitcoin",
      "homepage": "https://bitcoin.org"
    }
  },
  {
    "coin": "BTC-segwit",
    "name": "bitcoin",
    "fname": "Bitcoin",
    "sign_message_prefix": "Bitcoin Signed Message:\n",
    "rpcport": 8332,
    "pubtype": 0,
    "p2shtype": 5,
    "wiftype": 128,
    "segwit": true,
    "bech32_hrp": "bc",
    "address_format": {
      "format": "segwit"
    },
    "orderbook_ticker": "BTC",
    "txfee": 0,
    "estimate_fee_mode": "ECONOMICAL",
    "required_confirmations": 1,
    "avg_blocktime": 600,
    "protocol": {
      "type": "UTXO"
    },
    "derivation_path": "m/44'/0'",
    "trezor_coin": "Bitcoin",
    "links": {
      "github": "https://github.com/bitcoin/bitcoin",
      "homepage": "https://bitcoin.org"
    }
  },
  {
    "coin": "BTC-BEP20",
    "name": "btc_bep20",
    "fname": "Bitcoin",
    "rpcport": 80,
    "chain_id": 56,
    "avg_blocktime": 3,
    "required_confirmations": 3,
    "protocol": {
      "type": "ERC20",
      "protocol_data": {
        "platform": "BNB",
        "contract_address": "0x7130d2A12B9BCbFAe4f2634d864A1Ee1Ce3Ead9c"
      }
    },
    "derivation_path": "m/44'/60'",
    "use_access_list": true,
    "max_eth_tx_type": 2,
    "gas_limit": {
        "eth_send_erc20": 55000,
        "erc20_payment": 110000,
        "erc20_receiver_spend": 85000,
        "erc20_sender_refund": 85000
    }
  },
  {
    "coin": "BTCZ",
    "name": "bitcoinz",
    "fname": "BitcoinZ",
    "sign_message_prefix": "BitcoinZ Signed Message:\n",
    "rpcport": 1979,
    "taddr": 28,
    "pubtype": 184,
    "p2shtype": 189,
    "wiftype": 128,
    "txfee": 10000,
    "txversion": 4,
    "overwintered": 1,
    "required_confirmations": 2,
    "avg_blocktime": 150,
    "protocol": {
      "type": "UTXO"
    },
    "derivation_path": "m/44'/177'"
  },
  {
    "coin": "BTCZ-BEP20",
    "name": "btcz_bep20",
    "fname": "BitcoinZ",
    "rpcport": 80,
    "chain_id": 56,
    "decimals": 8,
    "avg_blocktime": 3,
    "required_confirmations": 3,
    "protocol": {
      "type": "ERC20",
      "protocol_data": {
        "platform": "BNB",
        "contract_address": "0xcBBB3e5099F769F6d4E2b8b92DC0e268f7E099D8"
      }
    },
    "derivation_path": "m/44'/60'"
  },
  {
    "coin": "BTE",
    "name": "bitweb",
    "fname": "Bitweb",
    "rpcport": 1605,
    "pubtype": 33,
    "p2shtype": 30,
    "wiftype": 128,
    "segwit": true,
    "bech32_hrp": "web",
    "txfee": 20000,
    "wallet_only": false,
    "required_confirmations": 3,
    "avg_blocktime": 60,
    "protocol": {
      "type": "UTXO"
    }
  },
  {
    "coin": "BTE-segwit",
    "name": "bitweb",
    "fname": "Bitweb",
    "rpcport": 1605,
    "pubtype": 33,
    "p2shtype": 30,
    "wiftype": 128,
    "segwit": true,
    "bech32_hrp": "web",
    "address_format": {
      "format": "segwit"
    },
    "orderbook_ticker": "BTE",
    "txfee": 20000,
    "required_confirmations": 3,
    "avg_blocktime": 60,
    "protocol": {
      "type": "UTXO"
    }
  },
  {
    "coin": "BTT-BEP20",
    "name": "btt_bep20",
    "fname": "BitTorrent (OLD)",
    "rpcport": 80,
    "wallet_only": true,
    "chain_id": 56,
    "avg_blocktime": 3,
    "required_confirmations": 3,
    "protocol": {
      "type": "ERC20",
      "protocol_data": {
        "platform": "BNB",
        "contract_address": "0x8595F9dA7b868b1822194fAEd312235E43007b49"
      }
    },
    "derivation_path": "m/44'/60'"
  },
  {
    "coin": "BTTC-BEP20",
    "name": "bttc_bep20",
    "fname": "BitTorrent",
    "rpcport": 80,
    "chain_id": 56,
    "decimals": 18,
    "avg_blocktime": 3,
    "required_confirmations": 3,
    "protocol": {
      "type": "ERC20",
      "protocol_data": {
        "platform": "BNB",
        "contract_address": "0x352Cb5E19b12FC216548a2677bD0fce83BaE434B"
      }
    },
    "derivation_path": "m/44'/60'",
    "use_access_list": true,
    "max_eth_tx_type": 2,
    "gas_limit": {
        "eth_send_erc20": 60000,
        "erc20_payment": 110000,
        "erc20_receiver_spend": 85000,
        "erc20_sender_refund": 85000
    }
  },
  {
    "coin": "BTU-ERC20",
    "name": "btu_erc20",
    "fname": "BTU Protocol",
    "rpcport": 80,
    "chain_id": 1,
    "decimals": 18,
    "avg_blocktime": 15,
    "required_confirmations": 3,
    "protocol": {
      "type": "ERC20",
      "protocol_data": {
        "platform": "ETH",
        "contract_address": "0xb683D83a532e2Cb7DFa5275eED3698436371cc9f"
      }
    },
    "derivation_path": "m/44'/60'",
    "trezor_coin": "BTU Protocol",
    "links": {
      "github": "https://github.com/btuprotocol",
      "homepage": "https://btu-protocol.com"
    }
  },
  {
    "coin": "BTU-PLG20",
    "name": "btu_plg20",
    "fname": "BTU Protocol",
    "rpcport": 80,
    "chain_id": 137,
    "decimals": 18,
    "avg_blocktime": 1.8,
    "required_confirmations": 20,
    "protocol": {
      "type": "ERC20",
      "protocol_data": {
        "platform": "MATIC",
        "contract_address": "0xFdc26CDA2d2440d0E83CD1DeE8E8bE48405806DC"
      }
    },
    "derivation_path": "m/44'/60'"
  },
  {
    "coin": "BTX",
    "name": "bitcore",
    "fname": "BitCore",
    "rpcport": 9469,
    "pubtype": 3,
    "p2shtype": 125,
    "wiftype": 128,
    "segwit": true,
    "bech32_hrp": "btx",
    "txfee": 20000,
    "wallet_only": false,
    "required_confirmations": 3,
    "avg_blocktime": 150,
    "protocol": {
      "type": "UTXO"
    },
    "derivation_path": "m/44'/160'",
    "trezor_coin": "Bitcore",
    "links": {
      "github": "https://github.com/LIMXTEC/BitCore",
      "homepage": "https://bitcore.cc"
    }
  },
  {
    "coin": "BTX-segwit",
    "name": "bitcore",
    "fname": "BitCore",
    "rpcport": 9469,
    "pubtype": 3,
    "p2shtype": 125,
    "wiftype": 128,
    "segwit": true,
    "bech32_hrp": "btx",
    "address_format": {
      "format": "segwit"
    },
    "orderbook_ticker": "BTX",
    "txfee": 20000,
    "required_confirmations": 3,
    "avg_blocktime": 150,
    "protocol": {
      "type": "UTXO"
    },
    "derivation_path": "m/44'/160'",
    "trezor_coin": "Bitcore",
    "links": {
      "github": "https://github.com/LIMXTEC/BitCore",
      "homepage": "https://bitcore.cc"
    }
  },
  {
    "coin": "BTX-BEP20",
    "name": "btx_bep20",
    "fname": "BitCore",
    "rpcport": 80,
    "chain_id": 56,
    "decimals": 8,
    "avg_blocktime": 3,
    "required_confirmations": 3,
    "protocol": {
      "type": "ERC20",
      "protocol_data": {
        "platform": "BNB",
        "contract_address": "0x000000089fb24237dA101020Ff8e2AfD14624687"
      }
    },
    "derivation_path": "m/44'/60'"
  },
  {
    "coin": "BUSD-AVX20",
    "name": "busd_avx20",
    "fname": "Binance USD",
    "rpcport": 80,
    "wallet_only": true,
    "chain_id": 43114,
    "required_confirmations": 3,
    "avg_blocktime": 2.4,
    "decimals": 18,
    "protocol": {
      "type": "ERC20",
      "protocol_data": {
        "platform": "AVAX",
        "contract_address": "0x9C9e5fD8bbc25984B178FdCE6117Defa39d2db39"
      }
    },
    "derivation_path": "m/44'/60'"
  },
  {
    "coin": "BUSD-AVX20_OLD",
    "name": "busd_avx20_old",
    "fname": "Binance USD (OLD)",
    "rpcport": 80,
<<<<<<< HEAD
=======
    "mm2": 1,
>>>>>>> 5c624501
    "chain_id": 43114,
    "required_confirmations": 3,
    "avg_blocktime": 2.4,
    "decimals": 18,
    "protocol": {
      "type": "ERC20",
      "protocol_data": {
        "platform": "AVAX",
        "contract_address": "0x19860CCB0A68fd4213aB9D8266F7bBf05A8dDe98"
      }
    },
    "derivation_path": "m/44'/60'"
  },
  {
    "coin": "BUSD-MVR20",
    "name": "busd_mvr20",
    "fname": "Binance USD",
    "rpcport": 80,
    "wallet_only": true,
    "chain_id": 1285,
    "avg_blocktime": 15,
    "decimals": 18,
    "required_confirmations": 3,
    "protocol": {
      "type": "ERC20",
      "protocol_data": {
        "platform": "MOVR",
        "contract_address": "0x5D9ab5522c64E1F6ef5e3627ECCc093f56167818"
      }
    },
    "derivation_path": "m/44'/60'"
  },
  {
    "coin": "BUSD-ERC20",
    "name": "busd_erc20",
    "fname": "Binance USD",
    "rpcport": 80,
    "wallet_only": true,
    "chain_id": 1,
    "required_confirmations": 3,
    "avg_blocktime": 15,
    "protocol": {
      "type": "ERC20",
      "protocol_data": {
        "platform": "ETH",
        "contract_address": "0x4Fabb145d64652a948d72533023f6E7A623C7C53"
      }
    },
    "derivation_path": "m/44'/60'",
    "trezor_coin": "Binance USD (BUSD)",
    "links": {
      "github": "https://github.com/paxosglobal/busd-contract",
      "homepage": "https://www.paxos.com/busd"
    }
  },
  {
    "coin": "BUSD-BEP20",
    "name": "busd_bep20",
    "fname": "Binance USD",
    "rpcport": 80,
    "wallet_only": true,
    "chain_id": 56,
    "avg_blocktime": 3,
    "required_confirmations": 3,
    "protocol": {
      "type": "ERC20",
      "protocol_data": {
        "platform": "BNB",
        "contract_address": "0xe9e7CEA3DedcA5984780Bafc599bD69ADd087D56"
      }
    },
    "derivation_path": "m/44'/60'"
  },
  {
    "coin": "BUSD-PLG20",
    "name": "busd_plg20",
    "fname": "Binance USD",
    "rpcport": 80,
    "wallet_only": true,
    "chain_id": 137,
    "decimals": 18,
    "avg_blocktime": 1.8,
    "required_confirmations": 20,
    "protocol": {
      "type": "ERC20",
      "protocol_data": {
        "platform": "MATIC",
        "contract_address": "0xdAb529f40E671A1D4bF91361c21bf9f0C9712ab7"
      }
    },
    "derivation_path": "m/44'/60'"
  },
  {
    "coin": "CADC-ERC20",
    "name": "cadc_erc20",
    "fname": "CAD Coin",
    "rpcport": 80,
    "chain_id": 1,
    "decimals": 18,
    "avg_blocktime": 15,
    "required_confirmations": 3,
    "protocol": {
      "type": "ERC20",
      "protocol_data": {
        "platform": "ETH",
        "contract_address": "0xcaDC0acd4B445166f12d2C07EAc6E2544FbE2Eef"
      }
    },
    "derivation_path": "m/44'/60'"
  },
  {
    "coin": "CADC-PLG20",
    "name": "cadc_plg20",
    "fname": "CAD Coin",
    "rpcport": 80,
    "chain_id": 137,
    "decimals": 18,
    "avg_blocktime": 1.8,
    "required_confirmations": 20,
    "protocol": {
      "type": "ERC20",
      "protocol_data": {
        "platform": "MATIC",
        "contract_address": "0x9de41aFF9f55219D5bf4359F167d1D0c772A396D"
      }
    },
    "derivation_path": "m/44'/60'",
    "use_access_list": true,
    "max_eth_tx_type": 2,
    "gas_limit": {
        "eth_send_erc20": 55000,
        "erc20_payment": 120000,
        "erc20_receiver_spend": 90000,
        "erc20_sender_refund": 90000
    }
  },
  {
    "coin": "CAKE-BEP20",
    "name": "cake_bep20",
    "fname": "PancakeSwap",
    "rpcport": 80,
    "chain_id": 56,
    "avg_blocktime": 3,
    "required_confirmations": 3,
    "protocol": {
      "type": "ERC20",
      "protocol_data": {
        "platform": "BNB",
        "contract_address": "0x0E09FaBB73Bd3Ade0a17ECC321fD13a19e81cE82"
      }
    },
    "derivation_path": "m/44'/60'",
    "use_access_list": true,
    "max_eth_tx_type": 2,
    "gas_limit": {
        "eth_send_erc20": 60000,
        "erc20_payment": 110000,
        "erc20_receiver_spend": 85000,
        "erc20_sender_refund": 85000
    }
  },
  {
    "coin": "CASE-BEP20",
    "name": "case_bep20",
    "fname": "Case Token",
    "rpcport": 80,
    "chain_id": 56,
    "decimals": 8,
    "avg_blocktime": 3,
    "required_confirmations": 3,
    "protocol": {
      "type": "ERC20",
      "protocol_data": {
        "platform": "BNB",
        "contract_address": "0x5cafe85d8983f61C059df359c504F1Bab8009e9e"
      }
    },
    "derivation_path": "m/44'/60'"
  },
  {
    "coin": "CCL",
    "sign_message_prefix": "Komodo Signed Message:\n",
    "asset": "CCL",
    "fname": "CoinCollect",
    "rpcport": 20849,
    "txversion": 4,
    "overwintered": 1,
    "required_confirmations": 2,
    "requires_notarization": true,
    "avg_blocktime": 60,
    "protocol": {
      "type": "UTXO"
    },
    "derivation_path": "m/44'/141'",
    "trezor_coin": "Komodo"
  },
  {
    "coin": "CDN",
    "name": "canadaecoin",
    "fname": "Canada eCoin",
    "sign_message_prefix": "Canada eCoin Signed Message:\n",
    "rpcport": 34330,
    "pubtype": 28,
    "p2shtype": 5,
    "wiftype": 156,
    "txfee": 200000,
    "dust": 54600,
    "segwit": true,
    "bech32_hrp": "cdn",
    "wallet_only": false,
    "required_confirmations": 2,
    "avg_blocktime": 300,
    "protocol": {
      "type": "UTXO"
    },
    "derivation_path": "m/44'/34'"
  },
  {
    "coin": "CDN-segwit",
    "name": "canadaecoin",
    "fname": "Canada eCoin",
    "sign_message_prefix": "Canada eCoin Signed Message:\n",
    "rpcport": 34330,
    "pubtype": 28,
    "p2shtype": 5,
    "wiftype": 156,
    "txfee": 200000,
    "dust": 54600,
    "segwit": true,
    "bech32_hrp": "cdn",
    "address_format": {
      "format": "segwit"
    },
    "orderbook_ticker": "CDN",
    "required_confirmations": 2,
    "avg_blocktime": 300,
    "protocol": {
      "type": "UTXO"
    },
    "derivation_path": "m/44'/34'"
  },
  {
    "coin": "CDS-AVX20",
    "name": "cds_avx20",
    "fname": "Crypto Development Services",
    "rpcport": 80,
    "chain_id": 43114,
    "required_confirmations": 3,
    "avg_blocktime": 2.4,
    "decimals": 8,
    "protocol": {
      "type": "ERC20",
      "protocol_data": {
        "platform": "AVAX",
        "contract_address": "0x23f07a1C03e7C6D0C88e0E05E79B6E3511073fD5"
      }
    },
    "derivation_path": "m/44'/60'"
  },
  {
    "coin": "CDS-BEP20",
    "name": "cds_bep20",
    "fname": "Crypto Development Services",
    "rpcport": 80,
    "chain_id": 56,
    "avg_blocktime": 3,
    "required_confirmations": 3,
    "protocol": {
      "type": "ERC20",
      "protocol_data": {
        "platform": "BNB",
        "contract_address": "0x23f07a1C03e7C6D0C88e0E05E79B6E3511073fD5"
      }
    },
    "derivation_path": "m/44'/60'"
  },
  {
    "coin": "CDS-PLG20",
    "name": "cds_plg20",
    "fname": "Crypto Development Services",
    "rpcport": 80,
    "chain_id": 137,
    "decimals": 8,
    "avg_blocktime": 1.8,
    "required_confirmations": 20,
    "protocol": {
      "type": "ERC20",
      "protocol_data": {
        "platform": "MATIC",
        "contract_address": "0x23f07a1C03e7C6D0C88e0E05E79B6E3511073fD5"
      }
    },
    "derivation_path": "m/44'/60'"
  },
  {
    "coin": "CEL-ERC20",
    "name": "cel_erc20",
    "fname": "Celsius",
    "rpcport": 80,
    "chain_id": 1,
    "decimals": 4,
    "avg_blocktime": 15,
    "required_confirmations": 3,
    "protocol": {
      "type": "ERC20",
      "protocol_data": {
        "platform": "ETH",
        "contract_address": "0xaaAEBE6Fe48E54f431b0C390CfaF0b017d09D42d"
      }
    },
    "derivation_path": "m/44'/60'"
  },
  {
    "coin": "CEL-PLG20",
    "name": "cel_plg20",
    "fname": "Celsius",
    "rpcport": 80,
    "chain_id": 137,
    "decimals": 4,
    "avg_blocktime": 1.8,
    "required_confirmations": 20,
    "protocol": {
      "type": "ERC20",
      "protocol_data": {
        "platform": "MATIC",
        "contract_address": "0xD85d1e945766Fea5Eda9103F918Bd915FbCa63E6"
      }
    },
    "derivation_path": "m/44'/60'"
  },
  {
    "coin": "CELR-ERC20",
    "name": "celr_erc20",
    "fname": "Celer Network",
    "rpcport": 80,
    "chain_id": 1,
    "decimals": 18,
    "avg_blocktime": 15,
    "required_confirmations": 3,
    "protocol": {
      "type": "ERC20",
      "protocol_data": {
        "platform": "ETH",
        "contract_address": "0x4F9254C83EB525f9FCf346490bbb3ed28a81C667"
      }
    },
    "derivation_path": "m/44'/60'",
    "trezor_coin": "CelerToken",
    "links": {
      "github": "https://github.com/celer-network",
      "homepage": "https://www.celer.network/"
    }
  },
  {
    "coin": "CELR-BEP20",
    "name": "celr_bep20",
    "fname": "Celer Network",
    "rpcport": 80,
    "chain_id": 56,
    "decimals": 18,
    "avg_blocktime": 3,
    "required_confirmations": 3,
    "protocol": {
      "type": "ERC20",
      "protocol_data": {
        "platform": "BNB",
        "contract_address": "0x1f9f6a696C6Fd109cD3956F45dC709d2b3902163"
      }
    },
    "derivation_path": "m/44'/60'",
    "use_access_list": true,
    "max_eth_tx_type": 2,
    "gas_limit": {
        "eth_send_erc20": 60000,
        "erc20_payment": 110000,
        "erc20_receiver_spend": 85000,
        "erc20_sender_refund": 85000
    }
  },
  {
    "coin": "CELR-ARB20",
    "name": "celr_arb20",
    "fname": "Celer Network",
    "rpcport": 80,
    "chain_id": 42161,
    "decimals": 18,
    "avg_blocktime": 0.25,
    "required_confirmations": 10,
    "protocol": {
      "type": "ERC20",
      "protocol_data": {
        "platform": "ETH-ARB20",
        "contract_address": "0x3a8B787f78D775AECFEEa15706D4221B40F345AB"
      }
    },
    "derivation_path": "m/44'/60'",
    "use_access_list": true,
    "max_eth_tx_type": 2,
    "gas_limit": {
        "eth_send_erc20": 150000,
        "erc20_payment": 300000,
        "erc20_receiver_spend": 250000,
        "erc20_sender_refund": 250000
    }
  },
  {
    "coin": "CFX-BEP20",
    "name": "cfx_bep20",
    "fname": "Conflux",
    "rpcport": 80,
    "chain_id": 56,
    "decimals": 18,
    "avg_blocktime": 3,
    "required_confirmations": 3,
    "protocol": {
      "type": "ERC20",
      "protocol_data": {
        "platform": "BNB",
        "contract_address": "0x045c4324039dA91c52C55DF5D785385Aab073DcF"
      }
    },
    "derivation_path": "m/44'/60'",
    "use_access_list": true,
    "max_eth_tx_type": 2,
    "gas_limit": {
        "eth_send_erc20": 60000,
        "erc20_payment": 110000,
        "erc20_receiver_spend": 85000,
        "erc20_sender_refund": 85000
    }
  },
  {
    "coin": "CHTA",
    "name": "cheetahcoin",
    "fname": "Cheetahcoin",
    "rpcport": 8536,
    "pubtype": 28,
    "p2shtype": 5,
    "wiftype": 128,
    "txfee": 40000,
    "required_confirmations": 2,
    "avg_blocktime": 120,
    "protocol": {
      "type": "UTXO"
    },
    "derivation_path": "m/44'/682'"
  },
  {
    "coin": "CHTA-BEP20",
    "name": "chta_bep20",
    "fname": "Cheetahcoin",
    "rpcport": 80,
    "chain_id": 56,
    "decimals": 18,
    "avg_blocktime": 3,
    "required_confirmations": 3,
    "protocol": {
      "type": "ERC20",
      "protocol_data": {
        "platform": "BNB",
        "contract_address": "0xb096DF47073A39041D9ffeD5d4E1d1b0D5D6b8E7"
      }
    },
    "derivation_path": "m/44'/60'"
  },
  {
    "coin": "CHSB-ERC20",
    "name": "chsb_erc20",
    "fname": "SwissBorg (OLD)",
    "rpcport": 80,
    "wallet_only": true,
    "chain_id": 1,
    "decimals": 8,
    "avg_blocktime": 15,
    "required_confirmations": 3,
    "protocol": {
      "type": "ERC20",
      "protocol_data": {
        "platform": "ETH",
        "contract_address": "0xba9d4199faB4f26eFE3551D490E3821486f135Ba"
      }
    },
    "derivation_path": "m/44'/60'",
    "trezor_coin": "SwissBorg",
    "links": {
      "homepage": "https://swissborg.com"
    }
  },
  {
    "coin": "CHSB-PLG20",
    "name": "chsb_plg20",
    "fname": "SwissBorg (OLD)",
    "wallet_only": true,
    "rpcport": 80,
    "chain_id": 137,
    "decimals": 8,
    "avg_blocktime": 1.8,
    "required_confirmations": 20,
    "protocol": {
      "type": "ERC20",
      "protocol_data": {
        "platform": "MATIC",
        "contract_address": "0x67Ce67ec4fCd4aCa0Fcb738dD080b2a21ff69D75"
      }
    },
    "derivation_path": "m/44'/60'"
  },
  {
    "coin": "CHZ-ERC20",
    "name": "chz_erc20",
    "fname": "Chiliz",
    "rpcport": 80,
    "chain_id": 1,
    "decimals": 18,
    "avg_blocktime": 15,
    "required_confirmations": 3,
    "protocol": {
      "type": "ERC20",
      "protocol_data": {
        "platform": "ETH",
        "contract_address": "0x3506424F91fD33084466F402d5D97f05F8e3b4AF"
      }
    },
    "derivation_path": "m/44'/60'"
  },
  {
    "coin": "CHZ-KRC20",
    "name": "chz_krc20",
    "fname": "Chiliz",
    "rpcport": 80,
    "chain_id": 321,
    "decimals": 18,
    "avg_blocktime": 3,
    "required_confirmations": 3,
    "protocol": {
      "type": "ERC20",
      "protocol_data": {
        "platform": "KCS",
        "contract_address": "0x6E8ce0519B7e4d691BaCE464099547E5fC17679c"
      }
    },
    "derivation_path": "m/44'/60'"
  },
  {
    "coin": "CHZ-PLG20",
    "name": "chz_plg20",
    "fname": "Chiliz",
    "rpcport": 80,
    "chain_id": 137,
    "decimals": 18,
    "avg_blocktime": 1.8,
    "required_confirmations": 20,
    "protocol": {
      "type": "ERC20",
      "protocol_data": {
        "platform": "MATIC",
        "contract_address": "0xf1938Ce12400f9a761084E7A80d37e732a4dA056"
      }
    },
    "derivation_path": "m/44'/60'"
  },
  {
    "coin": "CLAM",
    "name": "clams",
    "fname": "Clams",
    "isPoS": 1,
    "rpcport": 30174,
    "pubtype": 137,
    "p2shtype": 13,
    "wiftype": 133,
    "segwit": false,
    "txfee": 10000,
    "sign_message_prefix": "Clam Signed Message:\n",
    "required_confirmations": 5,
    "avg_blocktime": 60,
    "protocol": {
      "type": "UTXO"
    },
    "derivation_path": "m/44'/23'",
    "links": {
      "github": "https://github.com/nochowderforyou/clams",
      "homepage": "http://clamclient.com"
    }
  },
  {
    "coin": "CLC",
    "sign_message_prefix": "Komodo Signed Message:\n",
    "asset": "CLC",
    "fname": "Collider Coin",
    "rpcport": 31034,
    "txversion": 4,
    "overwintered": 1,
    "required_confirmations": 5,
    "requires_notarization": false,
    "avg_blocktime": 60,
    "protocol": {
      "type": "UTXO"
    },
    "derivation_path": "m/44'/141'",
    "trezor_coin": "Komodo"
  },
  {
    "coin": "CLP-BEP20",
    "name": "clp_bep20",
    "fname": "Crypto Lover Productions",
    "rpcport": 80,
    "chain_id": 56,
    "avg_blocktime": 3,
    "required_confirmations": 3,
    "protocol": {
      "type": "ERC20",
      "protocol_data": {
        "platform": "BNB",
        "contract_address": "0x3039e86d39A5BCF38E96D78fF93FD0aBe753212c"
      }
    },
    "derivation_path": "m/44'/60'"
  },
  {
    "coin": "COLX",
    "name": "ColossusXT",
    "fname": "ColossusXT",
    "rpcport": 51473,
    "pubtype": 30,
    "p2shtype": 13,
    "wiftype": 212,
    "txfee": 1000000000,
    "protocol": {
      "type": "UTXO"
    },
    "derivation_path": "m/44'/1999'"
  },
  {
    "coin": "COMP-AVX20",
    "name": "comp_avx20",
    "fname": "Compound",
    "rpcport": 80,
    "chain_id": 43114,
    "required_confirmations": 3,
    "avg_blocktime": 2.4,
    "decimals": 18,
    "protocol": {
      "type": "ERC20",
      "protocol_data": {
        "platform": "AVAX",
        "contract_address": "0xc3048E19E76CB9a3Aa9d77D8C03c29Fc906e2437"
      }
    },
    "derivation_path": "m/44'/60'"
  },
  {
    "coin": "COMP-BEP20",
    "name": "comp_bep20",
    "fname": "Compound",
    "rpcport": 80,
    "chain_id": 56,
    "avg_blocktime": 3,
    "required_confirmations": 3,
    "protocol": {
      "type": "ERC20",
      "protocol_data": {
        "platform": "BNB",
        "contract_address": "0x52CE071Bd9b1C4B00A0b92D298c512478CaD67e8"
      }
    },
    "derivation_path": "m/44'/60'",
    "use_access_list": true,
    "max_eth_tx_type": 2,
    "gas_limit": {
        "eth_send_erc20": 60000,
        "erc20_payment": 110000,
        "erc20_receiver_spend": 85000,
        "erc20_sender_refund": 85000
    }
  },
  {
    "coin": "COMP-ERC20",
    "name": "comp_erc20",
    "fname": "Compound",
    "rpcport": 80,
    "chain_id": 1,
    "avg_blocktime": 15,
    "required_confirmations": 3,
    "decimals": 18,
    "protocol": {
      "type": "ERC20",
      "protocol_data": {
        "platform": "ETH",
        "contract_address": "0xc00e94Cb662C3520282E6f5717214004A7f26888"
      }
    },
    "derivation_path": "m/44'/60'",
    "trezor_coin": "Compound",
    "links": {
      "github": "https://github.com/compound-finance",
      "homepage": "https://compound.finance"
    }
  },
  {
    "coin": "COMP-KRC20",
    "name": "comp_krc20",
    "fname": "Compound",
    "rpcport": 80,
    "chain_id": 321,
    "decimals": 18,
    "avg_blocktime": 3,
    "required_confirmations": 3,
    "protocol": {
      "type": "ERC20",
      "protocol_data": {
        "platform": "KCS",
        "contract_address": "0x16c4106966cE30e06E806A7c40eEFb46d84cE7e5"
      }
    },
    "derivation_path": "m/44'/60'"
  },
  {
    "coin": "COMP-PLG20",
    "name": "comp_plg20",
    "fname": "Compound",
    "rpcport": 80,
    "chain_id": 137,
    "decimals": 18,
    "avg_blocktime": 1.8,
    "required_confirmations": 20,
    "protocol": {
      "type": "ERC20",
      "protocol_data": {
        "platform": "MATIC",
        "contract_address": "0x8505b9d2254A7Ae468c0E9dd10Ccea3A837aef5c"
      }
    },
    "derivation_path": "m/44'/60'",
    "use_access_list": true,
    "max_eth_tx_type": 2,
    "gas_limit": {
        "eth_send_erc20": 55000,
        "erc20_payment": 110000,
        "erc20_receiver_spend": 85000,
        "erc20_sender_refund": 85000
    }
  },
  {
    "coin": "CRO-ERC20",
    "name": "cro_erc20",
    "fname": "Crypto.com",
    "rpcport": 80,
    "chain_id": 1,
    "decimals": 8,
    "avg_blocktime": 15,
    "required_confirmations": 3,
    "protocol": {
      "type": "ERC20",
      "protocol_data": {
        "platform": "ETH",
        "contract_address": "0xA0b73E1Ff0B80914AB6fe0444E65848C4C34450b"
      }
    },
    "derivation_path": "m/44'/60'"
  },
  {
    "coin": "CRO-KRC20",
    "name": "cro_krc20",
    "fname": "Crypto.com",
    "rpcport": 80,
    "chain_id": 321,
    "decimals": 18,
    "avg_blocktime": 3,
    "required_confirmations": 3,
    "protocol": {
      "type": "ERC20",
      "protocol_data": {
        "platform": "KCS",
        "contract_address": "0x652D253b7Ca91810A4a05ACFc39729387c5090C0"
      }
    },
    "derivation_path": "m/44'/60'"
  },
  {
    "coin": "CRO-PLG20",
    "name": "cro_plg20",
    "fname": "Crypto.com",
    "rpcport": 80,
    "chain_id": 137,
    "decimals": 8,
    "avg_blocktime": 1.8,
    "required_confirmations": 20,
    "protocol": {
      "type": "ERC20",
      "protocol_data": {
        "platform": "MATIC",
        "contract_address": "0xAdA58DF0F643D959C2A47c9D4d4c1a4deFe3F11C"
      }
    },
    "derivation_path": "m/44'/60'"
  },
  {
    "coin": "CRT-QRC20",
    "name": "qtum",
    "fname": "CRT Token",
    "rpcport": 3889,
    "pubtype": 58,
    "p2shtype": 50,
    "wiftype": 128,
    "segwit": false,
    "txfee": 400000,
    "dust": 72800,
    "required_confirmations": 3,
    "mature_confirmations": 2000,
    "avg_blocktime": 32,
    "protocol": {
      "type": "QRC20",
      "protocol_data": {
        "platform": "QTUM",
        "contract_address": "0x0f80aa32ba51e0acf171e106a1cfcd1eb9a9c3a5"
      }
    },
    "derivation_path": "m/44'/2301'"
  },
  {
    "coin": "CRV-ERC20",
    "name": "crv_erc20",
    "fname": "Curve DAO",
    "rpcport": 80,
    "chain_id": 1,
    "decimals": 18,
    "avg_blocktime": 15,
    "required_confirmations": 3,
    "protocol": {
      "type": "ERC20",
      "protocol_data": {
        "platform": "ETH",
        "contract_address": "0xD533a949740bb3306d119CC777fa900bA034cd52"
      }
    },
    "derivation_path": "m/44'/60'"
  },
  {
    "coin": "CRV-ARB20",
    "name": "crv_arb20",
    "fname": "Curve DAO",
    "rpcport": 80,
    "chain_id": 42161,
    "decimals": 18,
    "avg_blocktime": 0.25,
    "required_confirmations": 10,
    "protocol": {
      "type": "ERC20",
      "protocol_data": {
        "platform": "ETH-ARB20",
        "contract_address": "0x11cDb42B0EB46D95f990BeDD4695A6e3fA034978"
      }
    },
    "derivation_path": "m/44'/60'",
    "use_access_list": true,
    "max_eth_tx_type": 2,
    "gas_limit": {
        "eth_send_erc20": 150000,
        "erc20_payment": 300000,
        "erc20_receiver_spend": 250000,
        "erc20_sender_refund": 250000
    }
  },
  {
    "coin": "CRV-AVX20",
    "name": "crv_avx20",
    "fname": "Curve DAO",
    "rpcport": 80,
    "chain_id": 43114,
    "required_confirmations": 3,
    "avg_blocktime": 2.4,
    "decimals": 18,
    "protocol": {
      "type": "ERC20",
      "protocol_data": {
        "platform": "AVAX",
        "contract_address": "0x249848BeCA43aC405b8102Ec90Dd5F22CA513c06"
      }
    },
    "derivation_path": "m/44'/60'"
  },
  {
    "coin": "CRV-FTM20",
    "name": "crv_ftm20",
    "fname": "Curve DAO",
    "rpcport": 80,
    "wallet_only": true,
    "chain_id": 250,
    "decimals": 18,
    "avg_blocktime": 1.8,
    "required_confirmations": 3,
    "protocol": {
      "type": "ERC20",
      "protocol_data": {
        "platform": "FTM",
        "contract_address": "0x1E4F97b9f9F913c46F1632781732927B9019C68b"
      }
    },
    "derivation_path": "m/44'/60'"
  },
  {
    "coin": "CRV-KRC20",
    "name": "crv_krc20",
    "fname": "Curve DAO",
    "rpcport": 80,
    "chain_id": 321,
    "decimals": 18,
    "avg_blocktime": 3,
    "required_confirmations": 3,
    "protocol": {
      "type": "ERC20",
      "protocol_data": {
        "platform": "KCS",
        "contract_address": "0x4500E16dA66b99e0C55D7B46EBBD59bc413BA171"
      }
    },
    "derivation_path": "m/44'/60'"
  },
  {
    "coin": "CRV-PLG20",
    "name": "crv_plg20",
    "fname": "Curve DAO",
    "rpcport": 80,
    "chain_id": 137,
    "decimals": 18,
    "avg_blocktime": 1.8,
    "required_confirmations": 20,
    "protocol": {
      "type": "ERC20",
      "protocol_data": {
        "platform": "MATIC",
        "contract_address": "0x172370d5Cd63279eFa6d502DAB29171933a610AF"
      }
    },
    "derivation_path": "m/44'/60'",
    "use_access_list": true,
    "max_eth_tx_type": 2,
    "gas_limit": {
        "eth_send_erc20": 55000,
        "erc20_payment": 110000,
        "erc20_receiver_spend": 85000,
        "erc20_sender_refund": 85000
    }
  },
  {
    "coin": "CST-BEP20",
    "name": "cst_bep20",
    "fname": "Crypto Swap Token",
    "rpcport": 80,
    "chain_id": 56,
    "avg_blocktime": 3,
    "required_confirmations": 3,
    "protocol": {
      "type": "ERC20",
      "protocol_data": {
        "platform": "BNB",
        "contract_address": "0xcC4b3EA1F25c8772D390dA1DB507832aBE4a9740"
      }
    },
    "derivation_path": "m/44'/60'"
  },
  {
    "coin": "CUMMIES-BEP20",
    "name": "cummies_bep20",
    "fname": "CumRocket",
    "rpcport": 80,
    "chain_id": 56,
    "avg_blocktime": 3,
    "required_confirmations": 3,
    "protocol": {
      "type": "ERC20",
      "protocol_data": {
        "platform": "BNB",
        "contract_address": "0x27Ae27110350B98d564b9A3eeD31bAeBc82d878d"
      }
    },
    "derivation_path": "m/44'/60'"
  },
  {
    "coin": "CVX-ERC20",
    "name": "cvx_erc20",
    "fname": "Convex Finance",
    "rpcport": 80,
    "chain_id": 1,
    "decimals": 18,
    "avg_blocktime": 15,
    "required_confirmations": 3,
    "protocol": {
      "type": "ERC20",
      "protocol_data": {
        "platform": "ETH",
        "contract_address": "0x4e3FBD56CD56c3e72c1403e103b45Db9da5B9D2B"
      }
    },
    "derivation_path": "m/44'/60'"
  },
  {
    "coin": "CY",
    "name": "cyberyen",
    "fname": "Cyberyen",
    "sign_message_prefix": "Cyberyen Signed Message:\n",
    "rpcport": 58382,
    "pubtype": 28,
    "p2shtype": 77,
    "wiftype": 156,
    "txfee": 0,
    "segwit": true,
    "bech32_hrp": "cy",
    "wallet_only": false,
    "required_confirmations": 2,
    "avg_blocktime": 60,
    "protocol": {
      "type": "UTXO"
    },
    "derivation_path": "m/44'/802'",
    "links": {
      "github": "https://github.com/cyberyen/cyberyen",
      "homepage": "https://cyberyen.org"
    }
  },
  {
    "coin": "CY-segwit",
    "name": "cyberyen",
    "fname": "Cyberyen",
    "sign_message_prefix": "Cyberyen Signed Message:\n",
    "rpcport": 58382,
    "pubtype": 28,
    "p2shtype": 77,
    "wiftype": 156,
    "txfee": 0,
    "segwit": true,
    "bech32_hrp": "cy",
    "address_format": {
      "format": "segwit"
    },
    "orderbook_ticker": "CY",
    "required_confirmations": 2,
    "avg_blocktime": 60,
    "protocol": {
      "type": "UTXO"
    },
    "derivation_path": "m/44'/802'",
    "links": {
      "github": "https://github.com/cyberyen/cyberyen",
      "homepage": "https://cyberyen.org"
    }
  },
  {
    "coin": "DAI-AVX20",
    "name": "dai_avx20",
    "fname": "Dai",
    "rpcport": 80,
    "chain_id": 43114,
    "required_confirmations": 3,
    "avg_blocktime": 2.4,
    "decimals": 18,
    "protocol": {
      "type": "ERC20",
      "protocol_data": {
        "platform": "AVAX",
        "contract_address": "0xd586E7F844cEa2F87f50152665BCbc2C279D8d70"
      }
    },
    "derivation_path": "m/44'/60'"
  },
  {
    "coin": "DAI-ERC20",
    "name": "dai_erc20",
    "fname": "Dai",
    "rpcport": 80,
    "chain_id": 1,
    "avg_blocktime": 15,
    "required_confirmations": 3,
    "protocol": {
      "type": "ERC20",
      "protocol_data": {
        "platform": "ETH",
        "contract_address": "0x6B175474E89094C44Da98b954EedeAC495271d0F"
      }
    },
    "derivation_path": "m/44'/60'",
    "trezor_coin": "Dai Stablecoin v2.0",
    "links": {
      "github": "https://github.com/makerdao",
      "homepage": "https://makerdao.com"
    }
  },
  {
    "coin": "DAI-BEP20",
    "name": "dai_bep20",
    "fname": "Dai",
    "rpcport": 80,
    "chain_id": 56,
    "avg_blocktime": 3,
    "required_confirmations": 3,
    "protocol": {
      "type": "ERC20",
      "protocol_data": {
        "platform": "BNB",
        "contract_address": "0x1AF3F329e8BE154074D8769D1FFa4eE058B1DBc3"
      }
    },
    "derivation_path": "m/44'/60'",
    "use_access_list": true,
    "max_eth_tx_type": 2,
    "gas_limit": {
        "eth_send_erc20": 55000,
        "erc20_payment": 110000,
        "erc20_receiver_spend": 85000,
        "erc20_sender_refund": 85000
    }
  },
  {
    "coin": "DAI-FTM20",
    "name": "dai_ftm20",
    "fname": "Dai",
    "rpcport": 80,
    "wallet_only": true,
    "chain_id": 250,
    "decimals": 18,
    "avg_blocktime": 1.8,
    "required_confirmations": 3,
    "protocol": {
      "type": "ERC20",
      "protocol_data": {
        "platform": "FTM",
        "contract_address": "0x8D11eC38a3EB5E956B052f67Da8Bdc9bef8Abf3E"
      }
    },
    "derivation_path": "m/44'/60'"
  },
  {
    "coin": "DAI-HCO20",
    "name": "dai_hco20",
    "fname": "Dai",
    "rpcport": 80,
    "chain_id": 128,
    "decimals": 18,
    "avg_blocktime": 3,
    "required_confirmations": 3,
    "protocol": {
      "type": "ERC20",
      "protocol_data": {
        "platform": "HT",
        "contract_address": "0x3D760a45D0887DFD89A2F5385a236B29Cb46ED2a"
      }
    },
    "derivation_path": "m/44'/60'"
  },
  {
    "coin": "DAI-MVR20",
    "name": "dai_mvr20",
    "fname": "Dai",
    "rpcport": 80,
    "wallet_only": true,
    "chain_id": 1285,
    "avg_blocktime": 15,
    "decimals": 18,
    "required_confirmations": 3,
    "protocol": {
      "type": "ERC20",
      "protocol_data": {
        "platform": "MOVR",
        "contract_address": "0x80A16016cC4A2E6a2CACA8a4a498b1699fF0f844"
      }
    },
    "derivation_path": "m/44'/60'"
  },
  {
    "coin": "DAI-PLG20",
    "name": "dai_plg20",
    "fname": "Dai",
    "rpcport": 80,
    "chain_id": 137,
    "decimals": 18,
    "avg_blocktime": 1.8,
    "required_confirmations": 20,
    "protocol": {
      "type": "ERC20",
      "protocol_data": {
        "platform": "MATIC",
        "contract_address": "0x8f3Cf7ad23Cd3CaDbD9735AFf958023239c6A063"
      }
    },
    "derivation_path": "m/44'/60'",
    "use_access_list": true,
    "max_eth_tx_type": 2,
    "gas_limit": {
        "eth_send_erc20": 55000,
        "erc20_payment": 110000,
        "erc20_receiver_spend": 85000,
        "erc20_sender_refund": 85000
    }
  },
  {
    "coin": "DASH",
    "name": "dashcore",
    "fname": "Dash",
    "confpath": "USERHOME/.dashcore/dash.conf",
    "rpcport": 9998,
    "pubtype": 76,
    "p2shtype": 16,
    "wiftype": 204,
    "txfee": 1000,
    "force_min_relay_fee": true,
    "required_confirmations": 2,
    "avg_blocktime": 150,
    "protocol": {
      "type": "UTXO"
    },
    "derivation_path": "m/44'/5'",
    "trezor_coin": "Dash",
    "links": {
      "github": "https://github.com/dashpay/dash",
      "homepage": "https://www.dash.org"
    }
  },
  {
    "coin": "DDD-ERC20",
    "name": "ddd_erc20",
    "fname": "Scry.info",
    "required_confirmations": 3,
    "avg_blocktime": 15,
    "rpcport": 80,
    "chain_id": 1,
    "protocol": {
      "type": "ERC20",
      "protocol_data": {
        "platform": "ETH",
        "contract_address": "0x9F5F3CFD7a32700C93F971637407ff17b91c7342"
      }
    },
    "derivation_path": "m/44'/60'"
  },
  {
    "coin": "DENT-ERC20",
    "name": "dent_erc20",
    "fname": "Dent",
    "required_confirmations": 3,
    "avg_blocktime": 15,
    "rpcport": 80,
    "chain_id": 1,
    "protocol": {
      "type": "ERC20",
      "protocol_data": {
        "platform": "ETH",
        "contract_address": "0x3597bfD533a99c9aa083587B074434E61Eb0A258"
      }
    },
    "derivation_path": "m/44'/60'",
    "trezor_coin": "DENT",
    "links": {
      "homepage": "https://www.dentwireless.com"
    }
  },
  {
    "coin": "DFX-ERC20",
    "name": "dfx_erc20",
    "fname": "DFX Finance",
    "rpcport": 80,
    "chain_id": 1,
    "decimals": 18,
    "avg_blocktime": 15,
    "required_confirmations": 3,
    "protocol": {
      "type": "ERC20",
      "protocol_data": {
        "platform": "ETH",
        "contract_address": "0x888888435FDe8e7d4c54cAb67f206e4199454c60"
      }
    },
    "derivation_path": "m/44'/60'"
  },
  {
    "coin": "DFX-PLG20_OLD",
    "name": "dfx_plg20_old",
    "fname": "DFX Finance (OLD)",
    "rpcport": 80,
    "wallet_only": true,
    "chain_id": 137,
    "decimals": 18,
    "avg_blocktime": 1.8,
    "required_confirmations": 20,
    "protocol": {
      "type": "ERC20",
      "protocol_data": {
        "platform": "MATIC",
        "contract_address": "0xE7804D91dfCDE7F776c90043E03eAa6Df87E6395"
      }
    },
    "derivation_path": "m/44'/60'"
  },
  {
    "coin": "DFX-PLG20",
    "name": "dfx_plg20",
    "fname": "DFX Finance",
    "rpcport": 80,
    "chain_id": 137,
    "decimals": 18,
    "avg_blocktime": 1.8,
    "required_confirmations": 20,
    "protocol": {
      "type": "ERC20",
      "protocol_data": {
        "platform": "MATIC",
        "contract_address": "0x27f485b62C4A7E635F561A87560Adf5090239E93"
      }
    },
    "derivation_path": "m/44'/60'",
    "use_access_list": true,
    "max_eth_tx_type": 2,
    "gas_limit": {
        "eth_send_erc20": 55000,
        "erc20_payment": 110000,
        "erc20_receiver_spend": 85000,
        "erc20_sender_refund": 85000
    }
  },
  {
    "coin": "DGB",
    "name": "digibyte",
    "fname": "DigiByte",
    "sign_message_prefix": "DigiByte Signed Message:\n",
    "rpcport": 14022,
    "pubtype": 30,
    "p2shtype": 63,
    "wiftype": 128,
    "txfee": 10000000,
    "segwit": true,
    "bech32_hrp": "dgb",
    "wallet_only": false,
    "required_confirmations": 7,
    "avg_blocktime": 15,
    "protocol": {
      "type": "UTXO"
    },
    "derivation_path": "m/44'/20'",
    "trezor_coin": "DigiByte",
    "links": {
      "github": "https://github.com/digibyte/digibyte",
      "homepage": "https://digibyte.io"
    }
  },
  {
    "coin": "DGB-segwit",
    "name": "digibyte",
    "fname": "Digibyte",
    "sign_message_prefix": "DigiByte Signed Message:\n",
    "rpcport": 14022,
    "pubtype": 30,
    "p2shtype": 63,
    "wiftype": 128,
    "txfee": 10000000,
    "segwit": true,
    "bech32_hrp": "dgb",
    "address_format": {
      "format": "segwit"
    },
    "orderbook_ticker": "DGB",
    "required_confirmations": 7,
    "avg_blocktime": 15,
    "protocol": {
      "type": "UTXO"
    },
    "derivation_path": "m/44'/20'",
    "trezor_coin": "DigiByte",
    "links": {
      "github": "https://github.com/digibyte/digibyte",
      "homepage": "https://digibyte.io"
    }
  },
  {
    "coin": "DGC",
    "name": "digitalcoin",
    "fname": "Digitalcoin",
    "sign_message_prefix": "Digitalcoin Signed Message:\n",
    "rpcport": 7998,
    "pubtype": 30,
    "p2shtype": 5,
    "wiftype": 128,
    "txfee": 10000,
    "required_confirmations": 3,
    "avg_blocktime": 36,
    "protocol": {
      "type": "UTXO"
    },
    "derivation_path": "m/44'/18'"
  },
  {
    "coin": "DIA-ERC20",
    "name": "dia_erc20",
    "fname": "DIAToken",
    "rpcport": 80,
    "chain_id": 1,
    "decimals": 18,
    "avg_blocktime": 15,
    "required_confirmations": 3,
    "protocol": {
      "type": "ERC20",
      "protocol_data": {
        "platform": "ETH",
        "contract_address": "0x84cA8bc7997272c7CfB4D0Cd3D55cd942B3c9419"
      }
    },
    "derivation_path": "m/44'/60'"
  },
  {
    "coin": "DIA-BEP20",
    "name": "dia_bep20",
    "fname": "DIAToken",
    "rpcport": 80,
    "chain_id": 56,
    "decimals": 18,
    "avg_blocktime": 3,
    "required_confirmations": 3,
    "protocol": {
      "type": "ERC20",
      "protocol_data": {
        "platform": "BNB",
        "contract_address": "0x99956D38059cf7bEDA96Ec91Aa7BB2477E0901DD"
      }
    },
    "derivation_path": "m/44'/60'",
    "use_access_list": true,
    "max_eth_tx_type": 2,
    "gas_limit": {
        "eth_send_erc20": 60000,
        "erc20_payment": 110000,
        "erc20_receiver_spend": 85000,
        "erc20_sender_refund": 85000
    }
  },
  {
    "coin": "DPC",
    "name": "dualpowecoin",
    "fname": "Dualpowcoin",
    "rpcport": 42002,
    "pubtype": 55,
    "p2shtype": 28,
    "wiftype": 128,
    "segwit": true,
    "bech32_hrp": "dpc",
    "txfee": 10000,
    "wallet_only": false,
    "required_confirmations": 6,
    "avg_blocktime": 300,
    "protocol": {
      "type": "UTXO"
    }
  },
  {
    "coin": "DIAC",
    "name": "diabasecore",
    "fname": "Diabase",
    "confpath": "USERHOME/.diabasecore/diabase.conf",
    "rpcport": 7676,
    "pubtype": 76,
    "p2shtype": 16,
    "wiftype": 204,
    "txfee": 1000,
    "force_min_relay_fee": true,
    "required_confirmations": 2,
    "avg_blocktime": 90,
    "protocol": {
      "type": "UTXO"
    },
    "derivation_path": "m/44'/5'",
    "links": {
      "github": "https://github.com/diabasecoin/diabase",
      "homepage": "https://www.diabasecoin.com"
    }
  },
  {
    "coin": "DIME",
    "name": "dimecoin",
    "fname": "Dimecoin",
    "rpcport": 11931,
    "pubtype": 15,
    "p2shtype": 9,
    "wiftype": 143,
    "segwit": false,
    "bech32_hrp": "vx",
    "txfee": 1000,
    "decimals": 5,
    "sign_message_prefix": "Dimecoin Signed Message:\n",
    "required_confirmations": 6,
    "avg_blocktime": 64,
    "protocol": {
      "type": "UTXO"
    },
    "links": {
      "github": "https://github.com/dime-coin/dimecoin/"
    }
  },
  {
    "coin": "DIMI",
    "name": "diminutivecoin",
    "fname": "Diminutive Coin",
    "rpcport": 49122,
    "pubtype": 32,
    "p2shtype": 30,
    "wiftype": 181,
    "isPoS": 1,
    "txfee": 1000,
    "segwit": false,
    "mature_confirmations": 75,
    "required_confirmations": 4,
    "avg_blocktime": 75,
    "protocol": {
      "type": "UTXO"
    }
  },
  {
    "coin": "DIMI-BEP20",
    "name": "dimi_bep20",
    "fname": "Diminutive Coin",
    "rpcport": 80,
    "chain_id": 56,
    "avg_blocktime": 3,
    "required_confirmations": 3,
    "protocol": {
      "type": "ERC20",
      "protocol_data": {
        "platform": "BNB",
        "contract_address": "0xA33789a5478Add74e8D7628E817a281aAbD92dA9"
      }
    },
    "derivation_path": "m/44'/60'"
  },
  {
    "coin": "DIMI-QRC20",
    "name": "qtum",
    "fname": "Diminutive Coin",
    "rpcport": 3889,
    "pubtype": 58,
    "p2shtype": 50,
    "wiftype": 128,
    "segwit": false,
    "txfee": 400000,
    "dust": 72800,
    "required_confirmations": 3,
    "mature_confirmations": 2000,
    "avg_blocktime": 32,
    "protocol": {
      "type": "QRC20",
      "protocol_data": {
        "platform": "QTUM",
        "contract_address": "0x2c660b0d4d53382aeef855d3010d697970fa0bd5"
      }
    },
    "derivation_path": "m/44'/2301'"
  },
  {
    "coin": "DODO-ARB20",
    "name": "dodo_arb20",
    "fname": "DODO",
    "rpcport": 80,
    "chain_id": 42161,
    "decimals": 18,
    "avg_blocktime": 0.25,
    "required_confirmations": 10,
    "protocol": {
      "type": "ERC20",
      "protocol_data": {
        "platform": "ETH-ARB20",
        "contract_address": "0x69Eb4FA4a2fbd498C257C57Ea8b7655a2559A581"
      }
    },
    "derivation_path": "m/44'/60'",
    "use_access_list": true,
    "max_eth_tx_type": 2,
    "gas_limit": {
        "eth_send_erc20": 150000,
        "erc20_payment": 300000,
        "erc20_receiver_spend": 250000,
        "erc20_sender_refund": 250000
    }
  },
  {
    "coin": "DODO-BEP20",
    "name": "dodo_bep20",
    "fname": "DODO",
    "rpcport": 80,
    "chain_id": 56,
    "avg_blocktime": 3,
    "required_confirmations": 3,
    "protocol": {
      "type": "ERC20",
      "protocol_data": {
        "platform": "BNB",
        "contract_address": "0x67ee3Cb086F8a16f34beE3ca72FAD36F7Db929e2"
      }
    },
    "derivation_path": "m/44'/60'"
  },
  {
    "coin": "DODO-ERC20",
    "name": "dodo_erc20",
    "fname": "DODO",
    "rpcport": 80,
    "chain_id": 1,
    "avg_blocktime": 15,
    "required_confirmations": 3,
    "decimals": 18,
    "protocol": {
      "type": "ERC20",
      "protocol_data": {
        "platform": "ETH",
        "contract_address": "0x43Dfc4159D86F3A37A5A4B3D4580b888ad7d4DDd"
      }
    },
    "derivation_path": "m/44'/60'"
  },
  {
    "coin": "DODO-KRC20",
    "name": "dodo_krc20",
    "fname": "DODO",
    "rpcport": 80,
    "chain_id": 321,
    "decimals": 18,
    "avg_blocktime": 3,
    "required_confirmations": 3,
    "protocol": {
      "type": "ERC20",
      "protocol_data": {
        "platform": "KCS",
        "contract_address": "0x8724F9FB7B3f1bb6f2c90B3Ad3Fd6B3c20A06429"
      }
    },
    "derivation_path": "m/44'/60'"
  },
  {
    "coin": "DOGE",
    "name": "dogecoin",
    "fname": "Dogecoin",
    "sign_message_prefix": "Dogecoin Signed Message:\n",
    "rpcport": 22555,
    "pubtype": 30,
    "p2shtype": 22,
    "wiftype": 158,
    "txfee": 0,
    "force_min_relay_fee": true,
    "dust": 1000000,
    "required_confirmations": 2,
    "avg_blocktime": 60,
    "protocol": {
      "type": "UTXO"
    },
    "derivation_path": "m/44'/3'",
    "trezor_coin": "Dogecoin",
    "links": {
      "github": "https://github.com/dogecoin/dogecoin",
      "homepage": "https://dogecoin.com"
    }
  },
  {
    "coin": "DOGE-BEP20",
    "name": "doge_bep20",
    "fname": "Dogecoin",
    "rpcport": 80,
    "chain_id": 56,
    "avg_blocktime": 3,
    "required_confirmations": 3,
    "protocol": {
      "type": "ERC20",
      "protocol_data": {
        "platform": "BNB",
        "contract_address": "0xbA2aE424d960c26247Dd6c32edC70B295c744C43"
      }
    },
    "derivation_path": "m/44'/60'"
  },
  {
    "coin": "DOGEC",
    "name": "dogecash",
    "fname": "DogeCash",
    "rpcport": 56750,
    "pubtype": 30,
    "p2shtype": 19,
    "wiftype": 122,
    "txfee": 10000,
    "dust": 5460,
    "sign_message_prefix": "DarkNet Signed Message:\n",
    "required_confirmations": 5,
    "avg_blocktime": 60,
    "protocol": {
      "type": "UTXO"
    },
    "derivation_path": "m/44'/385'",
    "links": {
      "github": "https://github.com/dogecash/dogecash",
      "homepage": "https://dogecash.net"
    }
  },
  {
    "coin": "DOGEDASH-BEP20",
    "name": "dogedash_bep20",
    "fname": "Doge Dash",
    "rpcport": 80,
    "chain_id": 56,
    "avg_blocktime": 3,
    "required_confirmations": 3,
    "protocol": {
      "type": "ERC20",
      "protocol_data": {
        "platform": "BNB",
        "contract_address": "0x7AE5709c585cCFB3e61fF312EC632C21A5F03F70"
      }
    },
    "derivation_path": "m/44'/60'"
  },
  {
    "coin": "DOGGY-BEP20",
    "name": "doggy_bep20",
    "fname": "Doggy",
    "rpcport": 80,
    "chain_id": 56,
    "avg_blocktime": 3,
    "required_confirmations": 3,
    "protocol": {
      "type": "ERC20",
      "protocol_data": {
        "platform": "BNB",
        "contract_address": "0x74926B3d118a63F6958922d3DC05eB9C6E6E00c6"
      }
    },
    "derivation_path": "m/44'/60'"
  },
  {
    "coin": "DOT-BEP20",
    "name": "dot_bep20",
    "fname": "Polkadot",
    "rpcport": 80,
    "chain_id": 56,
    "avg_blocktime": 3,
    "required_confirmations": 3,
    "protocol": {
      "type": "ERC20",
      "protocol_data": {
        "platform": "BNB",
        "contract_address": "0x7083609fCE4d1d8Dc0C979AAb8c869Ea2C873402"
      }
    },
    "derivation_path": "m/44'/60'",
    "use_access_list": true,
    "max_eth_tx_type": 2,
    "gas_limit": {
        "eth_send_erc20": 60000,
        "erc20_payment": 110000,
        "erc20_receiver_spend": 85000,
        "erc20_sender_refund": 85000
    }
  },
  {
    "coin": "DOT-HCO20",
    "name": "dot_hco20",
    "fname": "Polkadot",
    "rpcport": 80,
    "chain_id": 128,
    "decimals": 18,
    "avg_blocktime": 3,
    "required_confirmations": 3,
    "protocol": {
      "type": "ERC20",
      "protocol_data": {
        "platform": "HT",
        "contract_address": "0xA2c49cEe16a5E5bDEFDe931107dc1fae9f7773E3"
      }
    },
    "derivation_path": "m/44'/60'"
  },
  {
    "coin": "DP",
    "sign_message_prefix": "Komodo Signed Message:\n",
    "asset": "DP",
    "fname": "DigitalPrice",
    "rpcport": 28388,
    "txversion": 4,
    "overwintered": 1,
    "required_confirmations": 5,
    "requires_notarization": false,
    "avg_blocktime": 60,
    "protocol": {
      "type": "UTXO"
    },
    "derivation_path": "m/44'/141'",
    "trezor_coin": "Komodo"
  },
  {
    "coin": "DOI",
    "name": "doichain",
    "fname": "Doichain",
    "rpcport": 8339,
    "pubtype": 52,
    "p2shtype": 13,
    "wiftype": 180,
    "txfee": 1000,
    "dust": 5460,
    "segwit": true,
    "bech32_hrp": "dc",
    "required_confirmations": 2,
    "avg_blocktime": 600,
    "protocol": {
      "type": "UTXO"
    }
  },
  {
    "coin": "DUST",
    "sign_message_prefix": "Komodo Signed Message:\n",
    "asset": "DRAGONFAIRY",
    "fname": "Dragonfairy",
    "rpcport": 62842,
    "txversion": 4,
    "overwintered": 1,
    "required_confirmations": 3,
    "requires_notarization": false,
    "avg_blocktime": 30,
    "protocol": {
      "type": "UTXO"
    },
    "derivation_path": "m/44'/141'",
    "trezor_coin": "Komodo"
  },
  {
    "coin": "ECA",
    "name": "electra",
    "fname": "Electra",
    "rpcport": 5788,
    "pubtype": 33,
    "p2shtype": 40,
    "wiftype": 161,
    "txfee": 10000,
    "dust": 5460,
    "txversion": 7,
    "confpath": "USERHOME/.electra/Electra.conf",
    "required_confirmations": 5,
    "avg_blocktime": 60,
    "protocol": {
      "type": "UTXO"
    },
    "derivation_path": "m/44'/249'"
  },
  {
    "coin": "EFL",
    "name": "egulden",
    "fname": "e-Gulden",
    "confpath": "USERHOME/.egulden/coin.conf",
    "rpcport": 21015,
    "pubtype": 48,
    "p2shtype": 5,
    "wiftype": 176,
    "txfee": 200000,
    "dust": 54600,
    "required_confirmations": 3,
    "avg_blocktime": 120,
    "protocol": {
      "type": "UTXO"
    },
    "derivation_path": "m/44'/78'"
  },
  {
    "coin": "EGLD-BEP20",
    "name": "egld_bep20",
    "fname": "Elrond",
    "rpcport": 80,
    "chain_id": 56,
    "avg_blocktime": 3,
    "required_confirmations": 3,
    "protocol": {
      "type": "ERC20",
      "protocol_data": {
        "platform": "BNB",
        "contract_address": "0xbF7c81FFF98BbE61B40Ed186e4AfD6DDd01337fe"
      }
    },
    "derivation_path": "m/44'/60'",
    "use_access_list": true,
    "max_eth_tx_type": 2,
    "gas_limit": {
        "eth_send_erc20": 60000,
        "erc20_payment": 110000,
        "erc20_receiver_spend": 85000,
        "erc20_sender_refund": 85000
    }
  },
  {
    "coin": "EILN-ERC20",
    "name": "eiln_erc20",
    "fname": "eIlien",
    "rpcport": 80,
    "chain_id": 1,
    "decimals": 18,
    "avg_blocktime": 15,
    "required_confirmations": 3,
    "protocol": {
      "type": "ERC20",
      "protocol_data": {
        "platform": "ETH",
        "contract_address": "0xb0DBa4BD6b6C4fC9A1263D8C19A57A6BdD740A52"
      }
    },
    "derivation_path": "m/44'/60'"
  },
  {
    "coin": "ELF-BEP20",
    "name": "elf_bep20",
    "fname": "aelf",
    "rpcport": 80,
    "chain_id": 56,
    "avg_blocktime": 3,
    "required_confirmations": 3,
    "protocol": {
      "type": "ERC20",
      "protocol_data": {
        "platform": "BNB",
        "contract_address": "0xa3f020a5C92e15be13CAF0Ee5C95cF79585EeCC9"
      }
    },
    "derivation_path": "m/44'/60'",
    "use_access_list": true,
    "max_eth_tx_type": 2,
    "gas_limit": {
        "eth_send_erc20": 60000,
        "erc20_payment": 110000,
        "erc20_receiver_spend": 85000,
        "erc20_sender_refund": 85000
    }
  },
  {
    "coin": "ELF-ERC20",
    "name": "elf_erc20",
    "fname": "aelf",
    "rpcport": 80,
    "chain_id": 1,
    "avg_blocktime": 15,
    "required_confirmations": 3,
    "decimals": 18,
    "protocol": {
      "type": "ERC20",
      "protocol_data": {
        "platform": "ETH",
        "contract_address": "0xbf2179859fc6D5BEE9Bf9158632Dc51678a4100e"
      }
    },
    "derivation_path": "m/44'/60'",
    "trezor_coin": "ELF Token",
    "links": {
      "github": "https://github.com/aelfProject",
      "homepage": "https://aelf.io/"
    }
  },
  {
    "coin": "EMC2",
    "name": "einsteinium",
    "fname": "Einsteinium",
    "sign_message_prefix": "Einsteinium Signed Message:\n",
    "rpcport": 41879,
    "pubtype": 33,
    "p2shtype": 5,
    "wiftype": 176,
    "txfee": 100000,
    "dust": 54600,
<<<<<<< HEAD
=======
    "mm2": 1,
>>>>>>> 5c624501
    "required_confirmations": 5,
    "avg_blocktime": 60,
    "protocol": {
      "type": "UTXO"
    },
    "derivation_path": "m/44'/41'"
  },
  {
    "coin": "ENJ-ERC20",
    "name": "enj_erc20",
    "fname": "Enjin Coin",
    "rpcport": 80,
    "chain_id": 1,
    "decimals": 18,
    "avg_blocktime": 15,
    "required_confirmations": 3,
    "protocol": {
      "type": "ERC20",
      "protocol_data": {
        "platform": "ETH",
        "contract_address": "0xF629cBd94d3791C9250152BD8dfBDF380E2a3B9c"
      }
    },
    "derivation_path": "m/44'/60'",
    "trezor_coin": "ENJIN",
    "links": {
      "github": "https://github.com/enjin/contracts",
      "homepage": "https://enjincoin.io"
    }
  },
  {
    "coin": "ENJ-KRC20",
    "name": "enj_krc20",
    "fname": "Enjin Coin",
    "rpcport": 80,
    "chain_id": 321,
    "decimals": 18,
    "avg_blocktime": 3,
    "required_confirmations": 3,
    "protocol": {
      "type": "ERC20",
      "protocol_data": {
        "platform": "KCS",
        "contract_address": "0x6e2D990C8e718E7b6D86ed08eBf0FF2dEc05253B"
      }
    },
    "derivation_path": "m/44'/60'"
  },
  {
    "coin": "ENJ-PLG20",
    "name": "enj_plg20",
    "fname": "Enjin Coin",
    "rpcport": 80,
    "chain_id": 137,
    "decimals": 18,
    "avg_blocktime": 1.8,
    "required_confirmations": 20,
    "protocol": {
      "type": "ERC20",
      "protocol_data": {
        "platform": "MATIC",
        "contract_address": "0x7eC26842F195c852Fa843bB9f6D8B583a274a157"
      }
    },
    "derivation_path": "m/44'/60'"
  },
  {
    "coin": "EOS-BEP20",
    "name": "eos_bep20",
    "fname": "EOS",
    "rpcport": 80,
    "chain_id": 56,
    "avg_blocktime": 3,
    "required_confirmations": 3,
    "protocol": {
      "type": "ERC20",
      "protocol_data": {
        "platform": "BNB",
        "contract_address": "0x56b6fB708fC5732DEC1Afc8D8556423A2EDcCbD6"
      }
    },
    "derivation_path": "m/44'/60'",
    "use_access_list": true,
    "max_eth_tx_type": 2,
    "gas_limit": {
        "eth_send_erc20": 60000,
        "erc20_payment": 110000,
        "erc20_receiver_spend": 85000,
        "erc20_sender_refund": 85000
    }
  },
  {
    "coin": "ETC",
    "name": "ethereum classic",
    "fname": "Ethereum Classic",
    "rpcport": 80,
    "chain_id": 61,
    "use_access_list": true,
    "max_eth_tx_type": 2,
    "required_confirmations": 3,
    "avg_blocktime": 15,
    "protocol": {
      "type": "ETH"
    },
    "derivation_path": "m/44'/60'",
    "trezor_coin": "Ethereum Classic",
    "links": {
      "homepage": "https://ethereumclassic.org"
    }
  },
  {
    "coin": "ETC-BEP20",
    "name": "etc_bep20",
    "fname": "Ethereum Classic",
    "rpcport": 80,
    "chain_id": 56,
    "avg_blocktime": 3,
    "required_confirmations": 3,
    "protocol": {
      "type": "ERC20",
      "protocol_data": {
        "platform": "BNB",
        "contract_address": "0x3d6545b08693daE087E957cb1180ee38B9e3c25E"
      }
    },
    "derivation_path": "m/44'/60'"
  },
  {
    "coin": "ETH",
    "name": "ethereum",
    "fname": "Ethereum",
    "rpcport": 80,
    "chain_id": 1,
    "sign_message_prefix": "Ethereum Signed Message:\n",
    "required_confirmations": 3,
    "avg_blocktime": 15,
    "protocol": {
      "type": "ETH"
    },
    "derivation_path": "m/44'/60'"
  },
  {
    "coin": "ETH-AVX20",
    "name": "ethereum avalanche",
    "fname": "Ethereum",
    "rpcport": 80,
    "chain_id": 43114,
    "required_confirmations": 3,
    "avg_blocktime": 2.4,
    "decimals": 18,
    "protocol": {
      "type": "ERC20",
      "protocol_data": {
        "platform": "AVAX",
        "contract_address": "0x49D5c2BdFfac6CE2BFdB6640F4F80f226bc10bAB"
      }
    },
    "derivation_path": "m/44'/60'"
  },
  {
    "coin": "ETH-ARB20",
    "name": "eth_arb20",
    "fname": "Ethereum",
    "rpcport": 80,
    "chain_id": 42161,
    "required_confirmations": 10,
    "avg_blocktime": 0.25,
    "protocol": {
      "type": "ETH"
    },
    "derivation_path": "m/44'/60'",
    "use_access_list": true,
    "max_eth_tx_type": 2,
    "gas_limit": {
        "eth_send_coins": 100000,
        "eth_payment": 250000,
        "eth_receiver_spend": 250000,
        "eth_sender_refund": 250000
    }
  },
  {
    "coin": "ETH-BEP20",
    "name": "eth_bep20",
    "fname": "Ethereum",
    "rpcport": 80,
    "chain_id": 56,
    "avg_blocktime": 3,
    "required_confirmations": 3,
    "protocol": {
      "type": "ERC20",
      "protocol_data": {
        "platform": "BNB",
        "contract_address": "0x2170Ed0880ac9A755fd29B2688956BD959F933F8"
      }
    },
    "derivation_path": "m/44'/60'"
  },
  {
    "coin": "ETH-FTM20",
    "name": "eth_ftm20",
    "fname": "Ethereum",
    "rpcport": 80,
    "wallet_only": true,
    "chain_id": 250,
    "decimals": 18,
    "avg_blocktime": 1.8,
    "required_confirmations": 3,
    "protocol": {
      "type": "ERC20",
      "protocol_data": {
        "platform": "FTM",
        "contract_address": "0x74b23882a30290451A17c44f4F05243b6b58C76d"
      }
    },
    "derivation_path": "m/44'/60'"
  },
  {
    "coin": "ETH-HCO20",
    "name": "eth_hco20",
    "fname": "Ethereum",
    "rpcport": 80,
    "chain_id": 128,
    "decimals": 18,
    "avg_blocktime": 3,
    "required_confirmations": 3,
    "protocol": {
      "type": "ERC20",
      "protocol_data": {
        "platform": "HT",
        "contract_address": "0x64FF637fB478863B7468bc97D30a5bF3A428a1fD"
      }
    },
    "derivation_path": "m/44'/60'"
  },
  {
    "coin": "ETH-KRC20",
    "name": "eth_krc20",
    "fname": "Ethereum",
    "rpcport": 80,
    "chain_id": 321,
    "decimals": 18,
    "avg_blocktime": 3,
    "required_confirmations": 3,
    "protocol": {
      "type": "ERC20",
      "protocol_data": {
        "platform": "KCS",
        "contract_address": "0xf55aF137A98607F7ED2eFEfA4cd2DfE70E4253b1"
      }
    },
    "derivation_path": "m/44'/60'"
  },
  {
    "coin": "ETH-PLG20",
    "name": "eth_plg20",
    "fname": "Ethereum",
    "rpcport": 80,
    "chain_id": 137,
    "decimals": 18,
    "avg_blocktime": 1.8,
    "required_confirmations": 20,
    "protocol": {
      "type": "ERC20",
      "protocol_data": {
        "platform": "MATIC",
        "contract_address": "0x7ceB23fD6bC0adD59E62ac25578270cFf1b9f619"
      }
    },
    "derivation_path": "m/44'/60'",
    "use_access_list": true,
    "max_eth_tx_type": 2,
    "gas_limit": {
        "eth_send_erc20": 55000,
        "erc20_payment": 110000,
        "erc20_receiver_spend": 85000,
        "erc20_sender_refund": 85000
    }
  },
  {
    "coin": "EURE-ERC20",
    "name": "eure_erc20",
    "fname": "Monerium EUR",
    "rpcport": 80,
    "chain_id": 1,
    "decimals": 18,
    "avg_blocktime": 15,
    "required_confirmations": 3,
    "protocol": {
      "type": "ERC20",
      "protocol_data": {
        "platform": "ETH",
        "contract_address": "0x3231Cb76718CDeF2155FC47b5286d82e6eDA273f"
      }
    },
    "derivation_path": "m/44'/60'"
  },
  {
    "coin": "EURE-PLG20",
    "name": "eure_plg20",
    "fname": "Monerium EUR",
    "rpcport": 80,
    "chain_id": 137,
    "decimals": 18,
    "avg_blocktime": 1.8,
    "required_confirmations": 20,
    "protocol": {
      "type": "ERC20",
      "protocol_data": {
        "platform": "MATIC",
        "contract_address": "0x18ec0A6E18E5bc3784fDd3a3634b31245ab704F6"
      }
    },
    "derivation_path": "m/44'/60'",
    "use_access_list": true,
    "max_eth_tx_type": 2,
    "gas_limit": {
        "eth_send_erc20": 90000,
        "erc20_payment": 150000,
        "erc20_receiver_spend": 120000,
        "erc20_sender_refund": 120000
    }
  },
  {
    "coin": "EUROE-ERC20",
    "name": "euroe_erc20",
    "fname": "EUROe Stablecoin",
    "rpcport": 80,
    "chain_id": 1,
    "decimals": 6,
    "avg_blocktime": 15,
    "required_confirmations": 3,
    "protocol": {
      "type": "ERC20",
      "protocol_data": {
        "platform": "ETH",
        "contract_address": "0x820802Fa8a99901F52e39acD21177b0BE6EE2974"
      }
    },
    "derivation_path": "m/44'/60'"
  },
  {
    "coin": "EUROE-PLG20",
    "name": "euroe_plg20",
    "fname": "EUROe Stablecoin",
    "rpcport": 80,
    "chain_id": 137,
    "decimals": 6,
    "avg_blocktime": 1.8,
    "required_confirmations": 20,
    "protocol": {
      "type": "ERC20",
      "protocol_data": {
        "platform": "MATIC",
        "contract_address": "0x820802Fa8a99901F52e39acD21177b0BE6EE2974"
      }
    },
    "derivation_path": "m/44'/60'",
    "use_access_list": true,
    "max_eth_tx_type": 2,
    "gas_limit": {
        "eth_send_erc20": 55000,
        "erc20_payment": 110000,
        "erc20_receiver_spend": 85000,
        "erc20_sender_refund": 85000
    }
  },
  {
    "coin": "EURS-ERC20",
    "name": "eurs_erc20",
    "fname": "STASIS EURO",
    "rpcport": 80,
    "chain_id": 1,
    "decimals": 2,
    "avg_blocktime": 15,
    "required_confirmations": 3,
    "protocol": {
      "type": "ERC20",
      "protocol_data": {
        "platform": "ETH",
        "contract_address": "0xdB25f211AB05b1c97D595516F45794528a807ad8"
      }
    },
    "derivation_path": "m/44'/60'",
    "trezor_coin": "STASIS EURS",
    "links": {
      "github": "https://github.com/stasisnet",
      "homepage": "https://stasis.net"
    }
  },
  {
    "coin": "EURS-PLG20",
    "name": "eurs_plg20",
    "fname": "STASIS EURO",
    "rpcport": 80,
    "chain_id": 137,
    "decimals": 2,
    "avg_blocktime": 1.8,
    "required_confirmations": 20,
    "protocol": {
      "type": "ERC20",
      "protocol_data": {
        "platform": "MATIC",
        "contract_address": "0xE111178A87A3BFf0c8d18DECBa5798827539Ae99"
      }
    },
    "derivation_path": "m/44'/60'",
    "use_access_list": true,
    "max_eth_tx_type": 2,
    "gas_limit": {
        "eth_send_erc20": 55000,
        "erc20_payment": 110000,
        "erc20_receiver_spend": 85000,
        "erc20_sender_refund": 85000
    }
  },
  {
    "coin": "EWT",
    "name": "ewt",
    "fname": "Energy Web",
    "rpcport": 80,
    "chain_id": 246,
    "use_access_list": true,
    "max_eth_tx_type": 2,
    "required_confirmations": 3,
    "avg_blocktime": 5,
    "protocol": {
      "type": "ETH"
    },
    "derivation_path": "m/44'/60'",
    "trezor_coin": "Energy Web",
    "links": {
      "homepage": "https://www.energyweb.org"
    }
  },
  {
    "coin": "EXN-BEP20",
    "name": "exn_bep20",
    "fname": "Expoin",
    "rpcport": 80,
    "chain_id": 56,
    "decimals": 8,
    "avg_blocktime": 3,
    "required_confirmations": 3,
    "protocol": {
      "type": "ERC20",
      "protocol_data": {
        "platform": "BNB",
        "contract_address": "0xc88f6F4C400321FAd5c26d574f9933a991011360"
      }
    },
    "derivation_path": "m/44'/60'"
  },
  {
    "coin": "FDUSD-ERC20",
    "name": "fdusd_erc20",
    "fname": "First Digital USD",
    "rpcport": 80,
    "chain_id": 1,
    "decimals": 18,
    "avg_blocktime": 15,
    "required_confirmations": 3,
    "protocol": {
      "type": "ERC20",
      "protocol_data": {
        "platform": "ETH",
        "contract_address": "0xc5f0f7b66764F6ec8C8Dff7BA683102295E16409"
      }
    },
    "derivation_path": "m/44'/60'",
    "links": {
      "homepage": "https://firstdigitallabs.com"
    }
  },
  {
    "coin": "FDUSD-BEP20",
    "name": "fdusd_bep20",
    "fname": "First Digital USD",
    "rpcport": 80,
    "chain_id": 56,
    "decimals": 18,
    "avg_blocktime": 3,
    "required_confirmations": 3,
    "protocol": {
      "type": "ERC20",
      "protocol_data": {
        "platform": "BNB",
        "contract_address": "0xc5f0f7b66764F6ec8C8Dff7BA683102295E16409"
      }
    },
    "derivation_path": "m/44'/60'",
    "links": {
      "homepage": "https://firstdigitallabs.com"
    },
    "use_access_list": true,
    "max_eth_tx_type": 2,
    "gas_limit": {
        "eth_send_erc20": 70000,
        "erc20_payment": 110000,
        "erc20_receiver_spend": 85000,
        "erc20_sender_refund": 85000
    }
  },
  {
    "coin": "FEI-ERC20",
    "name": "fei_erc20",
    "fname": "Fei USD",
    "rpcport": 80,
    "chain_id": 1,
    "decimals": 18,
    "avg_blocktime": 15,
    "required_confirmations": 3,
    "protocol": {
      "type": "ERC20",
      "protocol_data": {
        "platform": "ETH",
        "contract_address": "0x956F47F50A910163D8BF957Cf5846D573E7f87CA"
      }
    },
    "derivation_path": "m/44'/60'"
  },
  {
    "coin": "FET-ERC20",
    "name": "fet_erc20",
    "fname": "Fetch.ai",
    "rpcport": 80,
    "chain_id": 1,
    "decimals": 18,
    "avg_blocktime": 15,
    "required_confirmations": 3,
    "protocol": {
      "type": "ERC20",
      "protocol_data": {
        "platform": "ETH",
        "contract_address": "0xaea46A60368A7bD060eec7DF8CBa43b7EF41Ad85"
      }
    },
    "derivation_path": "m/44'/60'"
  },
  {
    "coin": "FET-BEP20",
    "name": "fet_bep20",
    "fname": "Fetch.ai",
    "rpcport": 80,
    "chain_id": 56,
    "decimals": 18,
    "avg_blocktime": 3,
    "required_confirmations": 3,
    "protocol": {
      "type": "ERC20",
      "protocol_data": {
        "platform": "BNB",
        "contract_address": "0x031b41e504677879370e9DBcF937283A8691Fa7f"
      }
    },
    "derivation_path": "m/44'/60'"
  },
  {
    "coin": "FET-PLG20",
    "name": "fet_plg20",
    "fname": "Fetch.ai",
    "rpcport": 80,
    "chain_id": 137,
    "decimals": 18,
    "avg_blocktime": 1.8,
    "required_confirmations": 20,
    "protocol": {
      "type": "ERC20",
      "protocol_data": {
        "platform": "MATIC",
        "contract_address": "0x7583FEDDbceFA813dc18259940F76a02710A8905"
      }
    },
    "derivation_path": "m/44'/60'"
  },
  {
    "coin": "FIL-BEP20",
    "name": "fil_bep20",
    "fname": "Filecoin",
    "rpcport": 80,
    "chain_id": 56,
    "avg_blocktime": 3,
    "required_confirmations": 3,
    "protocol": {
      "type": "ERC20",
      "protocol_data": {
        "platform": "BNB",
        "contract_address": "0x0D8Ce2A99Bb6e3B7Db580eD848240e4a0F9aE153"
      }
    },
    "derivation_path": "m/44'/60'",
    "use_access_list": true,
    "max_eth_tx_type": 2,
    "gas_limit": {
        "eth_send_erc20": 60000,
        "erc20_payment": 110000,
        "erc20_receiver_spend": 85000,
        "erc20_sender_refund": 85000
    }
  },
  {
    "coin": "FIL-ERC20",
    "name": "fil_erc20",
    "fname": "Filecoin",
    "rpcport": 80,
    "chain_id": 1,
    "decimals": 18,
    "avg_blocktime": 15,
    "required_confirmations": 3,
    "protocol": {
      "type": "ERC20",
      "protocol_data": {
        "platform": "ETH",
        "contract_address": "0x8E16bf47065Fe843A82f4399bAF5aBac4E0822B7"
      }
    },
    "derivation_path": "m/44'/60'"
  },
  {
    "coin": "FIL-HCO20",
    "name": "fil_hco20",
    "fname": "Filecoin",
    "rpcport": 80,
    "chain_id": 128,
    "decimals": 18,
    "avg_blocktime": 3,
    "required_confirmations": 3,
    "protocol": {
      "type": "ERC20",
      "protocol_data": {
        "platform": "HT",
        "contract_address": "0xae3a768f9aB104c69A7CD6041fE16fFa235d1810"
      }
    },
    "derivation_path": "m/44'/60'"
  },
  {
    "coin": "FIRO",
    "name": "firo",
    "fname": "Firo",
    "sign_message_prefix": "Firo Signed Message:\n",
    "rpcport": 8888,
    "pubtype": 82,
    "p2shtype": 7,
    "wiftype": 210,
    "txfee": 1000,
    "required_confirmations": 1,
    "avg_blocktime": 300,
    "protocol": {
      "type": "UTXO"
    },
    "trezor_coin": "Firo",
    "links": {
      "github": "https://github.com/firoorg/firo",
      "homepage": "https://firo.org"
    }
  },
  {
    "coin": "FIRO-BEP20",
    "name": "firo_bep20",
    "fname": "Firo",
    "rpcport": 80,
    "chain_id": 56,
    "avg_blocktime": 3,
    "required_confirmations": 3,
    "protocol": {
      "type": "ERC20",
      "protocol_data": {
        "platform": "BNB",
        "contract_address": "0xd5d0322b6bAb6a762C79f8c81A0B674778E13aeD"
      }
    },
    "derivation_path": "m/44'/60'",
    "use_access_list": true,
    "max_eth_tx_type": 2,
    "gas_limit": {
        "eth_send_erc20": 60000,
        "erc20_payment": 110000,
        "erc20_receiver_spend": 85000,
        "erc20_sender_refund": 85000
    }
  },
  {
    "coin": "FJC",
    "name": "fujicoin",
    "fname": "Fujicoin",
    "sign_message_prefix": "FujiCoin Signed Message:\n",
    "rpcport": 3776,
    "pubtype": 36,
    "p2shtype": 16,
    "wiftype": 164,
    "segwit": true,
    "bech32_hrp": "fc",
    "txfee": 0,
    "wallet_only": false,
    "required_confirmations": 3,
    "avg_blocktime": 60,
    "protocol": {
      "type": "UTXO"
    },
    "derivation_path": "m/44'/75'",
    "trezor_coin": "Fujicoin",
    "links": {
      "github": "https://github.com/fujicoin/fujicoin",
      "homepage": "https://fujicoin.org"
    }
  },
  {
    "coin": "FJC-segwit",
    "name": "fujicoin",
    "fname": "Fujicoin",
    "sign_message_prefix": "FujiCoin Signed Message:\n",
    "rpcport": 3776,
    "pubtype": 36,
    "p2shtype": 16,
    "wiftype": 164,
    "segwit": true,
    "bech32_hrp": "fc",
    "address_format": {
      "format": "segwit"
    },
    "orderbook_ticker": "FJC",
    "txfee": 0,
    "required_confirmations": 3,
    "avg_blocktime": 60,
    "protocol": {
      "type": "UTXO"
    },
    "derivation_path": "m/44'/75'",
    "trezor_coin": "Fujicoin",
    "links": {
      "github": "https://github.com/fujicoin/fujicoin",
      "homepage": "https://fujicoin.org"
    }
  },
  {
    "coin": "FJC-BEP20",
    "name": "fjc_bep20",
    "fname": "Fujicoin",
    "rpcport": 80,
    "chain_id": 56,
    "avg_blocktime": 3,
    "required_confirmations": 3,
    "protocol": {
      "type": "ERC20",
      "protocol_data": {
        "platform": "BNB",
        "contract_address": "0xd4451a8eE7D0978c60651a114b742Fa8d5857CDf"
      }
    },
    "derivation_path": "m/44'/60'"
  },
  {
    "coin": "FJCB-BEP20",
    "name": "fjcb_bep20",
    "fname": "FJCB Fujicoin",
    "rpcport": 80,
    "chain_id": 56,
    "avg_blocktime": 3,
    "required_confirmations": 3,
    "protocol": {
      "type": "ERC20",
      "protocol_data": {
        "platform": "BNB",
        "contract_address": "0xda73AE86D38D9b5D22C64722320cCC071cB79ba3"
      }
    },
    "derivation_path": "m/44'/60'"
  },
  {
    "coin": "FLOKI-BEP20",
    "name": "floki_bep20",
    "fname": "Floki Inu",
    "rpcport": 80,
    "chain_id": 56,
    "avg_blocktime": 3,
    "required_confirmations": 3,
    "protocol": {
      "type": "ERC20",
      "protocol_data": {
        "platform": "BNB",
        "contract_address": "0xfb5B838b6cfEEdC2873aB27866079AC55363D37E"
      }
    },
    "derivation_path": "m/44'/60'",
    "use_access_list": true,
    "max_eth_tx_type": 2,
    "gas_limit": {
        "eth_send_erc20": 85000,
        "erc20_payment": 140000,
        "erc20_receiver_spend": 110000,
        "erc20_sender_refund": 110000
    }
  },
  {
    "coin": "STFIRO-ERC20",
    "name": "firo_erc20",
    "fname": "StakedFIRO",
    "rpcport": 80,
    "chain_id": 1,
    "avg_blocktime": 15,
    "required_confirmations": 3,
    "decimals": 8,
    "protocol": {
      "type": "ERC20",
      "protocol_data": {
        "platform": "ETH",
        "contract_address": "0x160B1E5aaBFD70B2FC40Af815014925D71CEEd7E"
      }
    },
    "derivation_path": "m/44'/60'"
  },
  {
    "coin": "FLO",
    "name": "flo",
    "fname": "Florincoin",
    "rpcport": 7313,
    "pubtype": 35,
    "p2shtype": 8,
    "wiftype": 176,
    "txfee": 100000,
    "protocol": {
      "type": "UTXO"
    },
    "derivation_path": "m/44'/216'",
    "trezor_coin": "Flo",
    "links": {
      "github": "https://github.com/floblockchain/flo",
      "homepage": "https://flo.cash"
    }
  },
  {
    "coin": "FLOW-BEP20",
    "name": "flow_bep20",
    "fname": "Flow",
    "rpcport": 80,
    "chain_id": 56,
    "decimals": 18,
    "avg_blocktime": 3,
    "required_confirmations": 3,
    "protocol": {
      "type": "ERC20",
      "protocol_data": {
        "platform": "BNB",
        "contract_address": "0xC943c5320B9c18C153d1e2d12cC3074bebfb31A2"
      }
    },
    "derivation_path": "m/44'/60'",
    "use_access_list": true,
    "max_eth_tx_type": 2,
    "gas_limit": {
        "eth_send_erc20": 60000,
        "erc20_payment": 110000,
        "erc20_receiver_spend": 85000,
        "erc20_sender_refund": 85000
    }
  },
  {
    "coin": "FTC",
    "name": "feathercoin",
    "fname": "Feathercoin",
    "sign_message_prefix": "Feathercoin Signed Message:\n",
    "rpcport": 9337,
    "pubtype": 14,
    "p2shtype": 5,
    "wiftype": 142,
    "txfee": 1000000,
    "segwit": true,
    "bech32_hrp": "fc",
    "wallet_only": false,
    "required_confirmations": 5,
    "avg_blocktime": 60,
    "protocol": {
      "type": "UTXO"
    },
    "derivation_path": "m/44'/8'",
    "trezor_coin": "Feathercoin",
    "links": {
      "github": "https://github.com/FeatherCoin/Feathercoin",
      "homepage": "https://feathercoin.com"
    }
  },
  {
    "coin": "FTC-segwit",
    "name": "feathercoin",
    "fname": "Feathercoin",
    "sign_message_prefix": "Feathercoin Signed Message:\n",
    "rpcport": 9337,
    "pubtype": 14,
    "p2shtype": 5,
    "wiftype": 142,
    "txfee": 1000000,
    "segwit": true,
    "bech32_hrp": "fc",
    "address_format": {
      "format": "segwit"
    },
    "orderbook_ticker": "FTC",
    "required_confirmations": 5,
    "avg_blocktime": 60,
    "protocol": {
      "type": "UTXO"
    },
    "derivation_path": "m/44'/8'",
    "trezor_coin": "Feathercoin",
    "links": {
      "github": "https://github.com/FeatherCoin/Feathercoin",
      "homepage": "https://feathercoin.com"
    }
  },
  {
    "coin": "FTMT",
    "name": "ftmt",
    "fname": "Fantom Testnet",
    "is_testnet": true,
    "rpcport": 80,
    "chain_id": 4002,
    "required_confirmations": 3,
    "avg_blocktime": 15,
    "protocol": {
      "type": "ETH"
    },
    "derivation_path": "m/44'/60'"
  },
  {
    "coin": "FTM",
    "name": "ftm",
    "fname": "Fantom",
    "rpcport": 80,
    "chain_id": 250,
    "use_access_list": true,
    "max_eth_tx_type": 2,
    "required_confirmations": 3,
    "avg_blocktime": 1.8,
    "protocol": {
      "type": "ETH"
    },
    "derivation_path": "m/44'/60'",
    "trezor_coin": "Fantom Opera",
    "links": {
      "homepage": "https://fantom.foundation"
    }
  },
  {
    "coin": "FTM-BEP20",
    "name": "ftm_bep20",
    "fname": "Fantom",
    "rpcport": 80,
    "chain_id": 56,
    "avg_blocktime": 3,
    "required_confirmations": 3,
    "protocol": {
      "type": "ERC20",
      "protocol_data": {
        "platform": "BNB",
        "contract_address": "0xAD29AbB318791D579433D831ed122aFeAf29dcfe"
      }
    },
    "derivation_path": "m/44'/60'"
  },
  {
    "coin": "FTM-ERC20",
    "name": "ftm_erc20",
    "fname": "Fantom",
    "rpcport": 80,
    "chain_id": 1,
    "avg_blocktime": 15,
    "required_confirmations": 3,
    "protocol": {
      "type": "ERC20",
      "protocol_data": {
        "platform": "ETH",
        "contract_address": "0x4E15361FD6b4BB609Fa63C81A2be19d873717870"
      }
    },
    "derivation_path": "m/44'/60'",
    "trezor_coin": "Fantom Token",
    "links": {
      "github": "https://github.com/Fantom-foundation/",
      "homepage": "https://fantom.foundation/"
    }
  },
  {
    "coin": "FXS-BEP20",
    "name": "fxs_bep20",
    "fname": "Frax Share",
    "rpcport": 80,
    "chain_id": 56,
    "decimals": 18,
    "avg_blocktime": 3,
    "required_confirmations": 3,
    "protocol": {
      "type": "ERC20",
      "protocol_data": {
        "platform": "BNB",
        "contract_address": "0xDE2F075f6F14EB9D96755b24E416A53E736Ca363"
      }
    },
    "derivation_path": "m/44'/60'"
  },
  {
    "coin": "FXS-ERC20",
    "name": "fxs_erc20",
    "fname": "Frax Share",
    "rpcport": 80,
    "chain_id": 1,
    "decimals": 18,
    "avg_blocktime": 15,
    "required_confirmations": 3,
    "protocol": {
      "type": "ERC20",
      "protocol_data": {
        "platform": "ETH",
        "contract_address": "0x3432B6A60D23Ca0dFCa7761B7ab56459D9C964D0"
      }
    },
    "derivation_path": "m/44'/60'"
  },
  {
    "coin": "FXS-PLG20",
    "name": "fxs_plg20",
    "fname": "Frax Share",
    "rpcport": 80,
    "chain_id": 137,
    "decimals": 18,
    "avg_blocktime": 1.8,
    "required_confirmations": 20,
    "protocol": {
      "type": "ERC20",
      "protocol_data": {
        "platform": "MATIC",
        "contract_address": "0x1a3acf6D19267E2d3e7f898f42803e90C9219062"
      }
    },
    "derivation_path": "m/44'/60'",
    "use_access_list": true,
    "max_eth_tx_type": 2,
    "gas_limit": {
        "eth_send_erc20": 55000,
        "erc20_payment": 110000,
        "erc20_receiver_spend": 85000,
        "erc20_sender_refund": 85000
    }
  },
  {
    "coin": "FXS-AVX20",
    "name": "fxs_avx20",
    "fname": "Frax Share",
    "rpcport": 80,
    "chain_id": 43114,
    "decimals": 18,
    "avg_blocktime": 2.4,
    "required_confirmations": 3,
    "protocol": {
      "type": "ERC20",
      "protocol_data": {
        "platform": "AVAX",
        "contract_address": "0x214DB107654fF987AD859F34125307783fC8e387"
      }
    },
    "derivation_path": "m/44'/60'"
  },
  {
    "coin": "FXS-MVR20",
    "name": "fxs_mvr20",
    "fname": "Frax Share",
    "rpcport": 80,
    "chain_id": 1285,
    "decimals": 18,
    "avg_blocktime": 15,
    "required_confirmations": 3,
    "protocol": {
      "type": "ERC20",
      "protocol_data": {
        "platform": "MOVR",
        "contract_address": "0x6f1D1Ee50846Fcbc3de91723E61cb68CFa6D0E98"
      }
    },
    "derivation_path": "m/44'/60'"
  },
  {
    "coin": "FXS-FTM20",
    "name": "fxs_ftm20",
    "fname": "Frax Share",
    "rpcport": 80,
    "chain_id": 250,
    "decimals": 18,
    "avg_blocktime": 1.8,
    "required_confirmations": 3,
    "protocol": {
      "type": "ERC20",
      "protocol_data": {
        "platform": "FTM",
        "contract_address": "0x7d016eec9c25232b01F23EF992D98ca97fc2AF5a"
      }
    },
    "derivation_path": "m/44'/60'"
  },
  {
    "coin": "GALA-ERC20",
    "name": "gala_erc20",
    "fname": "Gala",
    "rpcport": 80,
    "chain_id": 1,
    "decimals": 8,
    "avg_blocktime": 15,
    "required_confirmations": 3,
    "protocol": {
      "type": "ERC20",
      "protocol_data": {
        "platform": "ETH",
        "contract_address": "0x15D4c048F83bd7e37d49eA4C83a07267Ec4203dA"
      }
    },
    "derivation_path": "m/44'/60'"
  },
  {
    "coin": "GALA-BEP20",
    "name": "gala_bep20",
    "fname": "Gala",
    "rpcport": 80,
    "chain_id": 56,
    "decimals": 18,
    "avg_blocktime": 3,
    "required_confirmations": 3,
    "protocol": {
      "type": "ERC20",
      "protocol_data": {
        "platform": "BNB",
        "contract_address": "0x7dDEE176F665cD201F93eEDE625770E2fD911990"
      }
    },
    "wallet_only": true,
    "derivation_path": "m/44'/60'"
  },
  {
    "coin": "GAME-ERC20",
    "name": "game_erc20",
    "fname": "GameCredits",
    "rpcport": 80,
    "chain_id": 1,
    "decimals": 18,
    "avg_blocktime": 15,
    "required_confirmations": 3,
    "protocol": {
      "type": "ERC20",
      "protocol_data": {
        "platform": "ETH",
        "contract_address": "0x63f88A2298a5c4AEE3c216Aa6D926B184a4b2437"
      }
    },
    "derivation_path": "m/44'/60'"
  },
  {
    "coin": "GAME-PLG20",
    "name": "game_plg20",
    "fname": "GameCredits",
    "rpcport": 80,
    "chain_id": 137,
    "decimals": 18,
    "avg_blocktime": 1.8,
    "required_confirmations": 20,
    "protocol": {
      "type": "ERC20",
      "protocol_data": {
        "platform": "MATIC",
        "contract_address": "0x8d1566569d5b695d44a9a234540f68D393cDC40D"
      }
    },
    "derivation_path": "m/44'/60'",
    "use_access_list": true,
    "max_eth_tx_type": 2,
    "gas_limit": {
        "eth_send_erc20": 55000,
        "erc20_payment": 110000,
        "erc20_receiver_spend": 85000,
        "erc20_sender_refund": 85000
    }
  },
  {
    "coin": "GBX",
    "name": "gobyte",
    "fname": "GoByte",
    "confpath": "USERHOME/.gobytecore/gobyte.conf",
    "rpcport": 12454,
    "pubtype": 38,
    "p2shtype": 10,
    "wiftype": 198,
    "segwit": false,
    "txfee": 10000,
    "sign_message_prefix": "DarkCoin Signed Message:\n",
    "required_confirmations": 3,
    "avg_blocktime": 150,
    "protocol": {
      "type": "UTXO"
    },
    "derivation_path": "m/44'/176'",
    "links": {
      "github": "https://github.com/gobytecoin/gobyte",
      "homepage": "https://gobyte.network"
    }
  },
  {
    "coin": "GBX-BEP20",
    "name": "gbx_bep20",
    "fname": "GoByte",
    "rpcport": 80,
    "chain_id": 56,
    "decimals": 18,
    "avg_blocktime": 3,
    "required_confirmations": 3,
    "protocol": {
      "type": "ERC20",
      "protocol_data": {
        "platform": "BNB",
        "contract_address": "0x8E10F08C9A56a93B6adbfBcFda421919B3357596"
      }
    },
    "derivation_path": "m/44'/60'"
  },
  {
    "coin": "GFT-BEP20",
    "name": "gft_bep20",
    "fname": "Gifto",
    "rpcport": 80,
    "chain_id": 56,
    "decimals": 18,
    "avg_blocktime": 3,
    "required_confirmations": 3,
    "protocol": {
      "type": "ERC20",
      "protocol_data": {
        "platform": "BNB",
        "contract_address": "0x72fF5742319eF07061836F5C924aC6D72c919080"
      }
    },
    "derivation_path": "m/44'/60'",
    "use_access_list": true,
    "max_eth_tx_type": 2,
    "gas_limit": {
        "eth_send_erc20": 60000,
        "erc20_payment": 110000,
        "erc20_receiver_spend": 85000,
        "erc20_sender_refund": 85000
    }
  },
  {
    "coin": "GLC",
    "name": "goldcoin",
    "fname": "Goldcoin",
    "rpcport": 8122,
    "pubtype": 32,
    "p2shtype": 5,
    "wiftype": 160,
    "segwit": false,
    "txfee": 100000,
    "dust": 54600,
    "sign_message_prefix": "Goldcoin (GLC) Signed Message:\n",
    "required_confirmations": 3,
    "avg_blocktime": 120,
    "protocol": {
      "type": "UTXO"
    },
    "links": {
      "github": "https://github.com/goldcoin/goldcoin",
      "homepage": "https://www.goldcoinproject.org"
    }
  },
  {
    "coin": "GLEEC-OLD",
    "sign_message_prefix": "Komodo Signed Message:\n",
    "asset": "GLEEC",
    "fname": "Gleec (OLD)",
    "rpcport": 23226,
    "txversion": 4,
    "overwintered": 1,
    "required_confirmations": 4,
    "requires_notarization": false,
    "avg_blocktime": 60,
    "protocol": {
      "type": "UTXO"
    },
    "derivation_path": "m/44'/141'",
    "trezor_coin": "Komodo"
  },
  { 
    "coin": "GLEEC",
    "sign_message_prefix": "Komodo Signed Message:\n",
    "asset": "GLEEC",
    "fname": "Gleec",
    "rpcport": 23345,
    "txversion": 4,
    "overwintered": 1,
    "required_confirmations": 4,
    "requires_notarization": false,
    "avg_blocktime": 60,
    "protocol": {
      "type": "UTXO"
    },
    "derivation_path": "m/44'/141'",
    "trezor_coin": "Komodo"
  },
  {
    "coin": "GLM-ERC20",
    "name": "glm_erc20",
    "fname": "Golem",
    "rpcport": 80,
    "chain_id": 1,
    "decimals": 18,
    "avg_blocktime": 15,
    "required_confirmations": 3,
    "protocol": {
      "type": "ERC20",
      "protocol_data": {
        "platform": "ETH",
        "contract_address": "0x7DD9c5Cba05E151C895FDe1CF355C9A1D5DA6429"
      }
    },
    "derivation_path": "m/44'/60'"
  },
  {
    "coin": "GLM-PLG20",
    "name": "glm_plg20",
    "fname": "Golem",
    "rpcport": 80,
    "chain_id": 137,
    "decimals": 18,
    "avg_blocktime": 1.8,
    "required_confirmations": 20,
    "protocol": {
      "type": "ERC20",
      "protocol_data": {
        "platform": "MATIC",
        "contract_address": "0x0B220b82F3eA3B7F6d9A1D8ab58930C064A2b5Bf"
      }
    },
    "derivation_path": "m/44'/60'",
    "use_access_list": true,
    "max_eth_tx_type": 2,
    "gas_limit": {
        "eth_send_erc20": 55000,
        "erc20_payment": 110000,
        "erc20_receiver_spend": 85000,
        "erc20_sender_refund": 85000
    }
  },
  {
    "coin": "GM-BEP20",
    "name": "gm_bep20",
    "fname": "GM Wagmi",
    "rpcport": 80,
    "chain_id": 56,
    "avg_blocktime": 3,
    "required_confirmations": 3,
    "protocol": {
      "type": "ERC20",
      "protocol_data": {
        "platform": "BNB",
        "contract_address": "0xA55C1e67039B6d59E91eb4cDa2bfc5A854989102"
      }
    },
    "derivation_path": "m/44'/60'"
  },
  {
    "coin": "GMT-BEP20",
    "name": "gmt_bep20",
    "fname": "STEPN",
    "rpcport": 80,
    "chain_id": 56,
    "decimals": 8,
    "avg_blocktime": 3,
    "required_confirmations": 3,
    "protocol": {
      "type": "ERC20",
      "protocol_data": {
        "platform": "BNB",
        "contract_address": "0x3019BF2a2eF8040C242C9a4c5c4BD4C81678b2A1"
      }
    },
    "derivation_path": "m/44'/60'"
  },
  {
    "coin": "GMT-PLG20",
    "name": "gmt_plg20",
    "fname": "STEPN",
    "rpcport": 80,
    "chain_id": 137,
    "decimals": 8,
    "avg_blocktime": 1.8,
    "required_confirmations": 20,
    "protocol": {
      "type": "ERC20",
      "protocol_data": {
        "platform": "MATIC",
        "contract_address": "0x714DB550b574b3E927af3D93E26127D15721D4C2"
      }
    },
    "derivation_path": "m/44'/60'",
    "use_access_list": true,
    "max_eth_tx_type": 2,
    "gas_limit": {
        "eth_send_erc20": 55000,
        "erc20_payment": 110000,
        "erc20_receiver_spend": 85000,
        "erc20_sender_refund": 85000
    }
  },
  {
    "coin": "GMX-ARB20",
    "name": "gmx_arb20",
    "fname": "GMX",
    "rpcport": 80,
    "chain_id": 42161,
    "decimals": 18,
    "avg_blocktime": 0.25,
    "required_confirmations": 10,
    "protocol": {
      "type": "ERC20",
      "protocol_data": {
        "platform": "ETH-ARB20",
        "contract_address": "0xfc5A1A6EB076a2C7aD06eD22C90d7E710E35ad0a"
      }
    },
    "derivation_path": "m/44'/60'",
    "use_access_list": true,
    "max_eth_tx_type": 2,
    "gas_limit": {
        "eth_send_erc20": 150000,
        "erc20_payment": 300000,
        "erc20_receiver_spend": 250000,
        "erc20_sender_refund": 250000
    }
  },
  {
    "coin": "GMX-AVX20",
    "name": "gmx_avx20",
    "fname": "GMX",
    "rpcport": 80,
    "chain_id": 43114,
    "decimals": 18,
    "avg_blocktime": 2.4,
    "required_confirmations": 3,
    "protocol": {
      "type": "ERC20",
      "protocol_data": {
        "platform": "AVAX",
        "contract_address": "0x62edc0692BD897D2295872a9FFCac5425011c661"
      }
    },
    "derivation_path": "m/44'/60'",
    "use_access_list": true,
    "max_eth_tx_type": 2,
    "gas_limit": {
        "eth_send_erc20": 60000,
        "erc20_payment": 120000,
        "erc20_receiver_spend": 90000,
        "erc20_sender_refund": 90000
    }
  },
  {
    "coin": "GNO-ERC20",
    "name": "gno_erc20",
    "fname": "Gnosis",
    "rpcport": 80,
    "chain_id": 1,
    "decimals": 18,
    "avg_blocktime": 15,
    "required_confirmations": 3,
    "protocol": {
      "type": "ERC20",
      "protocol_data": {
        "platform": "ETH",
        "contract_address": "0x6810e776880C02933D47DB1b9fc05908e5386b96"
      }
    },
    "derivation_path": "m/44'/60'",
    "trezor_coin": "Gnosis",
    "links": {
      "homepage": "https://gnosis.pm"
    }
  },
  {
    "coin": "GNO-PLG20",
    "name": "gno_plg20",
    "fname": "Gnosis",
    "rpcport": 80,
    "chain_id": 137,
    "decimals": 18,
    "avg_blocktime": 1.8,
    "required_confirmations": 20,
    "protocol": {
      "type": "ERC20",
      "protocol_data": {
        "platform": "MATIC",
        "contract_address": "0x5FFD62D3C3eE2E81C00A7b9079FB248e7dF024A8"
      }
    },
    "derivation_path": "m/44'/60'"
  },
  {
    "coin": "GNS-ARB20",
    "name": "gns_arb20",
    "fname": "Gains Network",
    "rpcport": 80,
    "chain_id": 42161,
    "decimals": 18,
    "avg_blocktime": 0.25,
    "required_confirmations": 10,
    "protocol": {
      "type": "ERC20",
      "protocol_data": {
        "platform": "ETH-ARB20",
        "contract_address": "0x18c11FD286C5EC11c3b683Caa813B77f5163A122"
      }
    },
    "derivation_path": "m/44'/60'",
    "use_access_list": true,
    "max_eth_tx_type": 2,
    "gas_limit": {
        "eth_send_erc20": 150000,
        "erc20_payment": 300000,
        "erc20_receiver_spend": 250000,
        "erc20_sender_refund": 250000
    }
  },
  {
    "coin": "GNS-PLG20",
    "name": "gns_plg20",
    "fname": "Gains Network",
    "rpcport": 80,
    "chain_id": 137,
    "decimals": 18,
    "avg_blocktime": 1.8,
    "required_confirmations": 20,
    "protocol": {
      "type": "ERC20",
      "protocol_data": {
        "platform": "MATIC",
        "contract_address": "0xE5417Af564e4bFDA1c483642db72007871397896"
      }
    },
    "derivation_path": "m/44'/60'",
    "use_access_list": true,
    "max_eth_tx_type": 2,
    "gas_limit": {
        "eth_send_erc20": 55000,
        "erc20_payment": 110000,
        "erc20_receiver_spend": 85000,
        "erc20_sender_refund": 85000
    }
  },
  {
    "coin": "GRLC",
    "name": "garlicoin",
    "fname": "Garlicoin",
    "sign_message_prefix": "Garlicoin Signed Message:\n",
    "rpcport": 42068,
    "pubtype": 38,
    "p2shtype": 50,
    "wiftype": 176,
    "segwit": true,
    "bech32_hrp": "grlc",
    "txfee": 100000,
    "dust": 54600,
    "required_confirmations": 5,
    "avg_blocktime": 40,
    "protocol": {
      "type": "UTXO"
    },
    "derivation_path": "m/44'/69420'"
  },
  {
    "coin": "GRLC-ERC20",
    "name": "grlc_erc20",
    "fname": "Garlicoin",
    "rpcport": 80,
    "chain_id": 1,
    "decimals": 8,
    "avg_blocktime": 15,
    "required_confirmations": 3,
    "protocol": {
      "type": "ERC20",
      "protocol_data": {
        "platform": "ETH",
        "contract_address": "0x58f7345b5295E43aA454911571f13be186655BE9"
      }
    },
    "derivation_path": "m/44'/60'"
  },
  {
    "coin": "GRLC-BEP20",
    "name": "grlc_bep20",
    "fname": "Garlicoin",
    "rpcport": 80,
    "chain_id": 56,
    "decimals": 8,
    "avg_blocktime": 3,
    "required_confirmations": 3,
    "protocol": {
      "type": "ERC20",
      "protocol_data": {
        "platform": "BNB",
        "contract_address": "0x7283DfA2d8D7e277b148cc263B5d8Ae02f1076D3"
      }
    },
    "derivation_path": "m/44'/60'"
  },
  {
    "coin": "GRS",
    "name": "groestlcoin",
    "fname": "Groestlcoin",
    "sign_message_prefix": "GroestCoin Signed Message:\n",
    "rpcport": 1441,
    "pubtype": 36,
    "p2shtype": 5,
    "wiftype": 128,
    "txfee": 10000,
    "dust": 10000,
    "segwit": true,
    "bech32_hrp": "grs",
    "required_confirmations": 5,
    "avg_blocktime": 60,
    "protocol": {
      "type": "UTXO"
    },
    "derivation_path": "m/44'/17'",
    "trezor_coin": "Groestlcoin",
    "links": {
      "github": "https://github.com/Groestlcoin/groestlcoin",
      "homepage": "https://www.groestlcoin.org"
    }
  },
  {
    "coin": "GRT-ARB20",
    "name": "grt_arb20",
    "fname": "The Graph",
    "rpcport": 80,
    "chain_id": 42161,
    "decimals": 18,
    "avg_blocktime": 0.25,
    "required_confirmations": 10,
    "protocol": {
      "type": "ERC20",
      "protocol_data": {
        "platform": "ETH-ARB20",
        "contract_address": "0x9623063377AD1B27544C965cCd7342f7EA7e88C7"
      }
    },
    "derivation_path": "m/44'/60'",
    "use_access_list": true,
    "max_eth_tx_type": 2,
    "gas_limit": {
        "eth_send_erc20": 150000,
        "erc20_payment": 300000,
        "erc20_receiver_spend": 250000,
        "erc20_sender_refund": 250000
    }
  },
  {
    "coin": "GRT-AVX20",
    "name": "grt_avx20",
    "fname": "The Graph",
    "rpcport": 80,
    "chain_id": 43114,
    "required_confirmations": 3,
    "avg_blocktime": 2.4,
    "decimals": 18,
    "protocol": {
      "type": "ERC20",
      "protocol_data": {
        "platform": "AVAX",
        "contract_address": "0x8a0cAc13c7da965a312f08ea4229c37869e85cB9"
      }
    },
    "derivation_path": "m/44'/60'"
  },
  {
    "coin": "GRT-ERC20",
    "name": "grt_erc20",
    "fname": "The Graph",
    "rpcport": 80,
    "chain_id": 1,
    "decimals": 18,
    "avg_blocktime": 15,
    "required_confirmations": 3,
    "protocol": {
      "type": "ERC20",
      "protocol_data": {
        "platform": "ETH",
        "contract_address": "0xc944E90C64B2c07662A292be6244BDf05Cda44a7"
      }
    },
    "derivation_path": "m/44'/60'",
    "trezor_coin": "Graph Token",
    "links": {
      "github": "https://github.com/graphprotocol",
      "homepage": "https://thegraph.com"
    }
  },
  {
    "coin": "GRT-KRC20",
    "name": "grt_krc20",
    "fname": "The Graph",
    "rpcport": 80,
    "chain_id": 321,
    "decimals": 18,
    "avg_blocktime": 3,
    "required_confirmations": 3,
    "protocol": {
      "type": "ERC20",
      "protocol_data": {
        "platform": "KCS",
        "contract_address": "0xb49dd3eDB98FBe82A01DFcb556Cd016964baf5A3"
      }
    },
    "derivation_path": "m/44'/60'"
  },
  {
    "coin": "GRT-PLG20",
    "name": "grt_plg20",
    "fname": "The Graph",
    "rpcport": 80,
    "chain_id": 137,
    "decimals": 18,
    "avg_blocktime": 1.8,
    "required_confirmations": 20,
    "protocol": {
      "type": "ERC20",
      "protocol_data": {
        "platform": "MATIC",
        "contract_address": "0x5fe2B58c013d7601147DcdD68C143A77499f5531"
      }
    },
    "derivation_path": "m/44'/60'",
    "use_access_list": true,
    "max_eth_tx_type": 2,
    "gas_limit": {
        "eth_send_erc20": 55000,
        "erc20_payment": 110000,
        "erc20_receiver_spend": 85000,
        "erc20_sender_refund": 85000
    }
  },
  {
    "coin": "GST-BEP20",
    "name": "gst_bep20",
    "fname": "Green Satoshi Token",
    "rpcport": 80,
    "chain_id": 56,
    "decimals": 8,
    "avg_blocktime": 3,
    "required_confirmations": 3,
    "protocol": {
      "type": "ERC20",
      "protocol_data": {
        "platform": "BNB",
        "contract_address": "0x4a2c860cEC6471b9F5F5a336eB4F38bb21683c98"
      }
    },
    "derivation_path": "m/44'/60'"
  },
  {
    "coin": "GT-ERC20",
    "name": "gt_erc20",
    "fname": "Gate",
    "rpcport": 80,
    "chain_id": 1,
    "decimals": 18,
    "avg_blocktime": 15,
    "required_confirmations": 3,
    "protocol": {
      "type": "ERC20",
      "protocol_data": {
        "platform": "ETH",
        "contract_address": "0xE66747a101bFF2dBA3697199DCcE5b743b454759"
      }
    },
    "derivation_path": "m/44'/60'"
  },
  {
    "coin": "GUSD-ERC20",
    "name": "gusd_erc20",
    "fname": "Gemini Dollar",
    "rpcport": 80,
    "chain_id": 1,
    "decimals": 2,
    "avg_blocktime": 15,
    "required_confirmations": 3,
    "protocol": {
      "type": "ERC20",
      "protocol_data": {
        "platform": "ETH",
        "contract_address": "0x056Fd409E1d7A124BD7017459dFEa2F387b6d5Cd"
      }
    },
    "derivation_path": "m/44'/60'"
  },
  {
    "coin": "HEX-ERC20",
    "name": "hex_erc20",
    "fname": "HEX",
    "rpcport": 80,
    "chain_id": 1,
    "decimals": 8,
    "avg_blocktime": 15,
    "required_confirmations": 3,
    "protocol": {
      "type": "ERC20",
      "protocol_data": {
        "platform": "ETH",
        "contract_address": "0x2b591e99afE9f32eAA6214f7B7629768c40Eeb39"
      }
    },
    "derivation_path": "m/44'/60'",
    "trezor_coin": "HEX",
    "links": {
      "github": "https://github.com/bitcoinHEX",
      "homepage": "https://hex.win"
    }
  },
  {
    "coin": "HEX-PLG20",
    "name": "hex_plg20",
    "fname": "HEX",
    "rpcport": 80,
    "chain_id": 137,
    "decimals": 8,
    "avg_blocktime": 1.8,
    "required_confirmations": 20,
    "protocol": {
      "type": "ERC20",
      "protocol_data": {
        "platform": "MATIC",
        "contract_address": "0x23D29D30e35C5e8D321e1dc9A8a61BFD846D4C5C"
      }
    },
    "derivation_path": "m/44'/60'",
    "use_access_list": true,
    "max_eth_tx_type": 2,
    "gas_limit": {
        "eth_send_erc20": 55000,
        "erc20_payment": 110000,
        "erc20_receiver_spend": 85000,
        "erc20_sender_refund": 85000
    }
  },
  {
    "coin": "HOT-ERC20",
    "name": "hot_erc20",
    "fname": "Holo",
    "rpcport": 80,
    "chain_id": 1,
    "decimals": 18,
    "avg_blocktime": 15,
    "required_confirmations": 3,
    "protocol": {
      "type": "ERC20",
      "protocol_data": {
        "platform": "ETH",
        "contract_address": "0x6c6EE5e31d828De241282B9606C8e98Ea48526E2"
      }
    },
    "derivation_path": "m/44'/60'"
  },
  {
    "coin": "HOT-PLG20",
    "name": "hot_plg20",
    "fname": "Holo",
    "rpcport": 80,
    "chain_id": 137,
    "decimals": 18,
    "avg_blocktime": 1.8,
    "required_confirmations": 20,
    "protocol": {
      "type": "ERC20",
      "protocol_data": {
        "platform": "MATIC",
        "contract_address": "0x0C51f415cF478f8D08c246a6C6Ee180C5dC3A012"
      }
    },
    "derivation_path": "m/44'/60'"
  },
  {
    "coin": "HT",
    "name": "huobi-token",
    "fname": "Huobi Token",
    "rpcport": 80,
    "chain_id": 128,
    "required_confirmations": 3,
    "avg_blocktime": 3,
    "protocol": {
      "type": "ETH"
    },
    "derivation_path": "m/44'/60'",
    "trezor_coin": "Huobi ECO Chain",
    "links": {
      "homepage": "https://www.hecochain.com"
    }
  },
  {
    "coin": "HT-ERC20",
    "name": "huobi-token",
    "fname": "Huobi Token",
    "required_confirmations": 3,
    "avg_blocktime": 15,
    "rpcport": 80,
    "chain_id": 1,
    "protocol": {
      "type": "ERC20",
      "protocol_data": {
        "platform": "ETH",
        "contract_address": "0x6f259637dcD74C767781E37Bc6133cd6A68aa161"
      }
    },
    "derivation_path": "m/44'/60'",
    "trezor_coin": "Huobi Token",
    "links": {
      "homepage": "https://www.hbg.com"
    }
  },
  {
    "coin": "HUSD-ERC20",
    "name": "husd_erc20",
    "fname": "HUSD",
    "rpcport": 80,
    "wallet_only": true,
    "chain_id": 1,
    "decimals": 8,
    "avg_blocktime": 15,
    "required_confirmations": 3,
    "protocol": {
      "type": "ERC20",
      "protocol_data": {
        "platform": "ETH",
        "contract_address": "0xdF574c24545E5FfEcb9a659c229253D4111d87e1"
      }
    },
    "derivation_path": "m/44'/60'"
  },
  {
    "coin": "HUSD-HCO20",
    "name": "husd_hco20",
    "fname": "HUSD",
    "rpcport": 80,
    "wallet_only": true,
    "chain_id": 128,
    "decimals": 8,
    "avg_blocktime": 3,
    "required_confirmations": 3,
    "protocol": {
      "type": "ERC20",
      "protocol_data": {
        "platform": "HT",
        "contract_address": "0x0298c2b32eaE4da002a15f36fdf7615BEa3DA047"
      }
    },
    "derivation_path": "m/44'/60'"
  },
  {
    "coin": "HUSD-KRC20",
    "name": "husd_krc20",
    "fname": "HUSD",
    "rpcport": 80,
    "wallet_only": true,
    "chain_id": 321,
    "decimals": 18,
    "avg_blocktime": 3,
    "required_confirmations": 3,
    "protocol": {
      "type": "ERC20",
      "protocol_data": {
        "platform": "KCS",
        "contract_address": "0xBEc1e1009CE00ECf7F16372451Ac849b39C32897"
      }
    },
    "derivation_path": "m/44'/60'"
  },
  {
    "coin": "HUSD-PLG20",
    "name": "husd_plg20",
    "fname": "HUSD",
    "rpcport": 80,
    "wallet_only": true,
    "chain_id": 137,
    "decimals": 8,
    "avg_blocktime": 1.8,
    "required_confirmations": 20,
    "protocol": {
      "type": "ERC20",
      "protocol_data": {
        "platform": "MATIC",
        "contract_address": "0x2088C47Fc0c78356c622F79dBa4CbE1cCfA84A91"
      }
    },
    "derivation_path": "m/44'/60'"
  },
  {
    "coin": "IDRT-ERC20",
    "name": "idrt_erc20",
    "fname": "Rupiah Token",
    "rpcport": 80,
    "chain_id": 1,
    "decimals": 2,
    "avg_blocktime": 15,
    "required_confirmations": 3,
    "protocol": {
      "type": "ERC20",
      "protocol_data": {
        "platform": "ETH",
        "contract_address": "0x998FFE1E43fAcffb941dc337dD0468d52bA5b48A"
      }
    },
    "derivation_path": "m/44'/60'"
  },
  {
    "coin": "IDRT-BEP20",
    "name": "idrt_bep20",
    "fname": "Rupiah Token",
    "rpcport": 80,
    "chain_id": 56,
    "decimals": 2,
    "avg_blocktime": 3,
    "required_confirmations": 3,
    "protocol": {
      "type": "ERC20",
      "protocol_data": {
        "platform": "BNB",
        "contract_address": "0x66207E39bb77e6B99aaB56795C7c340C08520d83"
      }
    },
    "derivation_path": "m/44'/60'"
  },
  {
    "coin": "IDRT-PLG20",
    "name": "idrt_plg20",
    "fname": "Rupiah Token",
    "rpcport": 80,
    "chain_id": 137,
    "decimals": 6,
    "avg_blocktime": 1.8,
    "required_confirmations": 20,
    "protocol": {
      "type": "ERC20",
      "protocol_data": {
        "platform": "MATIC",
        "contract_address": "0x554cd6bdD03214b10AafA3e0D4D42De0C5D2937b"
      }
    },
    "derivation_path": "m/44'/60'",
    "use_access_list": true,
    "max_eth_tx_type": 2,
    "gas_limit": {
        "eth_send_erc20": 55000,
        "erc20_payment": 120000,
        "erc20_receiver_spend": 90000,
        "erc20_sender_refund": 90000
    }
  },
  {
    "coin": "IL8P",
    "name": "infiniloop",
    "fname": "InfiniLooP",
    "isPoS": 1,
    "rpcport": 9459,
    "pubtype": 33,
    "p2shtype": 85,
    "wiftype": 153,
    "txfee": 100000,
    "dust": 100000,
    "mature_confirmations": 500,
    "required_confirmations": 7,
    "avg_blocktime": 45,
    "protocol": {
      "type": "UTXO"
    }
  },
  {
    "coin": "ILN",
    "sign_message_prefix": "Komodo Signed Message:\n",
    "asset": "ILN",
    "fname": "Ilien",
    "rpcport": 12986,
    "txversion": 4,
    "overwintered": 1,
    "p2p": 12985,
    "magic": "feb4cb23",
    "nSPV": "5.9.102.210, 5.9.253.195, 5.9.253.196, 5.9.253.197, 5.9.253.198, 5.9.253.199, 5.9.253.200, 5.9.253.201, 5.9.253.202, 5.9.253.203",
    "required_confirmations": 2,
    "requires_notarization": true,
    "avg_blocktime": 60,
    "protocol": {
      "type": "UTXO"
    },
    "derivation_path": "m/44'/141'",
    "trezor_coin": "Komodo"
  },
  {
    "coin": "ILN-BEP20",
    "name": "iln_bep20",
    "fname": "Ilien",
    "rpcport": 80,
    "chain_id": 56,
    "decimals": 18,
    "avg_blocktime": 3,
    "required_confirmations": 3,
    "protocol": {
      "type": "ERC20",
      "protocol_data": {
        "platform": "BNB",
        "contract_address": "0xb49a312677BA1E80DDe23C17E46E80B3E86b533d"
      }
    },
    "derivation_path": "m/44'/60'"
  },
  {
    "coin": "ILN-PLG20",
    "name": "iln_plg20",
    "fname": "Ilien",
    "rpcport": 80,
    "chain_id": 137,
    "decimals": 18,
    "avg_blocktime": 1.8,
    "required_confirmations": 20,
    "protocol": {
      "type": "ERC20",
      "protocol_data": {
        "platform": "MATIC",
        "contract_address": "0x2bAa79e7C13C302210436455925E68aD8fA687F0"
      }
    },
    "derivation_path": "m/44'/60'"
  },
  {
    "coin": "ILNSW-PLG20",
    "name": "ilnsw_plg20",
    "fname": "Ilien Swap",
    "rpcport": 80,
    "chain_id": 137,
    "decimals": 18,
    "avg_blocktime": 1.8,
    "required_confirmations": 20,
    "protocol": {
      "type": "ERC20",
      "protocol_data": {
        "platform": "MATIC",
        "contract_address": "0x0483Ddbb510d22b206f2F3bDAC18528C952c4213"
      }
    },
    "derivation_path": "m/44'/60'"
  },
  {
    "coin": "ILV-ERC20",
    "name": "ilv_erc20",
    "fname": "Illuvium",
    "rpcport": 80,
    "chain_id": 1,
    "decimals": 18,
    "avg_blocktime": 15,
    "required_confirmations": 3,
    "protocol": {
      "type": "ERC20",
      "protocol_data": {
        "platform": "ETH",
        "contract_address": "0x767FE9EDC9E0dF98E07454847909b5E959D7ca0E"
      }
    },
    "derivation_path": "m/44'/60'"
  },
  {
    "coin": "ILV-BEP20",
    "name": "ilv_bep20",
    "fname": "Illuvium",
    "rpcport": 80,
    "chain_id": 56,
    "decimals": 18,
    "avg_blocktime": 3,
    "required_confirmations": 3,
    "protocol": {
      "type": "ERC20",
      "protocol_data": {
        "platform": "BNB",
        "contract_address": "0x4d5AC5cc4f8aBdf2EC2Cb986C00C382369f787D4"
      }
    },
    "derivation_path": "m/44'/60'",
    "use_access_list": true,
    "max_eth_tx_type": 2,
    "gas_limit": {
        "eth_send_erc20": 60000,
        "erc20_payment": 110000,
        "erc20_receiver_spend": 85000,
        "erc20_sender_refund": 85000
    }
  },
  {
    "coin": "IMX-ERC20",
    "name": "imx_erc20",
    "fname": "ImmutableX",
    "rpcport": 80,
    "chain_id": 1,
    "decimals": 18,
    "avg_blocktime": 15,
    "required_confirmations": 3,
    "protocol": {
      "type": "ERC20",
      "protocol_data": {
        "platform": "ETH",
        "contract_address": "0xF57e7e7C23978C3cAEC3C3548E3D615c346e79fF"
      }
    },
    "derivation_path": "m/44'/60'"
  },
  {
    "coin": "INJ-BEP20",
    "name": "inj_bep20",
    "fname": "Injective Protocol",
    "rpcport": 80,
    "chain_id": 56,
    "avg_blocktime": 3,
    "required_confirmations": 3,
    "protocol": {
      "type": "ERC20",
      "protocol_data": {
        "platform": "BNB",
        "contract_address": "0xa2B726B1145A4773F68593CF171187d8EBe4d495"
      }
    },
    "derivation_path": "m/44'/60'",
    "use_access_list": true,
    "max_eth_tx_type": 2,
    "gas_limit": {
        "eth_send_erc20": 60000,
        "erc20_payment": 110000,
        "erc20_receiver_spend": 85000,
        "erc20_sender_refund": 85000
    }
  },
  {
    "coin": "INJ-ERC20",
    "name": "inj_erc20",
    "fname": "Injective Protocol",
    "rpcport": 80,
    "chain_id": 1,
    "avg_blocktime": 15,
    "required_confirmations": 3,
    "protocol": {
      "type": "ERC20",
      "protocol_data": {
        "platform": "ETH",
        "contract_address": "0xe28b3B32B6c345A34Ff64674606124Dd5Aceca30"
      }
    },
    "derivation_path": "m/44'/60'"
  },
  {
    "coin": "IOTA-BEP20",
    "name": "iota_bep20",
    "fname": "IOTA",
    "rpcport": 80,
    "chain_id": 56,
    "avg_blocktime": 3,
    "required_confirmations": 3,
    "protocol": {
      "type": "ERC20",
      "protocol_data": {
        "platform": "BNB",
        "contract_address": "0xd944f1D1e9d5f9Bb90b62f9D45e447D989580782"
      }
    },
    "derivation_path": "m/44'/60'",
    "use_access_list": true,
    "max_eth_tx_type": 2,
    "gas_limit": {
        "eth_send_erc20": 60000,
        "erc20_payment": 110000,
        "erc20_receiver_spend": 85000,
        "erc20_sender_refund": 85000
    }
  },
  {
    "coin": "IOTX-BEP20",
    "name": "iotx_bep20",
    "fname": "IoTeX",
    "rpcport": 80,
    "chain_id": 56,
    "avg_blocktime": 3,
    "required_confirmations": 3,
    "protocol": {
      "type": "ERC20",
      "protocol_data": {
        "platform": "BNB",
        "contract_address": "0x9678E42ceBEb63F23197D726B29b1CB20d0064E5"
      }
    },
    "derivation_path": "m/44'/60'",
    "use_access_list": true,
    "max_eth_tx_type": 2,
    "gas_limit": {
        "eth_send_erc20": 60000,
        "erc20_payment": 110000,
        "erc20_receiver_spend": 85000,
        "erc20_sender_refund": 85000
    }
  },
  {
    "coin": "IOTX-PLG20",
    "name": "iotx_plg20",
    "fname": "IoTeX",
    "rpcport": 80,
    "chain_id": 137,
    "decimals": 18,
    "avg_blocktime": 1.8,
    "required_confirmations": 20,
    "protocol": {
      "type": "ERC20",
      "protocol_data": {
        "platform": "MATIC",
        "contract_address": "0xf6372cDb9c1d3674E83842e3800F2A62aC9F3C66"
      }
    },
    "derivation_path": "m/44'/60'"
  },
  {
    "coin": "JASMY-ERC20",
    "name": "jasmy_erc20",
    "fname": "JasmyCoin",
    "rpcport": 80,
    "chain_id": 1,
    "decimals": 18,
    "avg_blocktime": 15,
    "required_confirmations": 3,
    "protocol": {
      "type": "ERC20",
      "protocol_data": {
        "platform": "ETH",
        "contract_address": "0x7420B4b9a0110cdC71fB720908340C03F9Bc03EC"
      }
    },
    "derivation_path": "m/44'/60'"
  },
  {
    "coin": "JASMY-BEP20",
    "name": "jasmy_bep20",
    "fname": "JasmyCoin",
    "rpcport": 80,
    "chain_id": 56,
    "decimals": 18,
    "avg_blocktime": 3,
    "required_confirmations": 3,
    "protocol": {
      "type": "ERC20",
      "protocol_data": {
        "platform": "BNB",
        "contract_address": "0x15669CF161946C09a8B207650BfBB00e3d8A2E3E"
      }
    },
    "derivation_path": "m/44'/60'",
    "use_access_list": true,
    "max_eth_tx_type": 2,
    "gas_limit": {
        "eth_send_erc20": 60000,
        "erc20_payment": 110000,
        "erc20_receiver_spend": 85000,
        "erc20_sender_refund": 85000
    }
  },
  {
    "coin": "JDB-BEP20",
    "name": "jdb_bep20",
    "fname": "Jeet Detector Bot",
    "rpcport": 80,
    "chain_id": 56,
    "avg_blocktime": 3,
    "required_confirmations": 3,
    "protocol": {
      "type": "ERC20",
      "protocol_data": {
        "platform": "BNB",
        "contract_address": "0x7874CAFf04AFB8B6f5cbBE3ebec3f83Fcd882272"
      }
    },
    "derivation_path": "m/44'/60'"
  },
  {
    "coin": "JAUD-PLG20",
    "name": "jaud_plg20",
    "fname": "Jarvis Australian Dollar",
    "rpcport": 80,
    "chain_id": 137,
    "decimals": 18,
    "avg_blocktime": 1.8,
    "required_confirmations": 20,
    "protocol": {
      "type": "ERC20",
      "protocol_data": {
        "platform": "MATIC",
        "contract_address": "0xCB7F1Ef7246D1497b985f7FC45A1A31F04346133"
      }
    },
    "derivation_path": "m/44'/60'",
    "use_access_list": true,
    "max_eth_tx_type": 2,
    "gas_limit": {
        "eth_send_erc20": 55000,
        "erc20_payment": 110000,
        "erc20_receiver_spend": 85000,
        "erc20_sender_refund": 85000
    }
  },
  {
    "coin": "JBRL-BEP20",
    "name": "jbrl_bep20",
    "fname": "Jarvis Brazilian Real",
    "rpcport": 80,
    "chain_id": 56,
    "decimals": 18,
    "avg_blocktime": 3,
    "required_confirmations": 3,
    "protocol": {
      "type": "ERC20",
      "protocol_data": {
        "platform": "BNB",
        "contract_address": "0x316622977073BBC3dF32E7d2A9B3c77596a0a603"
      }
    },
    "derivation_path": "m/44'/60'"
  },
  {
    "coin": "JBRL-PLG20",
    "name": "jbrl_plg20",
    "fname": "Jarvis Brazilian Real",
    "rpcport": 80,
    "chain_id": 137,
    "decimals": 18,
    "avg_blocktime": 1.8,
    "required_confirmations": 20,
    "protocol": {
      "type": "ERC20",
      "protocol_data": {
        "platform": "MATIC",
        "contract_address": "0xf2f77FE7b8e66571E0fca7104c4d670BF1C8d722"
      }
    },
    "derivation_path": "m/44'/60'",
    "use_access_list": true,
    "max_eth_tx_type": 2,
    "gas_limit": {
        "eth_send_erc20": 55000,
        "erc20_payment": 110000,
        "erc20_receiver_spend": 85000,
        "erc20_sender_refund": 85000
    }
  },
  {
    "coin": "JCAD-PLG20",
    "name": "jcad_plg20",
    "fname": "Jarvis Canadian Dollar",
    "rpcport": 80,
    "chain_id": 137,
    "decimals": 18,
    "avg_blocktime": 1.8,
    "required_confirmations": 20,
    "protocol": {
      "type": "ERC20",
      "protocol_data": {
        "platform": "MATIC",
        "contract_address": "0x8ca194A3b22077359b5732DE53373D4afC11DeE3"
      }
    },
    "derivation_path": "m/44'/60'",
    "use_access_list": true,
    "max_eth_tx_type": 2,
    "gas_limit": {
        "eth_send_erc20": 55000,
        "erc20_payment": 110000,
        "erc20_receiver_spend": 85000,
        "erc20_sender_refund": 85000
    }
  },
  {
    "coin": "JCHF-AVX20",
    "name": "jchf_avx20",
    "fname": "Jarvis Swiss Franc",
    "rpcport": 80,
    "chain_id": 43114,
    "decimals": 18,
    "avg_blocktime": 2.4,
    "required_confirmations": 3,
    "protocol": {
      "type": "ERC20",
      "protocol_data": {
        "platform": "AVAX",
        "contract_address": "0x2d5563da42b06FbBF9c67b7DC073cF6A7842239e"
      }
    },
    "derivation_path": "m/44'/60'"
  },
  {
    "coin": "JCHF-BEP20",
    "name": "jchf_bep20",
    "fname": "Jarvis Swiss Franc",
    "rpcport": 80,
    "chain_id": 56,
    "decimals": 18,
    "avg_blocktime": 3,
    "required_confirmations": 3,
    "protocol": {
      "type": "ERC20",
      "protocol_data": {
        "platform": "BNB",
        "contract_address": "0x7c869b5A294b1314E985283d01C702B62224a05f"
      }
    },
    "derivation_path": "m/44'/60'"
  },
  {
    "coin": "JCHF-ERC20",
    "name": "jchf_erc20",
    "fname": "Jarvis Swiss Franc",
    "rpcport": 80,
    "chain_id": 1,
    "decimals": 18,
    "avg_blocktime": 15,
    "required_confirmations": 3,
    "protocol": {
      "type": "ERC20",
      "protocol_data": {
        "platform": "ETH",
        "contract_address": "0x53dfEa0A8CC2A2A2e425E1C174Bc162999723ea0"
      }
    },
    "derivation_path": "m/44'/60'"
  },
  {
    "coin": "JCHF-PLG20",
    "name": "jchf_plg20",
    "fname": "Jarvis Swiss Franc",
    "rpcport": 80,
    "chain_id": 137,
    "decimals": 18,
    "avg_blocktime": 1.8,
    "required_confirmations": 20,
    "protocol": {
      "type": "ERC20",
      "protocol_data": {
        "platform": "MATIC",
        "contract_address": "0xbD1463F02f61676d53fd183C2B19282BFF93D099"
      }
    },
    "derivation_path": "m/44'/60'",
    "use_access_list": true,
    "max_eth_tx_type": 2,
    "gas_limit": {
        "eth_send_erc20": 55000,
        "erc20_payment": 110000,
        "erc20_receiver_spend": 85000,
        "erc20_sender_refund": 85000
    }
  },
  {
    "coin": "JCNY-PLG20",
    "name": "jcny_plg20",
    "fname": "Jarvis Chinese Yuan",
    "rpcport": 80,
    "chain_id": 137,
    "decimals": 18,
    "avg_blocktime": 1.8,
    "required_confirmations": 20,
    "protocol": {
      "type": "ERC20",
      "protocol_data": {
        "platform": "MATIC",
        "contract_address": "0x84526c812D8f6c4fD6C1a5B68713AFF50733E772"
      }
    },
    "derivation_path": "m/44'/60'",
    "use_access_list": true,
    "max_eth_tx_type": 2,
    "gas_limit": {
        "eth_send_erc20": 55000,
        "erc20_payment": 110000,
        "erc20_receiver_spend": 85000,
        "erc20_sender_refund": 85000
    }
  },
  {
    "coin": "JEUR-AVX20",
    "name": "jeur_avx20",
    "fname": "Jarvis Euro",
    "rpcport": 80,
    "chain_id": 43114,
    "decimals": 18,
    "avg_blocktime": 2.4,
    "required_confirmations": 3,
    "protocol": {
      "type": "ERC20",
      "protocol_data": {
        "platform": "AVAX",
        "contract_address": "0x9fB1d52596c44603198fB0aee434fac3a679f702"
      }
    },
    "derivation_path": "m/44'/60'"
  },
  {
    "coin": "JEUR-BEP20",
    "name": "jeur_bep20",
    "fname": "Jarvis Euro",
    "rpcport": 80,
    "chain_id": 56,
    "decimals": 18,
    "avg_blocktime": 3,
    "required_confirmations": 3,
    "protocol": {
      "type": "ERC20",
      "protocol_data": {
        "platform": "BNB",
        "contract_address": "0x23b8683Ff98F9E4781552DFE6f12Aa32814924e8"
      }
    },
    "derivation_path": "m/44'/60'"
  },
  {
    "coin": "JEUR-ERC20",
    "name": "jeur_erc20",
    "fname": "Jarvis Euro",
    "rpcport": 80,
    "chain_id": 1,
    "decimals": 18,
    "avg_blocktime": 15,
    "required_confirmations": 3,
    "protocol": {
      "type": "ERC20",
      "protocol_data": {
        "platform": "ETH",
        "contract_address": "0x0f17BC9a994b87b5225cFb6a2Cd4D667ADb4F20B"
      }
    },
    "derivation_path": "m/44'/60'"
  },
  {
    "coin": "JEUR-PLG20",
    "name": "jeur_plg20",
    "fname": "Jarvis Euro",
    "rpcport": 80,
    "chain_id": 137,
    "decimals": 18,
    "avg_blocktime": 1.8,
    "required_confirmations": 20,
    "protocol": {
      "type": "ERC20",
      "protocol_data": {
        "platform": "MATIC",
        "contract_address": "0x4e3Decbb3645551B8A19f0eA1678079FCB33fB4c"
      }
    },
    "derivation_path": "m/44'/60'",
    "use_access_list": true,
    "max_eth_tx_type": 2,
    "gas_limit": {
        "eth_send_erc20": 55000,
        "erc20_payment": 110000,
        "erc20_receiver_spend": 85000,
        "erc20_sender_refund": 85000
    }
  },
  {
    "coin": "JGBP-BEP20",
    "name": "jgbp_bep20",
    "fname": "Jarvis British Pound",
    "rpcport": 80,
    "chain_id": 56,
    "decimals": 18,
    "avg_blocktime": 3,
    "required_confirmations": 3,
    "protocol": {
      "type": "ERC20",
      "protocol_data": {
        "platform": "BNB",
        "contract_address": "0x048E9b1ddF9EBbb224812372280e94Ccac443f9e"
      }
    },
    "derivation_path": "m/44'/60'"
  },
  {
    "coin": "JGBP-ERC20",
    "name": "jgbp_erc20",
    "fname": "Jarvis British Pound",
    "rpcport": 80,
    "chain_id": 1,
    "decimals": 18,
    "avg_blocktime": 15,
    "required_confirmations": 3,
    "protocol": {
      "type": "ERC20",
      "protocol_data": {
        "platform": "ETH",
        "contract_address": "0x7409856CAE628f5d578B285B45669b36E7005283"
      }
    },
    "derivation_path": "m/44'/60'"
  },
  {
    "coin": "JGBP-PLG20",
    "name": "jgbp_plg20",
    "fname": "Jarvis British Pound",
    "rpcport": 80,
    "chain_id": 137,
    "decimals": 18,
    "avg_blocktime": 1.8,
    "required_confirmations": 20,
    "protocol": {
      "type": "ERC20",
      "protocol_data": {
        "platform": "MATIC",
        "contract_address": "0x767058F11800FBA6A682E73A6e79ec5eB74Fac8c"
      }
    },
    "derivation_path": "m/44'/60'",
    "use_access_list": true,
    "max_eth_tx_type": 2,
    "gas_limit": {
        "eth_send_erc20": 55000,
        "erc20_payment": 110000,
        "erc20_receiver_spend": 85000,
        "erc20_sender_refund": 85000
    }
  },
  {
    "coin": "JGOLD-PLG20",
    "name": "jgold_plg20",
    "fname": "Jarvis Gold",
    "rpcport": 80,
    "chain_id": 137,
    "decimals": 18,
    "avg_blocktime": 1.8,
    "required_confirmations": 20,
    "protocol": {
      "type": "ERC20",
      "protocol_data": {
        "platform": "MATIC",
        "contract_address": "0x192Ef3FFF1708456D3A1F21354FA8d6bFd86b45c"
      }
    },
    "derivation_path": "m/44'/60'"
  },
  {
    "coin": "JJPY-PLG20",
    "name": "jjpy_plg20",
    "fname": "Jarvis Japanese Yen",
    "rpcport": 80,
    "chain_id": 137,
    "decimals": 18,
    "avg_blocktime": 1.8,
    "required_confirmations": 20,
    "protocol": {
      "type": "ERC20",
      "protocol_data": {
        "platform": "MATIC",
        "contract_address": "0x8343091F2499FD4b6174A46D067A920a3b851FF9"
      }
    },
    "derivation_path": "m/44'/60'",
    "use_access_list": true,
    "max_eth_tx_type": 2,
    "gas_limit": {
        "eth_send_erc20": 55000,
        "erc20_payment": 110000,
        "erc20_receiver_spend": 85000,
        "erc20_sender_refund": 85000
    }
  },
  {
    "coin": "JKRW-PLG20",
    "name": "jkrw_plg20",
    "fname": "Jarvis South Korean Won",
    "rpcport": 80,
    "chain_id": 137,
    "decimals": 18,
    "avg_blocktime": 1.8,
    "required_confirmations": 20,
    "protocol": {
      "type": "ERC20",
      "protocol_data": {
        "platform": "MATIC",
        "contract_address": "0xa22f6bc96f13bcC84dF36109c973d3c0505a067E"
      }
    },
    "derivation_path": "m/44'/60'"
  },
  {
    "coin": "JMXN-PLG20",
    "name": "jmxn_plg20",
    "fname": "Jarvis Mexican Peso",
    "rpcport": 80,
    "chain_id": 137,
    "decimals": 18,
    "avg_blocktime": 1.8,
    "required_confirmations": 20,
    "protocol": {
      "type": "ERC20",
      "protocol_data": {
        "platform": "MATIC",
        "contract_address": "0xBD1fe73e1f12bD2bc237De9b626F056f21f86427"
      }
    },
    "derivation_path": "m/44'/60'",
    "use_access_list": true,
    "max_eth_tx_type": 2,
    "gas_limit": {
        "eth_send_erc20": 55000,
        "erc20_payment": 110000,
        "erc20_receiver_spend": 85000,
        "erc20_sender_refund": 85000
    }
  },
  {
    "coin": "JNZD-PLG20",
    "name": "jnzd_plg20",
    "fname": "Jarvis New Zealand Dollar",
    "rpcport": 80,
    "chain_id": 137,
    "decimals": 18,
    "avg_blocktime": 1.8,
    "required_confirmations": 20,
    "protocol": {
      "type": "ERC20",
      "protocol_data": {
        "platform": "MATIC",
        "contract_address": "0x6b526Daf03B4C47AF2bcc5860B12151823Ff70E0"
      }
    },
    "derivation_path": "m/44'/60'",
    "use_access_list": true,
    "max_eth_tx_type": 2,
    "gas_limit": {
        "eth_send_erc20": 55000,
        "erc20_payment": 110000,
        "erc20_receiver_spend": 85000,
        "erc20_sender_refund": 85000
    }
  },
  {
    "coin": "JPHP-PLG20",
    "name": "jphp_plg20",
    "fname": "Jarvis Philippine Peso",
    "rpcport": 80,
    "chain_id": 137,
    "decimals": 18,
    "avg_blocktime": 1.8,
    "required_confirmations": 20,
    "protocol": {
      "type": "ERC20",
      "protocol_data": {
        "platform": "MATIC",
        "contract_address": "0x486880FB16408b47f928F472f57beC55AC6089d1"
      }
    },
    "derivation_path": "m/44'/60'"
  },
  {
    "coin": "JPLN-PLG20",
    "name": "jpln_plg20",
    "fname": "Jarvis Polish Zloty",
    "rpcport": 80,
    "chain_id": 137,
    "decimals": 18,
    "avg_blocktime": 1.8,
    "required_confirmations": 20,
    "protocol": {
      "type": "ERC20",
      "protocol_data": {
        "platform": "MATIC",
        "contract_address": "0x08E6d1F0c4877Ef2993Ad733Fc6F1D022d0E9DBf"
      }
    },
    "derivation_path": "m/44'/60'"
  },
  {
    "coin": "JPYC-AVX20",
    "name": "jpyc_avx20",
    "fname": "JPY Coin",
    "rpcport": 80,
    "chain_id": 43114,
    "decimals": 18,
    "avg_blocktime": 2.4,
    "required_confirmations": 3,
    "protocol": {
      "type": "ERC20",
      "protocol_data": {
        "platform": "AVAX",
        "contract_address": "0x431D5dfF03120AFA4bDf332c61A6e1766eF37BDB"
      }
    },
    "derivation_path": "m/44'/60'"
  },
  {
    "coin": "JPYC-PLG20",
    "name": "jpyc_plg20",
    "fname": "JPY Coin",
    "rpcport": 80,
    "chain_id": 137,
    "decimals": 18,
    "avg_blocktime": 1.8,
    "required_confirmations": 20,
    "protocol": {
      "type": "ERC20",
      "protocol_data": {
        "platform": "MATIC",
        "contract_address": "0x431D5dfF03120AFA4bDf332c61A6e1766eF37BDB"
      }
    },
    "derivation_path": "m/44'/60'",
    "use_access_list": true,
    "max_eth_tx_type": 2,
    "gas_limit": {
        "eth_send_erc20": 55000,
        "erc20_payment": 110000,
        "erc20_receiver_spend": 85000,
        "erc20_sender_refund": 85000
    }
  },
  {
    "coin": "JRT-ERC20",
    "name": "jrt_erc20",
    "fname": "Jarvis Reward Token",
    "rpcport": 80,
    "chain_id": 1,
    "required_confirmations": 3,
    "avg_blocktime": 15,
    "protocol": {
      "type": "ERC20",
      "protocol_data": {
        "platform": "ETH",
        "contract_address": "0x8A9C67fee641579dEbA04928c4BC45F66e26343A"
      }
    },
    "derivation_path": "m/44'/60'"
  },
  {
    "coin": "JRT-PLG20",
    "name": "jrt_plg20",
    "fname": "Jarvis Reward Token",
    "rpcport": 80,
    "chain_id": 137,
    "decimals": 18,
    "avg_blocktime": 1.8,
    "required_confirmations": 20,
    "protocol": {
      "type": "ERC20",
      "protocol_data": {
        "platform": "MATIC",
        "contract_address": "0x596eBE76e2DB4470966ea395B0d063aC6197A8C5"
      }
    },
    "derivation_path": "m/44'/60'"
  },
  {
    "coin": "JSEK-PLG20",
    "name": "jsek_plg20",
    "fname": "Jarvis Swedish Krona",
    "rpcport": 80,
    "chain_id": 137,
    "decimals": 18,
    "avg_blocktime": 1.8,
    "required_confirmations": 20,
    "protocol": {
      "type": "ERC20",
      "protocol_data": {
        "platform": "MATIC",
        "contract_address": "0x197E5d6CcfF265AC3E303a34Db360ee1429f5d1A"
      }
    },
    "derivation_path": "m/44'/60'"
  },
  {
    "coin": "JSGD-PLG20",
    "name": "jsgd_plg20",
    "fname": "Jarvis Singapore Dollar",
    "rpcport": 80,
    "chain_id": 137,
    "decimals": 18,
    "avg_blocktime": 1.8,
    "required_confirmations": 20,
    "protocol": {
      "type": "ERC20",
      "protocol_data": {
        "platform": "MATIC",
        "contract_address": "0xa926db7a4CC0cb1736D5ac60495ca8Eb7214B503"
      }
    },
    "derivation_path": "m/44'/60'",
    "use_access_list": true,
    "max_eth_tx_type": 2,
    "gas_limit": {
        "eth_send_erc20": 55000,
        "erc20_payment": 110000,
        "erc20_receiver_spend": 85000,
        "erc20_sender_refund": 85000
    }
  },
  {
    "coin": "JTRY-PLG20",
    "name": "jtry_plg20",
    "fname": "Jarvis Turkish Lira",
    "rpcport": 80,
    "chain_id": 137,
    "decimals": 18,
    "avg_blocktime": 1.8,
    "required_confirmations": 20,
    "protocol": {
      "type": "ERC20",
      "protocol_data": {
        "platform": "MATIC",
        "contract_address": "0x2A227fc77Bb2cf8f1881a04eCC8fA01EC57EC9fc"
      }
    },
    "derivation_path": "m/44'/60'"
  },
  {
    "coin": "JUSD-PLG20",
    "name": "jusd_plg20",
    "fname": "Jarvis United States Dollar",
    "rpcport": 80,
    "chain_id": 137,
    "decimals": 18,
    "avg_blocktime": 1.8,
    "required_confirmations": 20,
    "protocol": {
      "type": "ERC20",
      "protocol_data": {
        "platform": "MATIC",
        "contract_address": "0xc948EE9a0687C292ac4d8C1e2557aD652D6baf44"
      }
    },
    "derivation_path": "m/44'/60'"
  },
  {
    "coin": "JST-BEP20",
    "name": "jst_bep20",
    "fname": "JUST",
    "rpcport": 80,
    "chain_id": 56,
    "decimals": 18,
    "avg_blocktime": 3,
    "required_confirmations": 3,
    "protocol": {
      "type": "ERC20",
      "protocol_data": {
        "platform": "BNB",
        "contract_address": "0xeA998D307ACA04D4f0A3B3036Aba84AE2E409C0A"
      }
    },
    "derivation_path": "m/44'/60'",
    "use_access_list": true,
    "max_eth_tx_type": 2,
    "gas_limit": {
        "eth_send_erc20": 60000,
        "erc20_payment": 110000,
        "erc20_receiver_spend": 85000,
        "erc20_sender_refund": 85000
    }
  },
  {
    "coin": "KCS",
    "name": "kucoin-token",
    "fname": "KuCoin Token",
    "rpcport": 80,
    "chain_id": 321,
    "use_access_list": true,
    "max_eth_tx_type": 2,
    "required_confirmations": 3,
    "avg_blocktime": 3,
    "protocol": {
      "type": "ETH"
    },
    "derivation_path": "m/44'/60'",
    "trezor_coin": "KCC",
    "links": {
      "homepage": "https://kcc.io"
    }
  },
  {
    "coin": "KMD",
    "name": "komodo",
    "fname": "Komodo",
    "rpcport": 7771,
    "pubtype": 60,
    "p2shtype": 85,
    "wiftype": 188,
    "txversion": 4,
    "overwintered": 1,
    "txfee": 1000,
    "sign_message_prefix": "Komodo Signed Message:\n",
    "required_confirmations": 2,
    "requires_notarization": true,
    "avg_blocktime": 60,
    "protocol": {
      "type": "UTXO"
    },
    "derivation_path": "m/44'/141'",
    "trezor_coin": "Komodo",
    "links": {
      "github": "https://github.com/komodoplatform/komodo",
      "homepage": "https://komodoplatform.com"
    }
  },
  {
    "coin": "KMD-BEP20",
    "name": "kmd_bep20",
    "fname": "Komodo",
    "rpcport": 80,
    "chain_id": 56,
    "avg_blocktime": 3,
    "required_confirmations": 3,
    "protocol": {
      "type": "ERC20",
      "protocol_data": {
        "platform": "BNB",
        "contract_address": "0x2003f7ba57Ea956B05B85C60B4B2Ceea9b111256"
      }
    },
    "derivation_path": "m/44'/60'"
  },
  {
    "coin": "KNC-BEP20",
    "name": "knc_bep20",
    "fname": "Kyber Network",
    "rpcport": 80,
    "chain_id": 56,
    "avg_blocktime": 3,
    "required_confirmations": 3,
    "protocol": {
      "type": "ERC20",
      "protocol_data": {
        "platform": "BNB",
        "contract_address": "0xfe56d5892BDffC7BF58f2E84BE1b2C32D21C308b"
      }
    },
    "derivation_path": "m/44'/60'"
  },
  {
    "coin": "KNC-ERC20",
    "name": "knc_erc20",
    "fname": "Kyber Network",
    "rpcport": 80,
    "chain_id": 1,
    "avg_blocktime": 15,
    "required_confirmations": 3,
    "protocol": {
      "type": "ERC20",
      "protocol_data": {
        "platform": "ETH",
        "contract_address": "0xdeFA4e8a7bcBA345F687a2f1456F5Edd9CE97202"
      }
    },
    "derivation_path": "m/44'/60'",
    "trezor_coin": "Kyber Network",
    "links": {
      "github": "https://github.com/KyberNetwork",
      "homepage": "https://kyber.network"
    }
  },
  {
    "coin": "KNC-PLG20",
    "name": "knc_plg20",
    "fname": "Kyber Network",
    "rpcport": 80,
    "chain_id": 137,
    "decimals": 18,
    "avg_blocktime": 1.8,
    "required_confirmations": 20,
    "protocol": {
      "type": "ERC20",
      "protocol_data": {
        "platform": "MATIC",
        "contract_address": "0x1C954E8fe737F99f68Fa1CCda3e51ebDB291948C"
      }
    },
    "derivation_path": "m/44'/60'",
    "use_access_list": true,
    "max_eth_tx_type": 2,
    "gas_limit": {
        "eth_send_erc20": 55000,
        "erc20_payment": 110000,
        "erc20_receiver_spend": 85000,
        "erc20_sender_refund": 85000
    }
  },
  {
    "coin": "KNC-AVX20",
    "name": "knc_avx20",
    "fname": "Kyber Network",
    "rpcport": 80,
    "chain_id": 43114,
    "decimals": 18,
    "avg_blocktime": 2.4,
    "required_confirmations": 3,
    "protocol": {
      "type": "ERC20",
      "protocol_data": {
        "platform": "AVAX",
        "contract_address": "0x39fC9e94Caeacb435842FADeDeCB783589F50f5f"
      }
    },
    "derivation_path": "m/44'/60'"
  },
  {
    "coin": "KOIN",
    "sign_message_prefix": "Komodo Signed Message:\n",
    "asset": "KOIN",
    "fname": "Koinon",
    "rpcport": 10702,
    "txversion": 4,
    "overwintered": 1,
    "required_confirmations": 2,
    "requires_notarization": true,
    "avg_blocktime": 60,
    "protocol": {
      "type": "UTXO"
    },
    "derivation_path": "m/44'/141'",
    "trezor_coin": "Komodo"
  },
  {
    "coin": "KSM-BEP20",
    "name": "ksm_bep20",
    "fname": "Kusama",
    "rpcport": 80,
    "chain_id": 56,
    "decimals": 18,
    "avg_blocktime": 3,
    "required_confirmations": 3,
    "protocol": {
      "type": "ERC20",
      "protocol_data": {
        "platform": "BNB",
        "contract_address": "0x2aa69E8D25C045B659787BC1f03ce47a388DB6E8"
      }
    },
    "derivation_path": "m/44'/60'",
    "use_access_list": true,
    "max_eth_tx_type": 2,
    "gas_limit": {
        "eth_send_erc20": 60000,
        "erc20_payment": 110000,
        "erc20_receiver_spend": 85000,
        "erc20_sender_refund": 85000
    }
  },
  {
    "coin": "LABS",
    "sign_message_prefix": "Komodo Signed Message:\n",
    "asset": "LABS",
    "fname": "KMD Labs",
    "rpcport": 40265,
    "txversion": 4,
    "overwintered": 1,
    "required_confirmations": 5,
    "avg_blocktime": 60,
    "protocol": {
      "type": "UTXO"
    },
    "derivation_path": "m/44'/141'",
    "trezor_coin": "Komodo"
  },
  {
    "coin": "LBC",
    "name": "lbrycrd",
    "fname": "LBRY Credits",
    "sign_message_prefix": "LBRYcrd Signed Message:\n",
    "rpcport": 9245,
    "pubtype": 85,
    "p2shtype": 122,
    "wiftype": 28,
    "txfee": 10000,
    "segwit": true,
    "bech32_hrp": "lbc",
    "wallet_only": false,
    "required_confirmations": 3,
    "avg_blocktime": 150,
    "protocol": {
      "type": "UTXO"
    },
    "derivation_path": "m/44'/140'"
  },
  {
    "coin": "LBC-segwit",
    "name": "lbrycrd",
    "fname": "LBRY Credits",
    "sign_message_prefix": "LBRYcrd Signed Message:\n",
    "rpcport": 9245,
    "pubtype": 85,
    "p2shtype": 122,
    "wiftype": 28,
    "txfee": 10000,
    "segwit": true,
    "bech32_hrp": "lbc",
    "address_format": {
      "format": "segwit"
    },
    "orderbook_ticker": "LBC",
    "required_confirmations": 3,
    "avg_blocktime": 150,
    "protocol": {
      "type": "UTXO"
    },
    "derivation_path": "m/44'/140'"
  },
  {
    "coin": "LCC",
    "name": "litecoincash",
    "fname": "Litecoin Cash",
    "sign_message_prefix": "Litecoin Signed Message:\n",
    "rpcport": 62457,
    "pubtype": 28,
    "p2shtype": 50,
    "wiftype": 176,
    "decimals": 7,
    "fork_id": "0x40",
    "signature_version": "base",
    "txfee": 20000,
    "segwit": true,
    "bech32_hrp": "lcc",
    "wallet_only": false,
    "required_confirmations": 4,
    "avg_blocktime": 150,
    "protocol": {
      "type": "UTXO"
    },
    "derivation_path": "m/44'/192'"
  },
  {
    "coin": "LCC-segwit",
    "name": "litecoincash",
    "fname": "Litecoin Cash",
    "sign_message_prefix": "Litecoin Signed Message:\n",
    "rpcport": 62457,
    "pubtype": 28,
    "p2shtype": 50,
    "wiftype": 176,
    "decimals": 7,
    "fork_id": "0x40",
    "signature_version": "base",
    "txfee": 20000,
    "segwit": true,
    "bech32_hrp": "lcc",
    "address_format": {
      "format": "segwit"
    },
    "orderbook_ticker": "LCC",
    "required_confirmations": 4,
    "avg_blocktime": 150,
    "protocol": {
      "type": "UTXO"
    },
    "derivation_path": "m/44'/192'"
  },
  {
    "coin": "LDO-ERC20",
    "name": "ldo_erc20",
    "fname": "Lido DAO",
    "rpcport": 80,
    "chain_id": 1,
    "decimals": 18,
    "avg_blocktime": 15,
    "required_confirmations": 3,
    "protocol": {
      "type": "ERC20",
      "protocol_data": {
        "platform": "ETH",
        "contract_address": "0x5A98FcBEA516Cf06857215779Fd812CA3beF1B32"
      }
    },
    "derivation_path": "m/44'/60'"
  },
  {
    "coin": "LDO-PLG20",
    "name": "ldo_plg20",
    "fname": "Lido DAO",
    "rpcport": 80,
    "chain_id": 137,
    "decimals": 18,
    "avg_blocktime": 1.8,
    "required_confirmations": 20,
    "protocol": {
      "type": "ERC20",
      "protocol_data": {
        "platform": "MATIC",
        "contract_address": "0xC3C7d422809852031b44ab29EEC9F1EfF2A58756"
      }
    },
    "derivation_path": "m/44'/60'",
    "use_access_list": true,
    "max_eth_tx_type": 2,
    "gas_limit": {
        "eth_send_erc20": 55000,
        "erc20_payment": 110000,
        "erc20_receiver_spend": 85000,
        "erc20_sender_refund": 85000
    }
  },
  {
    "coin": "LNC",
    "name": "lightningcash",
    "fname": "LightningCash",
    "rpcport": 9110,
    "pubtype": 28,
    "p2shtype": 50,
    "wiftype": 176,
    "decimals": 8,
    "signature_version": "base",
    "txfee": 10000,
    "segwit": true,
    "bech32_hrp": "lnc",
    "required_confirmations": 6,
    "avg_blocktime": 5,
    "protocol": {
      "type": "UTXO"
    }
  },
  {
    "coin": "FRC",
    "name": "faircoin",
    "fname": "FairCoin",
    "rpcport": 9875,
    "pubtype": 36,
    "p2shtype": 63,
    "wiftype": 128,
    "decimals": 8,
    "signature_version": "base",
    "txfee": 10000,
    "segwit": true,
    "bech32_hrp": "frc",
    "required_confirmations": 6,
    "avg_blocktime": 150,
    "protocol": {
      "type": "UTXO"
    }
  },
  {
    "coin": "LEO-ERC20",
    "name": "leo_erc20",
    "fname": "LEO Token",
    "rpcport": 80,
    "chain_id": 1,
    "decimals": 18,
    "avg_blocktime": 15,
    "required_confirmations": 3,
    "protocol": {
      "type": "ERC20",
      "protocol_data": {
        "platform": "ETH",
        "contract_address": "0x2AF5D2aD76741191D15Dfe7bF6aC92d4Bd912Ca3"
      }
    },
    "derivation_path": "m/44'/60'",
    "trezor_coin": "LEOcoin",
    "links": {
      "homepage": "https://www.leocoin.org/"
    }
  },
  {
    "coin": "LEO-PLG20",
    "name": "leo_plg20",
    "fname": "LEO Token",
    "rpcport": 80,
    "chain_id": 137,
    "decimals": 18,
    "avg_blocktime": 1.8,
    "required_confirmations": 20,
    "protocol": {
      "type": "ERC20",
      "protocol_data": {
        "platform": "MATIC",
        "contract_address": "0x06D02e9D62A13fC76BB229373FB3BBBD1101D2fC"
      }
    },
    "derivation_path": "m/44'/60'"
  },
  {
    "coin": "LINK-ERC20",
    "name": "link_erc20",
    "fname": "Chainlink",
    "required_confirmations": 3,
    "avg_blocktime": 15,
    "rpcport": 80,
    "chain_id": 1,
    "protocol": {
      "type": "ERC20",
      "protocol_data": {
        "platform": "ETH",
        "contract_address": "0x514910771AF9Ca656af840dff83E8264EcF986CA"
      }
    },
    "derivation_path": "m/44'/60'"
  },
  {
    "coin": "LINK-AVX20",
    "name": "link_avx20",
    "fname": "Chainlink",
    "rpcport": 80,
    "chain_id": 43114,
    "required_confirmations": 3,
    "avg_blocktime": 2.4,
    "decimals": 18,
    "protocol": {
      "type": "ERC20",
      "protocol_data": {
        "platform": "AVAX",
        "contract_address": "0x5947BB275c521040051D82396192181b413227A3"
      }
    },
    "derivation_path": "m/44'/60'"
  },
  {
    "coin": "LINK-BEP20",
    "name": "link_bep20",
    "fname": "Chainlink",
    "rpcport": 80,
    "chain_id": 56,
    "avg_blocktime": 3,
    "required_confirmations": 3,
    "protocol": {
      "type": "ERC20",
      "protocol_data": {
        "platform": "BNB",
        "contract_address": "0xF8A0BF9cF54Bb92F17374d9e9A321E6a111a51bD"
      }
    },
    "derivation_path": "m/44'/60'"
  },
  {
    "coin": "LINK-FTM20",
    "name": "link_ftm20",
    "fname": "Chainlink",
    "rpcport": 80,
    "wallet_only": true,
    "chain_id": 250,
    "decimals": 18,
    "avg_blocktime": 1.8,
    "required_confirmations": 3,
    "protocol": {
      "type": "ERC20",
      "protocol_data": {
        "platform": "FTM",
        "contract_address": "0xb3654dc3D10Ea7645f8319668E8F54d2574FBdC8"
      }
    },
    "derivation_path": "m/44'/60'"
  },
  {
    "coin": "LINK-HCO20",
    "name": "link_hco20",
    "fname": "Chainlink",
    "rpcport": 80,
    "chain_id": 128,
    "decimals": 18,
    "avg_blocktime": 3,
    "required_confirmations": 3,
    "protocol": {
      "type": "ERC20",
      "protocol_data": {
        "platform": "HT",
        "contract_address": "0x9e004545c59D359F6B7BFB06a26390b087717b42"
      }
    },
    "derivation_path": "m/44'/60'"
  },
  {
    "coin": "LINK-KRC20",
    "name": "link_krc20",
    "fname": "Chainlink",
    "rpcport": 80,
    "chain_id": 321,
    "decimals": 18,
    "avg_blocktime": 3,
    "required_confirmations": 3,
    "protocol": {
      "type": "ERC20",
      "protocol_data": {
        "platform": "KCS",
        "contract_address": "0x47841910329aaa6b88D5e9DcdE9000195151dc72"
      }
    },
    "derivation_path": "m/44'/60'"
  },
  {
    "coin": "LINK-PLG20",
    "name": "link_plg20",
    "fname": "Chainlink",
    "rpcport": 80,
    "chain_id": 137,
    "decimals": 18,
    "avg_blocktime": 1.8,
    "required_confirmations": 20,
    "protocol": {
      "type": "ERC20",
      "protocol_data": {
        "platform": "MATIC",
        "contract_address": "0x53E0bca35eC356BD5ddDFebbD1Fc0fD03FaBad39"
      }
    },
    "derivation_path": "m/44'/60'",
    "use_access_list": true,
    "max_eth_tx_type": 2,
    "gas_limit": {
        "eth_send_erc20": 55000,
        "erc20_payment": 110000,
        "erc20_receiver_spend": 85000,
        "erc20_sender_refund": 85000
    }
  },
  {
    "coin": "LOOP-BEP20",
    "name": "loop_bep20",
    "fname": "LoopNetwork",
    "rpcport": 80,
    "chain_id": 56,
    "decimals": 18,
    "avg_blocktime": 3,
    "required_confirmations": 3,
    "protocol": {
      "type": "ERC20",
      "protocol_data": {
        "platform": "BNB",
        "contract_address": "0xcE186ad6430E2Fe494a22C9eDbD4c68794a28B35"
      }
    },
    "derivation_path": "m/44'/60'"
  },
  {
    "coin": "LRC-ERC20",
    "name": "lrc_erc20",
    "fname": "Loopring",
    "rpcport": 80,
    "chain_id": 1,
    "decimals": 18,
    "avg_blocktime": 15,
    "required_confirmations": 3,
    "protocol": {
      "type": "ERC20",
      "protocol_data": {
        "platform": "ETH",
        "contract_address": "0xBBbbCA6A901c926F240b89EacB641d8Aec7AEafD"
      }
    },
    "derivation_path": "m/44'/60'",
    "trezor_coin": "Loopring",
    "links": {
      "github": "https://github.com/loopring",
      "homepage": "https://loopring.org"
    }
  },
  {
    "coin": "LRC-BEP20",
    "name": "lrc_bep20",
    "fname": "Loopring",
    "rpcport": 80,
    "chain_id": 56,
    "decimals": 18,
    "avg_blocktime": 3,
    "required_confirmations": 3,
    "protocol": {
      "type": "ERC20",
      "protocol_data": {
        "platform": "BNB",
        "contract_address": "0x66e4d38b20173F509A1fF5d82866949e4fE898da"
      }
    },
    "derivation_path": "m/44'/60'",
    "use_access_list": true,
    "max_eth_tx_type": 2,
    "gas_limit": {
        "eth_send_erc20": 60000,
        "erc20_payment": 110000,
        "erc20_receiver_spend": 85000,
        "erc20_sender_refund": 85000
    }
  },
  {
    "coin": "LRC-PLG20",
    "name": "lrc_plg20",
    "fname": "Loopring",
    "rpcport": 80,
    "chain_id": 137,
    "decimals": 18,
    "avg_blocktime": 1.8,
    "required_confirmations": 20,
    "protocol": {
      "type": "ERC20",
      "protocol_data": {
        "platform": "MATIC",
        "contract_address": "0x84e1670F61347CDaeD56dcc736FB990fBB47ddC1"
      }
    },
    "derivation_path": "m/44'/60'"
  },
  {
    "coin": "LEASH-ERC20",
    "name": "leash_erc20",
    "fname": "Doge Killer",
    "rpcport": 80,
    "chain_id": 1,
    "avg_blocktime": 15,
    "required_confirmations": 3,
    "protocol": {
      "type": "ERC20",
      "protocol_data": {
        "platform": "ETH",
        "contract_address": "0x27C70Cd1946795B66be9d954418546998b546634"
      }
    },
    "derivation_path": "m/44'/60'"
  },
  {
    "coin": "LOOM-ERC20",
    "name": "loom_erc20",
    "fname": "Loom Network",
    "rpcport": 80,
    "chain_id": 1,
    "decimals": 18,
    "avg_blocktime": 15,
    "required_confirmations": 3,
    "protocol": {
      "type": "ERC20",
      "protocol_data": {
        "platform": "ETH",
        "contract_address": "0x42476F744292107e34519F9c357927074Ea3F75D"
      }
    },
    "derivation_path": "m/44'/60'",
    "trezor_coin": "LOOM",
    "links": {
      "github": "github.com/loomnetwork/",
      "homepage": "https://loomx.io"
    }
  },
  {
    "coin": "LOOM-BEP20",
    "name": "loom_bep20",
    "fname": "Loom Network",
    "rpcport": 80,
    "chain_id": 56,
    "decimals": 18,
    "avg_blocktime": 3,
    "required_confirmations": 3,
    "protocol": {
      "type": "ERC20",
      "protocol_data": {
        "platform": "BNB",
        "contract_address": "0xE6Ce27025F13f5213bBc560dC275e292965a392F"
      }
    },
    "derivation_path": "m/44'/60'",
    "use_access_list": true,
    "max_eth_tx_type": 2,
    "gas_limit": {
        "eth_send_erc20": 60000,
        "erc20_payment": 110000,
        "erc20_receiver_spend": 85000,
        "erc20_sender_refund": 85000
    }
  },
  {
    "coin": "LSWAP-BEP20",
    "name": "lswap_bep20",
    "fname": "LoopSwap",
    "rpcport": 80,
    "chain_id": 56,
    "decimals": 18,
    "avg_blocktime": 3,
    "required_confirmations": 3,
    "protocol": {
      "type": "ERC20",
      "protocol_data": {
        "platform": "BNB",
        "contract_address": "0x3F8a14f5a3Ee2F4A3Ed61cCF5EEA3c9535C090C8"
      }
    },
    "derivation_path": "m/44'/60'"
  },
  {
    "coin": "LTC",
    "name": "litecoin",
    "fname": "Litecoin",
    "sign_message_prefix": "Litecoin Signed Message:\n",
    "rpcport": 9332,
    "pubtype": 48,
    "p2shtype": 50,
    "wiftype": 176,
    "txfee": 0,
    "dust": 5460,
    "segwit": true,
    "bech32_hrp": "ltc",
    "wallet_only": false,
    "required_confirmations": 2,
    "avg_blocktime": 150,
    "protocol": {
      "type": "UTXO"
    },
    "derivation_path": "m/44'/2'",
    "trezor_coin": "Litecoin",
    "links": {
      "github": "https://github.com/litecoin-project/litecoin",
      "homepage": "https://litecoin.org"
    }
  },
  {
    "coin": "LTC-segwit",
    "name": "litecoin",
    "fname": "Litecoin",
    "sign_message_prefix": "Litecoin Signed Message:\n",
    "rpcport": 9332,
    "pubtype": 48,
    "p2shtype": 50,
    "wiftype": 176,
    "txfee": 0,
    "dust": 5460,
    "segwit": true,
    "bech32_hrp": "ltc",
    "address_format": {
      "format": "segwit"
    },
    "orderbook_ticker": "LTC",
    "required_confirmations": 2,
    "avg_blocktime": 150,
    "protocol": {
      "type": "UTXO"
    },
    "derivation_path": "m/44'/2'",
    "trezor_coin": "Litecoin",
    "links": {
      "github": "https://github.com/litecoin-project/litecoin",
      "homepage": "https://litecoin.org"
    }
  },
  {
    "coin": "LYNX",
    "name": "lynx",
    "fname": "Lynx",
    "sign_message_prefix": "Lynx Signed Message:\n",
    "rpcport": 9332,
    "pubtype": 45,
    "p2shtype": 22,
    "wiftype": 173,
    "txfee": 100000,
    "dust": 54600,
    "segwit": false,
    "required_confirmations": 1,
    "avg_blocktime": 1200,
    "protocol": {
      "type": "UTXO"
    },
    "derivation_path": "m/44'/191'"
  },
  {
    "coin": "MANA-ERC20",
    "name": "mana_erc20",
    "fname": "Decentraland",
    "rpcport": 80,
    "chain_id": 1,
    "decimals": 18,
    "avg_blocktime": 15,
    "required_confirmations": 3,
    "protocol": {
      "type": "ERC20",
      "protocol_data": {
        "platform": "ETH",
        "contract_address": "0x0F5D2fB29fb7d3CFeE444a200298f468908cC942"
      }
    },
    "derivation_path": "m/44'/60'",
    "trezor_coin": "Decentraland MANA",
    "links": {
      "github": "https://github.com/decentraland",
      "homepage": "https://decentraland.org"
    }
  },
  {
    "coin": "MANA-BEP20",
    "name": "mana_bep20",
    "fname": "Decentraland",
    "rpcport": 80,
    "chain_id": 56,
    "decimals": 18,
    "avg_blocktime": 3,
    "required_confirmations": 3,
    "protocol": {
      "type": "ERC20",
      "protocol_data": {
        "platform": "BNB",
        "contract_address": "0x26433c8127d9b4e9B71Eaa15111DF99Ea2EeB2f8"
      }
    },
    "derivation_path": "m/44'/60'"
  },
  {
    "coin": "MANA-KRC20",
    "name": "mana_krc20",
    "fname": "Decentraland",
    "rpcport": 80,
    "chain_id": 321,
    "decimals": 18,
    "avg_blocktime": 3,
    "required_confirmations": 3,
    "protocol": {
      "type": "ERC20",
      "protocol_data": {
        "platform": "KCS",
        "contract_address": "0xC19a5caCC2bb68Ff09f2Fcc695F31493A039Fa5e"
      }
    },
    "derivation_path": "m/44'/60'"
  },
  {
    "coin": "MANA-PLG20",
    "name": "mana_plg20",
    "fname": "Decentraland",
    "rpcport": 80,
    "chain_id": 137,
    "decimals": 18,
    "avg_blocktime": 1.8,
    "required_confirmations": 20,
    "protocol": {
      "type": "ERC20",
      "protocol_data": {
        "platform": "MATIC",
        "contract_address": "0xA1c57f48F0Deb89f569dFbE6E2B7f46D33606fD4"
      }
    },
    "derivation_path": "m/44'/60'",
    "use_access_list": true,
    "max_eth_tx_type": 2,
    "gas_limit": {
        "eth_send_erc20": 55000,
        "erc20_payment": 110000,
        "erc20_receiver_spend": 85000,
        "erc20_sender_refund": 85000
    }
  },
  {
    "coin": "MASK-BEP20",
    "name": "mask_bep20",
    "fname": "Mask Network",
    "rpcport": 80,
    "chain_id": 56,
    "decimals": 18,
    "avg_blocktime": 3,
    "required_confirmations": 3,
    "protocol": {
      "type": "ERC20",
      "protocol_data": {
        "platform": "BNB",
        "contract_address": "0x2eD9a5C8C13b93955103B9a7C167B67Ef4d568a3"
      }
    },
    "derivation_path": "m/44'/60'"
  },
  {
    "coin": "MASK-ERC20",
    "name": "mask_erc20",
    "fname": "Mask Network",
    "rpcport": 80,
    "chain_id": 1,
    "decimals": 18,
    "avg_blocktime": 15,
    "required_confirmations": 3,
    "protocol": {
      "type": "ERC20",
      "protocol_data": {
        "platform": "ETH",
        "contract_address": "0x69af81e73A73B40adF4f3d4223Cd9b1ECE623074"
      }
    },
    "derivation_path": "m/44'/60'"
  },
  {
    "coin": "MASK-PLG20",
    "name": "mask_plg20",
    "fname": "Mask Network",
    "rpcport": 80,
    "chain_id": 137,
    "decimals": 18,
    "avg_blocktime": 1.8,
    "required_confirmations": 20,
    "protocol": {
      "type": "ERC20",
      "protocol_data": {
        "platform": "MATIC",
        "contract_address": "0x2B9E7ccDF0F4e5B24757c1E1a80e311E34Cb10c7"
      }
    },
    "derivation_path": "m/44'/60'",
    "use_access_list": true,
    "max_eth_tx_type": 2,
    "gas_limit": {
        "eth_send_erc20": 55000,
        "erc20_payment": 110000,
        "erc20_receiver_spend": 85000,
        "erc20_sender_refund": 85000
    }
  },
  {
    "coin": "MATICTEST",
    "name": "matic testnet",
    "fname": "Matic Testnet",
    "is_testnet": true,
    "rpcport": 80,
    "chain_id": 80001,
    "avg_blocktime": 1.8,
    "required_confirmations": 3,
    "protocol": {
      "type": "ETH"
    },
    "derivation_path": "m/44'/60'"
  },
  {
    "coin": "MATIC",
    "name": "matic",
    "fname": "Polygon",
    "rpcport": 80,
    "chain_id": 137,
    "use_access_list": true,
    "max_eth_tx_type": 2,
    "avg_blocktime": 1.8,
    "required_confirmations": 20,
    "protocol": {
      "type": "ETH"
    },
    "derivation_path": "m/44'/60'",
    "trezor_coin": "Polygon",
    "links": {
      "homepage": "https://polygon.technology/"
    }
  },
  {
    "coin": "MATIC-BEP20",
    "name": "matic_bep20",
    "fname": "Polygon",
    "rpcport": 80,
    "chain_id": 56,
    "avg_blocktime": 3,
    "required_confirmations": 3,
    "protocol": {
      "type": "ERC20",
      "protocol_data": {
        "platform": "BNB",
        "contract_address": "0xCC42724C6683B7E57334c4E856f4c9965ED682bD"
      }
    },
    "derivation_path": "m/44'/60'"
  },
  {
    "coin": "MATIC-ERC20",
    "name": "matic_erc20",
    "fname": "Polygon",
    "rpcport": 80,
    "chain_id": 1,
    "avg_blocktime": 15,
    "required_confirmations": 3,
    "decimals": 18,
    "protocol": {
      "type": "ERC20",
      "protocol_data": {
        "platform": "ETH",
        "contract_address": "0x7D1AfA7B718fb893dB30A3aBc0Cfc608AaCfeBB0"
      }
    },
    "derivation_path": "m/44'/60'",
    "trezor_coin": "Matic Token",
    "links": {
      "homepage": "https://polygon.technology/"
    }
  },
  {
    "coin": "MATIC-HCO20",
    "name": "matic_hco20",
    "fname": "Polygon",
    "rpcport": 80,
    "chain_id": 128,
    "decimals": 18,
    "avg_blocktime": 3,
    "required_confirmations": 3,
    "protocol": {
      "type": "ERC20",
      "protocol_data": {
        "platform": "HT",
        "contract_address": "0xdB11743fe8B129b49b11236E8a715004BDabe7e5"
      }
    },
    "derivation_path": "m/44'/60'"
  },
  {
    "coin": "MATIC-KRC20",
    "name": "matic_krc20",
    "fname": "Polygon",
    "rpcport": 80,
    "chain_id": 321,
    "decimals": 18,
    "avg_blocktime": 3,
    "required_confirmations": 3,
    "protocol": {
      "type": "ERC20",
      "protocol_data": {
        "platform": "KCS",
        "contract_address": "0x1B8e27ABA297466fc6765Ce55BD12A8E216759da"
      }
    },
    "derivation_path": "m/44'/60'"
  },
  {
    "coin": "MC-ERC20",
    "name": "mc_erc20",
    "fname": "Merit Circle",
    "rpcport": 80,
    "wallet_only": true,
    "chain_id": 1,
    "decimals": 18,
    "avg_blocktime": 15,
    "required_confirmations": 3,
    "protocol": {
      "type": "ERC20",
      "protocol_data": {
        "platform": "ETH",
        "contract_address": "0x949D48EcA67b17269629c7194F4b727d4Ef9E5d6"
      }
    },
    "derivation_path": "m/44'/60'"
  },
  {
    "coin": "MC-BEP20",
    "name": "mc_bep20",
    "fname": "Merit Circle",
    "rpcport": 80,
    "wallet_only": true,
    "chain_id": 56,
    "decimals": 18,
    "avg_blocktime": 3,
    "required_confirmations": 3,
    "protocol": {
      "type": "ERC20",
      "protocol_data": {
        "platform": "BNB",
        "contract_address": "0x949D48EcA67b17269629c7194F4b727d4Ef9E5d6"
      }
    },
    "derivation_path": "m/44'/60'"
  },
  {
    "coin": "MCL",
    "sign_message_prefix": "Komodo Signed Message:\n",
    "asset": "MCL",
    "fname": "Marmara Credit Loops",
    "rpcport": 33825,
    "txversion": 4,
    "overwintered": 1,
    "required_confirmations": 5,
    "requires_notarization": false,
    "avg_blocktime": 60,
    "protocol": {
      "type": "UTXO"
    },
    "derivation_path": "m/44'/141'",
    "trezor_coin": "Komodo"
  },
  {
    "coin": "MINDS-ERC20",
    "name": "minds_erc20",
    "fname": "Minds",
    "rpcport": 80,
    "chain_id": 1,
    "avg_blocktime": 15,
    "required_confirmations": 3,
    "decimals": 18,
    "protocol": {
      "type": "ERC20",
      "protocol_data": {
        "platform": "ETH",
        "contract_address": "0xB26631c6dda06aD89B93C71400D25692de89c068"
      }
    },
    "derivation_path": "m/44'/60'",
    "trezor_coin": "Minds Token",
    "links": {
      "homepage": "https://www.minds.com/"
    }
  },
  {
    "coin": "MIL",
    "name": "mil",
    "fname": "Milevium",
    "sign_message_prefix": "MIL Signed Message:\n",
    "rpcport": 41889,
    "pubtype": 50,
    "p2shtype": 196,
    "wiftype": 239,
    "txfee": 100000,
    "dust": 54600,
<<<<<<< HEAD
=======
    "mm2": 1,
>>>>>>> 5c624501
    "required_confirmations": 5,
    "avg_blocktime": 60,
    "protocol": {
      "type": "UTXO"
    }
  },
  {
    "coin": "MINU-BEP20",
    "name": "minu_bep20",
    "fname": "Minu",
    "rpcport": 80,
    "wallet_only": true,
    "chain_id": 56,
    "decimals": 18,
    "avg_blocktime": 3,
    "required_confirmations": 3,
    "protocol": {
      "type": "ERC20",
      "protocol_data": {
        "platform": "BNB",
        "contract_address": "0xf48f91df403976060cC05dBbf8A0901b09fdeFd4"
      }
    },
    "derivation_path": "m/44'/60'"
  },
  {
    "coin": "MIR-ERC20",
    "name": "mir_erc20",
    "fname": "Mirror Protocol",
    "rpcport": 80,
    "chain_id": 1,
    "decimals": 18,
    "avg_blocktime": 15,
    "required_confirmations": 3,
    "protocol": {
      "type": "ERC20",
      "protocol_data": {
        "platform": "ETH",
        "contract_address": "0x09a3EcAFa817268f77BE1283176B946C4ff2E608"
      }
    },
    "derivation_path": "m/44'/60'"
  },
  {
    "coin": "MIR-BEP20",
    "name": "mir_bep20",
    "fname": "Mirror Protocol",
    "rpcport": 80,
    "chain_id": 56,
    "decimals": 18,
    "avg_blocktime": 3,
    "required_confirmations": 3,
    "protocol": {
      "type": "ERC20",
      "protocol_data": {
        "platform": "BNB",
        "contract_address": "0x5B6DcF557E2aBE2323c48445E8CC948910d8c2c9"
      }
    },
    "derivation_path": "m/44'/60'"
  },
  {
    "coin": "MKR-AVX20",
    "name": "mkr_avx20",
    "fname": "Maker",
    "rpcport": 80,
    "chain_id": 43114,
    "required_confirmations": 3,
    "avg_blocktime": 2.4,
    "decimals": 18,
    "protocol": {
      "type": "ERC20",
      "protocol_data": {
        "platform": "AVAX",
        "contract_address": "0x88128fd4b259552A9A1D457f435a6527AAb72d42"
      }
    },
    "derivation_path": "m/44'/60'"
  },
  {
    "coin": "MKR-BEP20",
    "name": "mkr_bep20",
    "fname": "Maker",
    "rpcport": 80,
    "chain_id": 56,
    "avg_blocktime": 3,
    "required_confirmations": 3,
    "protocol": {
      "type": "ERC20",
      "protocol_data": {
        "platform": "BNB",
        "contract_address": "0x5f0Da599BB2ccCfcf6Fdfd7D81743B6020864350"
      }
    },
    "derivation_path": "m/44'/60'"
  },
  {
    "coin": "MKR-ERC20",
    "name": "mkr_erc20",
    "fname": "Maker",
    "rpcport": 80,
    "chain_id": 1,
    "avg_blocktime": 15,
    "required_confirmations": 3,
    "decimals": 18,
    "protocol": {
      "type": "ERC20",
      "protocol_data": {
        "platform": "ETH",
        "contract_address": "0x9f8F72aA9304c8B593d555F12eF6589cC3A579A2"
      }
    },
    "derivation_path": "m/44'/60'",
    "trezor_coin": "MakerDAO",
    "links": {
      "github": "https://github.com/makerdao",
      "homepage": "https://makerdao.com"
    }
  },
  {
    "coin": "MKR-KRC20",
    "name": "mkr_krc20",
    "fname": "Maker",
    "rpcport": 80,
    "chain_id": 321,
    "decimals": 18,
    "avg_blocktime": 3,
    "required_confirmations": 3,
    "protocol": {
      "type": "ERC20",
      "protocol_data": {
        "platform": "KCS",
        "contract_address": "0xdE81028C743f5304fe2cdEfac588f572d629a687"
      }
    },
    "derivation_path": "m/44'/60'"
  },
  {
    "coin": "MKR-PLG20",
    "name": "mkr_plg20",
    "fname": "Maker",
    "rpcport": 80,
    "chain_id": 137,
    "decimals": 18,
    "avg_blocktime": 1.8,
    "required_confirmations": 20,
    "protocol": {
      "type": "ERC20",
      "protocol_data": {
        "platform": "MATIC",
        "contract_address": "0x6f7C932e7684666C9fd1d44527765433e01fF61d"
      }
    },
    "derivation_path": "m/44'/60'",
    "use_access_list": true,
    "max_eth_tx_type": 2,
    "gas_limit": {
        "eth_send_erc20": 55000,
        "erc20_payment": 110000,
        "erc20_receiver_spend": 85000,
        "erc20_sender_refund": 85000
    }
  },
  {
    "coin": "MM-ERC20",
    "name": "mm_erc20",
    "fname": "Million",
    "rpcport": 80,
    "chain_id": 1,
    "avg_blocktime": 15,
    "required_confirmations": 3,
    "protocol": {
      "type": "ERC20",
      "protocol_data": {
        "platform": "ETH",
        "contract_address": "0x6B4c7A5e3f0B99FCD83e9c089BDDD6c7FCe5c611"
      }
    },
    "derivation_path": "m/44'/60'",
    "trezor_coin": "Million",
    "links": {
      "homepage": "https://www.milliontoken.org"
    }
  },
  {
    "coin": "MM-AVX20",
    "name": "mm_avx20",
    "fname": "Million",
    "rpcport": 80,
    "chain_id": 43114,
    "required_confirmations": 3,
    "avg_blocktime": 2.4,
    "decimals": 18,
    "protocol": {
      "type": "ERC20",
      "protocol_data": {
        "platform": "AVAX",
        "contract_address": "0x993163CaD35162fB579D7B64e6695cB076EF5064"
      }
    },
    "derivation_path": "m/44'/60'"
  },
  {
    "coin": "MM-BEP20",
    "name": "mm_bep20",
    "fname": "Million",
    "rpcport": 80,
    "chain_id": 56,
    "decimals": 18,
    "avg_blocktime": 3,
    "required_confirmations": 3,
    "protocol": {
      "type": "ERC20",
      "protocol_data": {
        "platform": "BNB",
        "contract_address": "0xBF05279F9Bf1CE69bBFEd670813b7e431142Afa4"
      }
    },
    "derivation_path": "m/44'/60'"
  },
  {
    "coin": "MM-MVR20",
    "name": "mm_mvr20",
    "fname": "Million",
    "rpcport": 80,
    "wallet_only": true,
    "chain_id": 1285,
    "avg_blocktime": 15,
    "decimals": 18,
    "required_confirmations": 3,
    "protocol": {
      "type": "ERC20",
      "protocol_data": {
        "platform": "MOVR",
        "contract_address": "0x95bf7E307BC1ab0BA38ae10fc27084bC36FcD605"
      }
    },
    "derivation_path": "m/44'/60'"
  },
  {
    "coin": "MM-PLG20",
    "name": "mm_plg20",
    "fname": "Million",
    "rpcport": 80,
    "chain_id": 137,
    "decimals": 18,
    "avg_blocktime": 1.8,
    "required_confirmations": 20,
    "protocol": {
      "type": "ERC20",
      "protocol_data": {
        "platform": "MATIC",
        "contract_address": "0x5647Fe4281F8F6F01E84BCE775AD4b828A7b8927"
      }
    },
    "derivation_path": "m/44'/60'"
  },
  {
    "coin": "MONA",
    "name": "monacoin",
    "fname": "MonaCoin",
    "sign_message_prefix": "Monacoin Signed Message:\n",
    "rpcport": 9402,
    "pubtype": 50,
    "p2shtype": 5,
    "wiftype": 176,
    "txfee": 100000,
    "dust": 100000,
    "segwit": true,
    "bech32_hrp": "mona",
    "wallet_only": false,
    "required_confirmations": 5,
    "avg_blocktime": 90,
    "protocol": {
      "type": "UTXO"
    },
    "derivation_path": "m/44'/22'",
    "trezor_coin": "Monacoin",
    "links": {
      "github": "https://github.com/monacoinproject/monacoin",
      "homepage": "https://monacoin.org"
    }
  },
  {
    "coin": "MONA-segwit",
    "name": "monacoin",
    "fname": "MonaCoin",
    "sign_message_prefix": "Monacoin Signed Message:\n",
    "rpcport": 9402,
    "pubtype": 50,
    "p2shtype": 5,
    "wiftype": 176,
    "txfee": 100000,
    "dust": 100000,
    "segwit": true,
    "bech32_hrp": "mona",
    "address_format": {
      "format": "segwit"
    },
    "orderbook_ticker": "MONA",
    "required_confirmations": 5,
    "avg_blocktime": 90,
    "protocol": {
      "type": "UTXO"
    },
    "derivation_path": "m/44'/22'",
    "trezor_coin": "Monacoin",
    "links": {
      "github": "https://github.com/monacoinproject/monacoin",
      "homepage": "https://monacoin.org"
    }
  },
  {
    "coin": "MOR-ERC20",
    "name": "mor_erc20",
    "fname": "Morpheus",
    "rpcport": 80,
    "chain_id": 1,
    "decimals": 18,
    "avg_blocktime": 15,
    "required_confirmations": 3,
    "protocol": {
      "type": "ERC20",
      "protocol_data": {
        "platform": "ETH",
        "contract_address": "0xcBB8f1BDA10b9696c57E13BC128Fe674769DCEc0"
      }
    },
    "derivation_path": "m/44'/60'"
  },
  {
    "coin": "MOR-ARB20",
    "name": "mor_arb20",
    "fname": "Morpheus",
    "rpcport": 80,
    "chain_id": 42161,
    "decimals": 18,
    "avg_blocktime": 0.25,
    "required_confirmations": 10,
    "protocol": {
      "type": "ERC20",
      "protocol_data": {
        "platform": "ETH-ARB20",
        "contract_address": "0x092bAaDB7DEf4C3981454dD9c0A0D7FF07bCFc86"
      }
    },
    "derivation_path": "m/44'/60'",
    "use_access_list": true,
    "max_eth_tx_type": 2,
    "gas_limit": {
        "eth_send_erc20": 150000,
        "erc20_payment": 300000,
        "erc20_receiver_spend": 250000,
        "erc20_sender_refund": 250000
    }
  },
  {
    "coin": "MOVR",
    "name": "moonriver",
    "fname": "Moonriver",
    "rpcport": 80,
    "chain_id": 1285,
    "required_confirmations": 3,
    "avg_blocktime": 15,
    "protocol": {
      "type": "ETH"
    },
    "derivation_path": "m/44'/60'",
    "trezor_coin": "Moonriver",
    "links": {
      "homepage": "https://moonbeam.network/networks/moonriver/"
    },
    "use_access_list": true,
    "max_eth_tx_type": 2,
    "gas_limit": {
        "eth_payment": 100000,
        "eth_receiver_spend": 100000,
        "eth_sender_refund": 100000
    }
  },
  {
    "coin": "GLMR",
    "name": "moonbeam",
    "fname": "Moonbeam",
    "rpcport": 80,
    "chain_id": 1284,
    "use_access_list": true,
    "max_eth_tx_type": 2,
    "required_confirmations": 3,
    "avg_blocktime": 15,
    "protocol": {
      "type": "ETH"
    },
    "derivation_path": "m/44'/60'",
    "trezor_coin": "Moonbeam",
    "links": {
      "homepage": "https://moonbeam.network/networks/moonbeam/"
    }
  },
  {
    "coin": "NAV",
    "name": "navcoin",
    "fname": "Navcoin",
    "sign_message_prefix": "Navcoin Signed Message:\n",
    "isPoS": 1,
    "txversion": 3,
    "confpath": "USERHOME/.navcoin4/navcoin.conf",
    "rpcport": 44444,
    "pubtype": 53,
    "p2shtype": 85,
    "wiftype": 150,
    "txfee": 10000,
    "required_confirmations": 10,
    "avg_blocktime": 30,
    "protocol": {
      "type": "UTXO"
    },
    "derivation_path": "m/44'/130'"
  },
  {
    "coin": "NAV-BEP20",
    "name": "nav_bep20",
    "fname": "Navcoin",
    "rpcport": 80,
    "chain_id": 56,
    "decimals": 8,
    "avg_blocktime": 3,
    "required_confirmations": 3,
    "protocol": {
      "type": "ERC20",
      "protocol_data": {
        "platform": "BNB",
        "contract_address": "0xBFEf6cCFC830D3BaCA4F6766a0d4AaA242Ca9F3D"
      }
    },
    "derivation_path": "m/44'/60'"
  },
  {
    "coin": "NEAR-BEP20",
    "name": "near_bep20",
    "fname": "NEAR Protocol",
    "rpcport": 80,
    "chain_id": 56,
    "avg_blocktime": 3,
    "required_confirmations": 3,
    "protocol": {
      "type": "ERC20",
      "protocol_data": {
        "platform": "BNB",
        "contract_address": "0x1Fa4a73a3F0133f0025378af00236f3aBDEE5D63"
      }
    },
    "derivation_path": "m/44'/60'",
    "use_access_list": true,
    "max_eth_tx_type": 2,
    "gas_limit": {
        "eth_send_erc20": 60000,
        "erc20_payment": 110000,
        "erc20_receiver_spend": 85000,
        "erc20_sender_refund": 85000
    }
  },
  {
    "coin": "NENG",
    "name": "nengcoin",
    "fname": "Nengcoin",
    "rpcport": 6376,
    "pubtype": 53,
    "p2shtype": 5,
    "wiftype": 176,
    "txfee": 200000,
    "required_confirmations": 2,
    "avg_blocktime": 60,
    "protocol": {
      "type": "UTXO"
    },
    "derivation_path": "m/44'/681'"
  },
  {
    "coin": "NENG-BEP20",
    "name": "neng_bep20",
    "fname": "Nengcoin",
    "rpcport": 80,
    "chain_id": 56,
    "decimals": 18,
    "avg_blocktime": 3,
    "required_confirmations": 3,
    "protocol": {
      "type": "ERC20",
      "protocol_data": {
        "platform": "BNB",
        "contract_address": "0xaD2c0B5ee5424C6b6f9C06E4fEF3FD7CD9FF0264"
      }
    },
    "derivation_path": "m/44'/60'"
  },
  {
    "coin": "NEXO-ERC20",
    "name": "nexo_erc20",
    "fname": "Nexo",
    "rpcport": 80,
    "chain_id": 1,
    "decimals": 18,
    "avg_blocktime": 15,
    "required_confirmations": 3,
    "protocol": {
      "type": "ERC20",
      "protocol_data": {
        "platform": "ETH",
        "contract_address": "0xB62132e35a6c13ee1EE0f84dC5d40bad8d815206"
      }
    },
    "derivation_path": "m/44'/60'",
    "trezor_coin": "Nexo",
    "links": {
      "homepage": "http://nexo.io"
    }
  },
  {
    "coin": "NEXO-KRC20",
    "name": "nexo_krc20",
    "fname": "Nexo",
    "rpcport": 80,
    "chain_id": 321,
    "decimals": 18,
    "avg_blocktime": 3,
    "required_confirmations": 3,
    "protocol": {
      "type": "ERC20",
      "protocol_data": {
        "platform": "KCS",
        "contract_address": "0xb7A18bd55e8E3E2262d7c8Ee7b4DD9B216Df0Faf"
      }
    },
    "derivation_path": "m/44'/60'"
  },
  {
    "coin": "NEXO-PLG20",
    "name": "nexo_plg20",
    "fname": "Nexo",
    "rpcport": 80,
    "chain_id": 137,
    "decimals": 18,
    "avg_blocktime": 1.8,
    "required_confirmations": 20,
    "protocol": {
      "type": "ERC20",
      "protocol_data": {
        "platform": "MATIC",
        "contract_address": "0x41b3966B4FF7b427969ddf5da3627d6AEAE9a48E"
      }
    },
    "derivation_path": "m/44'/60'",
    "use_access_list": true,
    "max_eth_tx_type": 2,
    "gas_limit": {
        "eth_send_erc20": 55000,
        "erc20_payment": 110000,
        "erc20_receiver_spend": 85000,
        "erc20_sender_refund": 85000
    }
  },
  {
    "coin": "NINJA",
    "sign_message_prefix": "Komodo Signed Message:\n",
    "asset": "NINJA",
    "fname": "Ninja",
    "rpcport": 8427,
    "txversion": 4,
    "overwintered": 1,
    "required_confirmations": 2,
    "requires_notarization": true,
    "avg_blocktime": 60,
    "protocol": {
      "type": "UTXO"
    },
    "derivation_path": "m/44'/141'",
    "trezor_coin": "Komodo"
  },
  {
    "coin": "NMC",
    "name": "namecoin",
    "fname": "Namecoin",
    "rpcport": 8336,
    "pubtype": 52,
    "p2shtype": 13,
    "wiftype": 180,
    "txfee": 0,
    "segwit": true,
    "bech32_hrp": "nc",
    "wallet_only": false,
    "required_confirmations": 2,
    "avg_blocktime": 600,
    "protocol": {
      "type": "UTXO"
    },
    "derivation_path": "m/44'/7'",
    "trezor_coin": "Namecoin",
    "links": {
      "github": "https://github.com/namecoin/namecoin-core",
      "homepage": "https://namecoin.org"
    }
  },
  {
    "coin": "NMC-segwit",
    "name": "namecoin",
    "fname": "Namecoin",
    "rpcport": 8336,
    "pubtype": 52,
    "p2shtype": 13,
    "wiftype": 180,
    "txfee": 0,
    "segwit": true,
    "bech32_hrp": "nc",
    "address_format": {
      "format": "segwit"
    },
    "orderbook_ticker": "NMC",
    "required_confirmations": 2,
    "avg_blocktime": 600,
    "protocol": {
      "type": "UTXO"
    },
    "derivation_path": "m/44'/7'",
    "trezor_coin": "Namecoin",
    "links": {
      "github": "https://github.com/namecoin/namecoin-core",
      "homepage": "https://namecoin.org"
    }
  },
  {
    "coin": "NVC",
    "name": "novacoin",
    "fname": "Novacoin",
    "sign_message_prefix": "Novacoin Signed Message:\n",
    "isPoS": 1,
    "rpcport": 8344,
    "pubtype": 8,
    "p2shtype": 20,
    "wiftype": 136,
    "decimals": 6,
    "txfee": 1000,
    "dust": 10000,
    "wallet_only": true,
    "mature_confirmations": 500,
    "required_confirmations": 1,
    "avg_blocktime": 450,
    "protocol": {
      "type": "UTXO"
    },
    "derivation_path": "m/44'/50'"
  },
  {
    "coin": "NVC-BEP20",
    "name": "nvc_bep20",
    "fname": "Novacoin",
    "rpcport": 80,
    "chain_id": 56,
    "avg_blocktime": 3,
    "required_confirmations": 3,
    "protocol": {
      "type": "ERC20",
      "protocol_data": {
        "platform": "BNB",
        "contract_address": "0xBF84720097de111A80f46f9D077643967042841A"
      }
    },
    "derivation_path": "m/44'/60'"
  },
  {
    "coin": "NVC-QRC20",
    "name": "qtum",
    "fname": "Novacoin",
    "rpcport": 3889,
    "pubtype": 58,
    "p2shtype": 50,
    "wiftype": 128,
    "segwit": false,
    "txfee": 400000,
    "dust": 72800,
    "required_confirmations": 3,
    "mature_confirmations": 2000,
    "avg_blocktime": 32,
    "protocol": {
      "type": "QRC20",
      "protocol_data": {
        "platform": "QTUM",
        "contract_address": "0xffb67c56c42b71144ae394dbfe298d863fbb3b9e"
      }
    },
    "derivation_path": "m/44'/2301'"
  },
  {
    "coin": "NZDS-ERC20",
    "name": "nzds_erc20",
    "fname": "NZD Stablecoin",
    "rpcport": 80,
    "chain_id": 1,
    "decimals": 6,
    "avg_blocktime": 15,
    "required_confirmations": 3,
    "protocol": {
      "type": "ERC20",
      "protocol_data": {
        "platform": "ETH",
        "contract_address": "0xDa446fAd08277B4D2591536F204E018f32B6831c"
      }
    },
    "derivation_path": "m/44'/60'"
  },
  {
    "coin": "NZDS-PLG20",
    "name": "nzds_plg20",
    "fname": "NZD Stablecoin",
    "rpcport": 80,
    "chain_id": 137,
    "decimals": 6,
    "avg_blocktime": 1.8,
    "required_confirmations": 20,
    "protocol": {
      "type": "ERC20",
      "protocol_data": {
        "platform": "MATIC",
        "contract_address": "0xeaFE31Cd9e8E01C8f0073A2C974f728Fb80e9DcE"
      }
    },
    "derivation_path": "m/44'/60'"
  },
  {
    "coin": "NYAN",
    "name": "nyancoin",
    "fname": "Nyancoin",
    "rpcport": 33700,
    "pubtype": 45,
    "p2shtype": 5,
    "wiftype": 173,
    "txfee": 100000,
    "segwit": false,
    "bech32_hrp": "ny",
    "required_confirmations": 10,
    "avg_blocktime": 60,
    "protocol": {
      "type": "UTXO"
    }
  },
  {
    "coin": "NYC-BEP20",
    "name": "nyc_bep20",
    "fname": "NewYorkCoin",
    "rpcport": 80,
    "chain_id": 56,
    "decimals": 18,
    "avg_blocktime": 3,
    "required_confirmations": 3,
    "protocol": {
      "type": "ERC20",
      "protocol_data": {
        "platform": "BNB",
        "contract_address": "0x6c015277B0f9b8c24B20BD8BbbD29FDb25738A69"
      }
    },
    "derivation_path": "m/44'/60'"
  },
  {
    "coin": "OCEAN-BEP20",
    "name": "ocean_bep20",
    "fname": "Ocean Protocol",
    "rpcport": 80,
    "wallet_only": true,
    "chain_id": 56,
    "avg_blocktime": 3,
    "required_confirmations": 3,
    "protocol": {
      "type": "ERC20",
      "protocol_data": {
        "platform": "BNB",
        "contract_address": "0xDCe07662CA8EbC241316a15B611c89711414Dd1a"
      }
    },
    "derivation_path": "m/44'/60'"
  },
  {
    "coin": "OCEAN-ERC20",
    "name": "ocean_erc20",
    "fname": "Ocean Protocol",
    "rpcport": 80,
    "wallet_only": true,
    "chain_id": 1,
    "avg_blocktime": 15,
    "required_confirmations": 3,
    "protocol": {
      "type": "ERC20",
      "protocol_data": {
        "platform": "ETH",
        "contract_address": "0x967da4048cD07aB37855c090aAF366e4ce1b9F48"
      }
    },
    "derivation_path": "m/44'/60'",
    "trezor_coin": "Ocean Token",
    "links": {
      "github": "https://github.com/oceanprotocol",
      "homepage": "https://oceanprotocol.com"
    }
  },
  {
    "coin": "OCEAN-PLG20",
    "name": "ocean_plg20",
    "fname": "Ocean Protocol",
    "rpcport": 80,
    "wallet_only": true,
    "chain_id": 137,
    "decimals": 18,
    "avg_blocktime": 1.8,
    "required_confirmations": 20,
    "protocol": {
      "type": "ERC20",
      "protocol_data": {
        "platform": "MATIC",
        "contract_address": "0x282d8efCe846A88B159800bd4130ad77443Fa1A1"
      }
    },
    "derivation_path": "m/44'/60'"
  },
  {
    "coin": "OM-ERC20",
    "name": "om_erc20",
    "fname": "MANTRA",
    "rpcport": 80,
    "chain_id": 1,
    "decimals": 18,
    "avg_blocktime": 15,
    "required_confirmations": 3,
    "protocol": {
      "type": "ERC20",
      "protocol_data": {
        "platform": "ETH",
        "contract_address": "0x3593D125a4f7849a1B059E64F4517A86Dd60c95d"
      }
    },
    "derivation_path": "m/44'/60'"
  },
  {
    "coin": "OM-BEP20",
    "name": "om_bep20",
    "fname": "MANTRA",
    "rpcport": 80,
    "chain_id": 56,
    "decimals": 18,
    "avg_blocktime": 3,
    "required_confirmations": 3,
    "protocol": {
      "type": "ERC20",
      "protocol_data": {
        "platform": "BNB",
        "contract_address": "0xF78D2e7936F5Fe18308A3B2951A93b6c4a41F5e2"
      }
    },
    "derivation_path": "m/44'/60'",
    "use_access_list": true,
    "max_eth_tx_type": 2,
    "gas_limit": {
        "eth_send_erc20": 60000,
        "erc20_payment": 110000,
        "erc20_receiver_spend": 85000,
        "erc20_sender_refund": 85000
    }
  },
  {
    "coin": "OM-PLG20",
    "name": "om_plg20",
    "fname": "MANTRA",
    "rpcport": 80,
    "chain_id": 137,
    "decimals": 18,
    "avg_blocktime": 1.8,
    "required_confirmations": 20,
    "protocol": {
      "type": "ERC20",
      "protocol_data": {
        "platform": "MATIC",
        "contract_address": "0xC3Ec80343D2bae2F8E680FDADDe7C17E71E114ea"
      }
    },
    "derivation_path": "m/44'/60'",
    "use_access_list": true,
    "max_eth_tx_type": 2,
    "gas_limit": {
        "eth_send_erc20": 60000,
        "erc20_payment": 110000,
        "erc20_receiver_spend": 85000,
        "erc20_sender_refund": 85000
    }
  },
  {
    "coin": "OMG-ERC20",
    "name": "omg_erc20",
    "fname": "OMG Network",
    "rpcport": 80,
    "chain_id": 1,
    "decimals": 18,
    "avg_blocktime": 15,
    "required_confirmations": 3,
    "protocol": {
      "type": "ERC20",
      "protocol_data": {
        "platform": "ETH",
        "contract_address": "0xd26114cd6EE289AccF82350c8d8487fedB8A0C07"
      }
    },
    "derivation_path": "m/44'/60'",
    "trezor_coin": "OmiseGO",
    "links": {
      "github": "https://github.com/omisego",
      "homepage": "https://omg.omise.co"
    }
  },
  {
    "coin": "OMG-PLG20",
    "name": "omg_plg20",
    "fname": "OMG Network",
    "rpcport": 80,
    "chain_id": 137,
    "decimals": 18,
    "avg_blocktime": 1.8,
    "required_confirmations": 20,
    "protocol": {
      "type": "ERC20",
      "protocol_data": {
        "platform": "MATIC",
        "contract_address": "0x62414D03084EeB269E18C970a21f45D2967F0170"
      }
    },
    "derivation_path": "m/44'/60'"
  },
  {
    "coin": "ONE",
    "name": "harmony",
    "fname": "Harmony",
    "rpcport": 80,
    "chain_id": 1666600000,
    "use_access_list": true,
    "max_eth_tx_type": 2,
    "required_confirmations": 3,
    "avg_blocktime": 15,
    "protocol": {
      "type": "ETH"
    },
    "derivation_path": "m/44'/60'"
  },
  {
    "coin": "ONT-BEP20",
    "name": "ont_bep20",
    "fname": "Ontology",
    "rpcport": 80,
    "chain_id": 56,
    "avg_blocktime": 3,
    "required_confirmations": 3,
    "protocol": {
      "type": "ERC20",
      "protocol_data": {
        "platform": "BNB",
        "contract_address": "0xFd7B3A77848f1C2D67E05E54d78d174a0C850335"
      }
    },
    "derivation_path": "m/44'/60'"
  },
  {
    "coin": "PAX-ERC20",
    "name": "pax_erc20",
    "fname": "Paxos Standard",
    "rpcport": 80,
    "chain_id": 1,
    "required_confirmations": 3,
    "avg_blocktime": 15,
    "protocol": {
      "type": "ERC20",
      "protocol_data": {
        "platform": "ETH",
        "contract_address": "0x8E870D67F660D95d5be530380D0eC0bd388289E1"
      }
    },
    "derivation_path": "m/44'/60'",
    "trezor_coin": "Paxos Standard (PAX)",
    "links": {
      "github": "https://github.com/paxosglobal",
      "homepage": "https://www.paxos.com/standard"
    }
  },
  {
    "coin": "PAX-BEP20",
    "name": "pax_bep20",
    "fname": "Paxos Standard",
    "rpcport": 80,
    "chain_id": 56,
    "avg_blocktime": 3,
    "required_confirmations": 3,
    "protocol": {
      "type": "ERC20",
      "protocol_data": {
        "platform": "BNB",
        "contract_address": "0xb7F8Cd00C5A06c0537E2aBfF0b58033d02e5E094"
      }
    },
    "derivation_path": "m/44'/60'"
  },
  {
    "coin": "PAX-KRC20",
    "name": "pax_krc20",
    "fname": "Paxos Standard",
    "rpcport": 80,
    "chain_id": 321,
    "decimals": 18,
    "avg_blocktime": 3,
    "required_confirmations": 3,
    "protocol": {
      "type": "ERC20",
      "protocol_data": {
        "platform": "KCS",
        "contract_address": "0x69a7169F9Da9BBa04b982e49Ffd8d6a16c70c590"
      }
    },
    "derivation_path": "m/44'/60'"
  },
  {
    "coin": "PAX-PLG20",
    "name": "pax_plg20",
    "fname": "Paxos Standard",
    "rpcport": 80,
    "chain_id": 137,
    "decimals": 18,
    "avg_blocktime": 1.8,
    "required_confirmations": 20,
    "protocol": {
      "type": "ERC20",
      "protocol_data": {
        "platform": "MATIC",
        "contract_address": "0x6F3B3286fd86d8b47EC737CEB3D0D354cc657B3e"
      }
    },
    "derivation_path": "m/44'/60'"
  },
  {
    "coin": "PAXG-BEP20",
    "name": "paxg_bep20",
    "fname": "PAX Gold",
    "rpcport": 80,
    "chain_id": 56,
    "avg_blocktime": 3,
    "required_confirmations": 3,
    "protocol": {
      "type": "ERC20",
      "protocol_data": {
        "platform": "BNB",
        "contract_address": "0x7950865a9140cB519342433146Ed5b40c6F210f7"
      }
    },
    "derivation_path": "m/44'/60'"
  },
  {
    "coin": "PAXG-ERC20",
    "name": "paxg_erc20",
    "fname": "PAX Gold",
    "rpcport": 80,
    "wallet_only": true,
    "chain_id": 1,
    "avg_blocktime": 15,
    "required_confirmations": 3,
    "decimals": 18,
    "protocol": {
      "type": "ERC20",
      "protocol_data": {
        "platform": "ETH",
        "contract_address": "0x45804880De22913dAFE09f4980848ECE6EcbAf78"
      }
    },
    "derivation_path": "m/44'/60'",
    "trezor_coin": "Paxos Gold",
    "links": {
      "github": "https://github.com/paxosglobal/paxos-gold-contract",
      "homepage": "https://www.paxos.com/paxgold"
    }
  },
  {
    "coin": "PAXG-PLG20",
    "name": "paxg_plg20",
    "fname": "PAX Gold",
    "rpcport": 80,
    "chain_id": 137,
    "decimals": 18,
    "avg_blocktime": 1.8,
    "required_confirmations": 20,
    "protocol": {
      "type": "ERC20",
      "protocol_data": {
        "platform": "MATIC",
        "contract_address": "0x553d3D295e0f695B9228246232eDF400ed3560B5"
      }
    },
    "derivation_path": "m/44'/60'",
    "use_access_list": true,
    "max_eth_tx_type": 2,
    "gas_limit": {
        "eth_send_erc20": 55000,
        "erc20_payment": 110000,
        "erc20_receiver_spend": 85000,
        "erc20_sender_refund": 85000
    }
  },
  {
    "coin": "PEP",
    "name": "pepecoin",
    "fname": "Pepecoin",
    "rpcport": 33873,
    "pubtype": 56,
    "p2shtype": 22,
    "wiftype": 158,
    "segwit": false,
    "txfee": 1000000,
    "sign_message_prefix": "Pepecoin Signed Message:\n",
    "required_confirmations": 5,
    "avg_blocktime": 60,
    "protocol": {
      "type": "UTXO"
    },
    "links": {
      "github": "https://github.com/pepecoinppc/pepecoin",
      "homepage": "https://pepecoin.org"
    }
  },
  {
    "coin": "PENDLE-ARB20",
    "name": "pendle_arb20",
    "fname": "Pendle",
    "rpcport": 80,
    "chain_id": 42161,
    "decimals": 18,
    "avg_blocktime": 0.25,
    "required_confirmations": 10,
    "protocol": {
      "type": "ERC20",
      "protocol_data": {
        "platform": "ETH-ARB20",
        "contract_address": "0x0c880f6761F1af8d9Aa9C466984b80DAb9a8c9e8"
      }
    },
    "derivation_path": "m/44'/60'",
    "use_access_list": true,
    "max_eth_tx_type": 2,
    "gas_limit": {
        "eth_send_erc20": 150000,
        "erc20_payment": 300000,
        "erc20_receiver_spend": 250000,
        "erc20_sender_refund": 250000
    }
  },
  {
    "coin": "PENDLE-ERC20",
    "name": "pendle_erc20",
    "fname": "Pendle",
    "rpcport": 80,
    "chain_id": 1,
    "decimals": 18,
    "avg_blocktime": 15,
    "required_confirmations": 3,
    "protocol": {
      "type": "ERC20",
      "protocol_data": {
        "platform": "ETH",
        "contract_address": "0x808507121B80c02388fAd14726482e061B8da827"
      }
    },
    "derivation_path": "m/44'/60'"
  },
  {
    "coin": "PENDLE-BEP20",
    "name": "pendle_bep20",
    "fname": "Pendle",
    "rpcport": 80,
    "chain_id": 56,
    "decimals": 18,
    "avg_blocktime": 3,
    "required_confirmations": 3,
    "protocol": {
      "type": "ERC20",
      "protocol_data": {
        "platform": "BNB",
        "contract_address": "0xb3Ed0A426155B79B898849803E3B36552f7ED507"
      }
    },
    "derivation_path": "m/44'/60'"
  },
  {
    "coin": "PINK",
    "name": "pink",
    "fname": "Pinkcoin",
    "rpcport": 9135,
    "isPoS": 1,
    "pubtype": 3,
    "p2shtype": 28,
    "wiftype": 131,
    "txfee": 10000,
    "wallet_only": true,
    "sign_message_prefix": "Pinkcoin Signed Message:\n",
    "required_confirmations": 5,
    "avg_blocktime": 60,
    "protocol": {
      "type": "UTXO"
    },
    "derivation_path": "m/44'/117'",
    "links": {
      "github": "https://github.com/Pink2Dev/Pink2",
      "homepage": "https://getstarted.with.pink"
    }
  },
  {
    "coin": "PIVX",
    "name": "pivx",
    "fname": "PIVX",
    "rpcport": 51473,
    "pubtype": 30,
    "p2shtype": 13,
    "wiftype": 212,
    "txfee": 100000,
    "dust": 5460,
    "required_confirmations": 5,
    "avg_blocktime": 60,
    "protocol": {
      "type": "UTXO"
    },
    "derivation_path": "m/44'/119'"
  },
  {
    "coin": "PND",
    "name": "pandacoin",
    "fname": "Pandacoin",
    "isPoS": 1,
    "rpcport": 22444,
    "pubtype": 55,
    "p2shtype": 22,
    "wiftype": 183,
    "decimals": 6,
    "txfee": 10000000,
    "dust": 1000000,
    "segwit": true,
    "bech32_hrp": "pn",
    "required_confirmations": 1,
    "avg_blocktime": 600,
    "protocol": {
      "type": "UTXO"
    },
    "derivation_path": "m/44'/37'"
  },
  {
    "coin": "POT",
    "name": "potcoin",
    "fname": "PotCoin",
    "sign_message_prefix": "Potcoin Signed Message:\n",
    "isPoSV": 1,
    "rpcport": 42000,
    "pubtype": 55,
    "p2shtype": 5,
    "wiftype": 183,
    "txversion": 4,
    "txfee": 100000,
    "dust": 100000,
    "wallet_only": true,
    "mature_confirmations": 240,
    "required_confirmations": 5,
    "avg_blocktime": 40,
    "protocol": {
      "type": "UTXO"
    },
    "derivation_path": "m/44'/81'"
  },
  {
    "coin": "POT-ERC20",
    "name": "pot_erc20",
    "fname": "PotCoin",
    "rpcport": 80,
    "chain_id": 1,
    "decimals": 18,
    "avg_blocktime": 15,
    "required_confirmations": 3,
    "protocol": {
      "type": "ERC20",
      "protocol_data": {
        "platform": "ETH",
        "contract_address": "0x390603F023A33C76e3A4bf7B6Cc9Fba5E87dd05D"
      }
    },
    "derivation_path": "m/44'/60'"
  },
  {
    "coin": "POT-PLG20",
    "name": "pot_plg20",
    "fname": "PotCoin",
    "rpcport": 80,
    "chain_id": 137,
    "decimals": 18,
    "avg_blocktime": 1.8,
    "required_confirmations": 20,
    "protocol": {
      "type": "ERC20",
      "protocol_data": {
        "platform": "MATIC",
        "contract_address": "0xd7c8469c7eC40f853dA5f651DE81b45aeD47e5aB"
      }
    },
    "derivation_path": "m/44'/60'",
    "use_access_list": true,
    "max_eth_tx_type": 2,
    "gas_limit": {
        "eth_send_erc20": 55000,
        "erc20_payment": 110000,
        "erc20_receiver_spend": 85000,
        "erc20_sender_refund": 85000
    }
  },
  {
    "coin": "POWR-ERC20",
    "name": "powr_erc20",
    "fname": "Power Ledger",
    "rpcport": 80,
    "chain_id": 1,
    "decimals": 6,
    "avg_blocktime": 15,
    "required_confirmations": 3,
    "protocol": {
      "type": "ERC20",
      "protocol_data": {
        "platform": "ETH",
        "contract_address": "0x595832F8FC6BF59c85C527fEC3740A1b7a361269"
      }
    },
    "derivation_path": "m/44'/60'",
    "trezor_coin": "PowerLedger",
    "links": {
      "homepage": "https://powerledger.io"
    }
  },
  {
    "coin": "POWR-PLG20",
    "name": "powr_plg20",
    "fname": "Power Ledger",
    "rpcport": 80,
    "chain_id": 137,
    "decimals": 6,
    "avg_blocktime": 1.8,
    "required_confirmations": 20,
    "protocol": {
      "type": "ERC20",
      "protocol_data": {
        "platform": "MATIC",
        "contract_address": "0x0AaB8DC887D34f00D50E19aee48371a941390d14"
      }
    },
    "derivation_path": "m/44'/60'"
  },
  {
    "coin": "PPC",
    "name": "peercoin",
    "fname": "Peercoin",
    "isPoS": 1,
    "rpcport": 9902,
    "pubtype": 55,
    "p2shtype": 117,
    "wiftype": 183,
    "decimals": 6,
    "txfee": 0,
    "dust": 10000,
    "segwit": true,
    "bech32_hrp": "pc",
    "required_confirmations": 1,
    "avg_blocktime": 510,
    "protocol": {
      "type": "UTXO"
    },
    "derivation_path": "m/44'/6'",
    "trezor_coin": "Peercoin",
    "links": {
      "github": "https://github.com/peercoin/peercoin",
      "homepage": "https://peercoin.net"
    }
  },
  {
    "coin": "PPC-ERC20",
    "name": "ppc_erc20",
    "fname": "Peercoin",
    "rpcport": 80,
    "chain_id": 1,
    "decimals": 6,
    "avg_blocktime": 15,
    "required_confirmations": 3,
    "protocol": {
      "type": "ERC20",
      "protocol_data": {
        "platform": "ETH",
        "contract_address": "0x044d078F1c86508e13328842Cc75AC021B272958"
      }
    },
    "derivation_path": "m/44'/60'"
  },
  {
    "coin": "PPC-PLG20",
    "name": "ppc_plg20",
    "fname": "Peercoin",
    "rpcport": 80,
    "chain_id": 137,
    "decimals": 6,
    "avg_blocktime": 1.8,
    "required_confirmations": 20,
    "protocol": {
      "type": "ERC20",
      "protocol_data": {
        "platform": "MATIC",
        "contract_address": "0x91E7E32C710661C44ae44D10Aa86135d91C3Ed65"
      }
    },
    "derivation_path": "m/44'/60'"
  },
  {
    "coin": "PRCY",
    "name": "prcy",
    "fname": "PRivaCY Coin",
    "rpcport": 59683,
    "pubtype": 55,
    "p2shtype": 61,
    "wiftype": 28,
    "txfee": 0,
    "required_confirmations": 5,
    "avg_blocktime": 60,
    "protocol": {
      "type": "UTXO"
    },
    "derivation_path": "m/44'/853'"
  },
  {
    "coin": "PRCY-BEP20",
    "name": "prcy_bep20",
    "fname": "PRivaCY Coin",
    "rpcport": 80,
    "chain_id": 56,
    "avg_blocktime": 3,
    "required_confirmations": 3,
    "protocol": {
      "type": "ERC20",
      "protocol_data": {
        "platform": "BNB",
        "contract_address": "0xdFC3829b127761a3218bFceE7fc92e1232c9D116"
      }
    },
    "derivation_path": "m/44'/60'"
  },
  {
    "coin": "PRCY-ERC20",
    "name": "prcy_erc20",
    "fname": "PRivaCY Coin",
    "rpcport": 80,
    "chain_id": 1,
    "avg_blocktime": 15,
    "required_confirmations": 3,
    "decimals": 8,
    "protocol": {
      "type": "ERC20",
      "protocol_data": {
        "platform": "ETH",
        "contract_address": "0xdFC3829b127761a3218bFceE7fc92e1232c9D116"
      }
    },
    "derivation_path": "m/44'/60'"
  },
  {
    "coin": "PRCY-PLG20",
    "name": "prcy_plg20",
    "fname": "PRivaCY Coin",
    "rpcport": 80,
    "chain_id": 137,
    "decimals": 8,
    "avg_blocktime": 1.8,
    "required_confirmations": 20,
    "protocol": {
      "type": "ERC20",
      "protocol_data": {
        "platform": "MATIC",
        "contract_address": "0xdFC3829b127761a3218bFceE7fc92e1232c9D116"
      }
    },
    "derivation_path": "m/44'/60'"
  },
  {
    "coin": "PRUX",
    "name": "prux",
    "fname": "PRUX",
    "rpcport": 19595,
    "pubtype": 55,
    "p2shtype": 117,
    "wiftype": 183,
    "txfee": 10000,
    "segwit": false,
    "bech32_hrp": "pr",
    "required_confirmations": 9,
    "avg_blocktime": 9,
    "protocol": {
      "type": "UTXO"
    }
  },
  {
    "coin": "PYR-ERC20",
    "name": "pyr_erc20",
    "fname": "Vulcan Forged",
    "rpcport": 80,
    "chain_id": 1,
    "decimals": 18,
    "avg_blocktime": 15,
    "required_confirmations": 3,
    "protocol": {
      "type": "ERC20",
      "protocol_data": {
        "platform": "ETH",
        "contract_address": "0x430EF9263E76DAE63c84292C3409D61c598E9682"
      }
    },
    "derivation_path": "m/44'/60'"
  },
  {
    "coin": "PYR-PLG20",
    "name": "pyr_plg20",
    "fname": "Vulcan Forged",
    "rpcport": 80,
    "chain_id": 137,
    "decimals": 18,
    "avg_blocktime": 1.8,
    "required_confirmations": 20,
    "protocol": {
      "type": "ERC20",
      "protocol_data": {
        "platform": "MATIC",
        "contract_address": "0x430EF9263E76DAE63c84292C3409D61c598E9682"
      }
    },
    "derivation_path": "m/44'/60'",
    "use_access_list": true,
    "max_eth_tx_type": 2,
    "gas_limit": {
        "eth_send_erc20": 55000,
        "erc20_payment": 120000,
        "erc20_receiver_spend": 90000,
        "erc20_sender_refund": 90000
    }
  },
  {
    "coin": "SHIB-BEP20",
    "name": "shib_bep20",
    "fname": "Shiba Inu",
    "rpcport": 80,
    "chain_id": 56,
    "avg_blocktime": 3,
    "required_confirmations": 3,
    "protocol": {
      "type": "ERC20",
      "protocol_data": {
        "platform": "BNB",
        "contract_address": "0x2859e4544C4bB03966803b044A93563Bd2D0DD4D"
      }
    },
    "derivation_path": "m/44'/60'"
  },
  {
    "coin": "SHIB-ERC20",
    "name": "shib_erc20",
    "fname": "Shiba Inu",
    "rpcport": 80,
    "chain_id": 1,
    "avg_blocktime": 15,
    "required_confirmations": 3,
    "protocol": {
      "type": "ERC20",
      "protocol_data": {
        "platform": "ETH",
        "contract_address": "0x95aD61b0a150d79219dCF64E1E6Cc01f0B64C4cE"
      }
    },
    "derivation_path": "m/44'/60'",
    "trezor_coin": "SHIBA INU",
    "links": {
      "homepage": "https://shibatoken.com"
    }
  },
  {
    "coin": "SHIB-KRC20",
    "name": "shib_krc20",
    "fname": "Shiba Inu",
    "rpcport": 80,
    "chain_id": 321,
    "decimals": 18,
    "avg_blocktime": 3,
    "required_confirmations": 3,
    "protocol": {
      "type": "ERC20",
      "protocol_data": {
        "platform": "KCS",
        "contract_address": "0x73b6086955c820370A18002F60E9b51FB67d7e1A"
      }
    },
    "derivation_path": "m/44'/60'"
  },
  {
    "coin": "SHIB-PLG20",
    "name": "shib_plg20",
    "fname": "Shiba Inu",
    "rpcport": 80,
    "chain_id": 137,
    "decimals": 18,
    "avg_blocktime": 1.8,
    "required_confirmations": 20,
    "protocol": {
      "type": "ERC20",
      "protocol_data": {
        "platform": "MATIC",
        "contract_address": "0x6f8a06447Ff6FcF75d803135a7de15CE88C1d4ec"
      }
    },
    "derivation_path": "m/44'/60'",
    "use_access_list": true,
    "max_eth_tx_type": 2,
    "gas_limit": {
        "eth_send_erc20": 55000,
        "erc20_payment": 110000,
        "erc20_receiver_spend": 85000,
        "erc20_sender_refund": 85000
    }
  },
  {
    "coin": "QC-QRC20",
    "name": "qtum",
    "fname": "Qcash",
    "rpcport": 3889,
    "pubtype": 58,
    "p2shtype": 50,
    "wiftype": 128,
    "segwit": false,
    "txfee": 400000,
    "dust": 72800,
    "required_confirmations": 3,
    "mature_confirmations": 2000,
    "avg_blocktime": 32,
    "protocol": {
      "type": "QRC20",
      "protocol_data": {
        "platform": "QTUM",
        "contract_address": "0xf2033ede578e17fa6231047265010445bca8cf1c"
      }
    },
    "derivation_path": "m/44'/2301'"
  },
  {
    "coin": "QIAIR-QRC20",
    "name": "qtum",
    "fname": "Qi Airdrop Token",
    "rpcport": 3889,
    "pubtype": 58,
    "p2shtype": 50,
    "wiftype": 128,
    "segwit": false,
    "txfee": 400000,
    "dust": 72800,
    "required_confirmations": 3,
    "mature_confirmations": 2000,
    "avg_blocktime": 32,
    "protocol": {
      "type": "QRC20",
      "protocol_data": {
        "platform": "QTUM",
        "contract_address": "0x60f33e17d8d2dba280cf85b6c35880dedd8ed728"
      }
    },
    "derivation_path": "m/44'/2301'"
  },
  {
    "coin": "QI-QRC20",
    "name": "qtum",
    "fname": "Qi Swap",
    "rpcport": 3889,
    "pubtype": 58,
    "p2shtype": 50,
    "wiftype": 128,
    "segwit": false,
    "txfee": 400000,
    "dust": 72800,
    "required_confirmations": 3,
    "mature_confirmations": 2000,
    "avg_blocktime": 32,
    "protocol": {
      "type": "QRC20",
      "protocol_data": {
        "platform": "QTUM",
        "contract_address": "0x54fefdb5b31164f66ddb68becd7bdd864cacd65b"
      }
    },
    "derivation_path": "m/44'/2301'"
  },
  {
    "coin": "QKC-BEP20",
    "name": "qkc_bep20",
    "fname": "QuarkChain",
    "rpcport": 80,
    "chain_id": 56,
    "avg_blocktime": 3,
    "required_confirmations": 3,
    "protocol": {
      "type": "ERC20",
      "protocol_data": {
        "platform": "BNB",
        "contract_address": "0xA1434F1FC3F437fa33F7a781E041961C0205B5Da"
      }
    },
    "derivation_path": "m/44'/60'",
    "use_access_list": true,
    "max_eth_tx_type": 2,
    "gas_limit": {
        "eth_send_erc20": 60000,
        "erc20_payment": 110000,
        "erc20_receiver_spend": 85000,
        "erc20_sender_refund": 85000
    }
  },
  {
    "coin": "QKC-ERC20",
    "name": "qkc_erc20",
    "fname": "QuarkChain",
    "rpcport": 80,
    "chain_id": 1,
    "avg_blocktime": 15,
    "required_confirmations": 3,
    "protocol": {
      "type": "ERC20",
      "protocol_data": {
        "platform": "ETH",
        "contract_address": "0xEA26c4aC16D4a5A106820BC8AEE85fd0b7b2b664"
      }
    },
    "derivation_path": "m/44'/60'",
    "trezor_coin": "QuarkChain",
    "links": {
      "homepage": "https://quarkchain.io"
    }
  },
  {
    "coin": "QNT-ERC20",
    "name": "qnt_erc20",
    "fname": "Quant",
    "rpcport": 80,
    "chain_id": 1,
    "decimals": 18,
    "avg_blocktime": 15,
    "required_confirmations": 3,
    "protocol": {
      "type": "ERC20",
      "protocol_data": {
        "platform": "ETH",
        "contract_address": "0x4a220E6096B25EADb88358cb44068A3248254675"
      }
    },
    "derivation_path": "m/44'/60'",
    "trezor_coin": "Quant",
    "links": {
      "github": "https://github.com/quantnetwork",
      "homepage": "https://www.quant.network/"
    }
  },
  {
    "coin": "QNT-KRC20",
    "name": "qnt_krc20",
    "fname": "Quant",
    "rpcport": 80,
    "chain_id": 321,
    "decimals": 18,
    "avg_blocktime": 3,
    "required_confirmations": 3,
    "protocol": {
      "type": "ERC20",
      "protocol_data": {
        "platform": "KCS",
        "contract_address": "0x791630C11c7159A748d8c2267a66780B3DDC40a7"
      }
    },
    "derivation_path": "m/44'/60'"
  },
  {
    "coin": "QRC20",
    "fname": "QRC20",
    "pubtype": 120,
    "p2shtype": 50,
    "wiftype": 128,
    "segwit": false,
    "txfee": 400000,
    "is_testnet": true,
    "mature_confirmations": 2000,
    "required_confirmations": 1,
    "avg_blocktime": 32,
    "protocol": {
      "type": "QRC20",
      "protocol_data": {
        "platform": "tQTUM",
        "contract_address": "0xd362e096e873eb7907e205fadc6175c6fec7bc44"
      }
    }
  },
  {
    "coin": "QTUM",
    "name": "qtum",
    "fname": "Qtum",
    "rpcport": 3889,
    "pubtype": 58,
    "p2shtype": 50,
    "wiftype": 128,
    "segwit": true,
    "bech32_hrp": "qc",
    "txfee": 400000,
    "dust": 72800,
    "sign_message_prefix": "Qtum Signed Message:\n",
    "force_min_relay_fee": true,
    "required_confirmations": 3,
    "mature_confirmations": 2000,
    "avg_blocktime": 32,
    "protocol": {
      "type": "QTUM"
    },
    "derivation_path": "m/44'/2301'",
    "trezor_coin": "Qtum",
    "links": {
      "github": "https://github.com/qtumproject/qtum",
      "homepage": "https://qtum.org"
    }
  },
  {
    "coin": "QTUM-ERC20",
    "name": "qtum_erc20",
    "fname": "Qtum",
    "rpcport": 80,
    "chain_id": 1,
    "avg_blocktime": 15,
    "required_confirmations": 3,
    "protocol": {
      "type": "ERC20",
      "protocol_data": {
        "platform": "ETH",
        "contract_address": "0x3103dF8F05c4D8aF16fD22AE63E406b97FeC6938"
      }
    },
    "derivation_path": "m/44'/60'",
    "trezor_coin": "Qtum",
    "links": {
      "github": "https://github.com/qtumproject",
      "homepage": "https://qtum.org/"
    }
  },
  {
    "coin": "tQTUM",
    "name": "qtumtest",
    "fname": "QTUM Testnet",
    "is_testnet": true,
    "rpcport": 13889,
    "pubtype": 120,
    "p2shtype": 110,
    "wiftype": 239,
    "segwit": true,
    "bech32_hrp": "tq",
    "txfee": 400000,
    "required_confirmations": 1,
    "mature_confirmations": 2000,
    "avg_blocktime": 32,
    "protocol": {
      "type": "QTUM"
    }
  },
  {
    "coin": "RDD",
    "name": "reddcoin",
    "fname": "ReddCoin",
    "isPoSV": 1,
    "rpcport": 45443,
    "pubtype": 61,
    "p2shtype": 5,
    "wiftype": 189,
    "txversion": 2,
    "txfee": 100000,
    "dust": 100000,
    "segwit": false,
    "wallet_only": true,
    "mature_confirmations": 30,
    "required_confirmations": 5,
    "avg_blocktime": 60,
    "protocol": {
      "type": "UTXO"
    },
    "derivation_path": "m/44'/4'",
    "trezor_coin": "Reddcoin",
    "links": {
      "github": "https://github.com/reddcoin-project/reddcoin",
      "homepage": "https://reddcoin.com"
    }
  },
  {
    "coin": "REN-ERC20",
    "name": "ren_erc20",
    "fname": "Ren",
    "rpcport": 80,
    "chain_id": 1,
    "decimals": 18,
    "avg_blocktime": 15,
    "required_confirmations": 3,
    "protocol": {
      "type": "ERC20",
      "protocol_data": {
        "platform": "ETH",
        "contract_address": "0x408e41876cCCDC0F92210600ef50372656052a38"
      }
    },
    "derivation_path": "m/44'/60'",
    "trezor_coin": "Republic Token",
    "links": {
      "github": "https://github.com/renproject",
      "homepage": "https://renproject.io/"
    }
  },
  {
    "coin": "REN-HCO20",
    "name": "ren_hco20",
    "fname": "Ren",
    "rpcport": 80,
    "chain_id": 128,
    "decimals": 18,
    "avg_blocktime": 3,
    "required_confirmations": 3,
    "protocol": {
      "type": "ERC20",
      "protocol_data": {
        "platform": "HT",
        "contract_address": "0x212208bcc81F3a2D0188afF76A2d39351eb53b96"
      }
    },
    "derivation_path": "m/44'/60'"
  },
  {
    "coin": "REP-ERC20",
    "name": "rep_erc20",
    "fname": "Augur",
    "required_confirmations": 3,
    "avg_blocktime": 15,
    "rpcport": 80,
    "chain_id": 1,
    "protocol": {
      "type": "ERC20",
      "protocol_data": {
        "platform": "ETH",
        "contract_address": "0x221657776846890989a759BA2973e427DfF5C9bB"
      }
    },
    "derivation_path": "m/44'/60'",
    "trezor_coin": "Augur",
    "links": {
      "homepage": "https://augur.net"
    }
  },
  {
    "coin": "REQ-ERC20",
    "name": "req_erc20",
    "fname": "Request",
    "rpcport": 80,
    "chain_id": 1,
    "decimals": 18,
    "avg_blocktime": 15,
    "required_confirmations": 3,
    "protocol": {
      "type": "ERC20",
      "protocol_data": {
        "platform": "ETH",
        "contract_address": "0x8f8221aFbB33998d8584A2B05749bA73c37a938a"
      }
    },
    "derivation_path": "m/44'/60'"
  },
  {
    "coin": "REQ-PLG20",
    "name": "req_plg20",
    "fname": "Request",
    "rpcport": 80,
    "chain_id": 137,
    "decimals": 18,
    "avg_blocktime": 1.8,
    "required_confirmations": 20,
    "protocol": {
      "type": "ERC20",
      "protocol_data": {
        "platform": "MATIC",
        "contract_address": "0xB25e20De2F2eBb4CfFD4D16a55C7B395e8a94762"
      }
    },
    "derivation_path": "m/44'/60'",
    "use_access_list": true,
    "max_eth_tx_type": 2,
    "gas_limit": {
        "eth_send_erc20": 55000,
        "erc20_payment": 110000,
        "erc20_receiver_spend": 85000,
        "erc20_sender_refund": 85000
    }
  },
  {
    "coin": "RIC",
    "name": "riecoin",
    "fname": "Riecoin",
    "rpcport": 28332,
    "pubtype": 60,
    "p2shtype": 65,
    "wiftype": 128,
    "segwit": true,
    "bech32_hrp": "ric",
    "txfee": 10000,
    "wallet_only": false,
    "required_confirmations": 4,
    "avg_blocktime": 150,
    "protocol": {
      "type": "UTXO"
    },
    "derivation_path": "m/44'/143'"
  },
  {
    "coin": "RIC-segwit",
    "name": "riecoin",
    "fname": "Riecoin",
    "rpcport": 28332,
    "pubtype": 60,
    "p2shtype": 65,
    "wiftype": 128,
    "segwit": true,
    "bech32_hrp": "ric",
    "address_format": {
      "format": "segwit"
    },
    "orderbook_ticker": "RIC",
    "txfee": 10000,
    "required_confirmations": 4,
    "avg_blocktime": 150,
    "protocol": {
      "type": "UTXO"
    },
    "derivation_path": "m/44'/143'"
  },
  {
    "coin": "RIC-BEP20",
    "name": "ric_bep20",
    "fname": "Riecoin",
    "rpcport": 80,
    "chain_id": 56,
    "decimals": 18,
    "avg_blocktime": 3,
    "required_confirmations": 3,
    "protocol": {
      "type": "ERC20",
      "protocol_data": {
        "platform": "BNB",
        "contract_address": "0xc2097531d6Cd4A712AE08f398283a92631DC39F9"
      }
    },
    "derivation_path": "m/44'/60'"
  },
  {
    "coin": "DOC",
    "asset": "DOC",
    "fname": "DOC",
    "rpcport": 62415,
    "txversion": 4,
    "overwintered": 1,
    "sign_message_prefix": "Komodo Signed Message:\n",
    "is_testnet": true,
    "required_confirmations": 1,
    "requires_notarization": false,
    "avg_blocktime": 60,
    "protocol": {
      "type": "UTXO"
    },
    "derivation_path": "m/44'/141'",
    "trezor_coin": "Komodo"
  },
  {
    "coin": "MARTY",
    "asset": "MARTY",
    "fname": "MARTY",
    "rpcport": 52592,
    "txversion": 4,
    "overwintered": 1,
    "sign_message_prefix": "Komodo Signed Message:\n",
    "is_testnet": true,
    "required_confirmations": 1,
    "requires_notarization": false,
    "avg_blocktime": 60,
    "protocol": {
      "type": "UTXO"
    },
    "derivation_path": "m/44'/141'",
    "trezor_coin": "Komodo"
  },
  {
    "coin": "RLC-ERC20",
    "name": "rlc_erc20",
    "fname": "iExec RLC",
    "rpcport": 80,
    "chain_id": 1,
    "decimals": 9,
    "avg_blocktime": 15,
    "required_confirmations": 3,
    "protocol": {
      "type": "ERC20",
      "protocol_data": {
        "platform": "ETH",
        "contract_address": "0x607F4C5BB672230e8672085532f7e901544a7375"
      }
    },
    "derivation_path": "m/44'/60'",
    "trezor_coin": "IEx.ec",
    "links": {
      "homepage": "http://iex.ec/"
    }
  },
  {
    "coin": "RLC-PLG20",
    "name": "rlc_plg20",
    "fname": "iExec RLC",
    "rpcport": 80,
    "chain_id": 137,
    "decimals": 9,
    "avg_blocktime": 1.8,
    "required_confirmations": 20,
    "protocol": {
      "type": "ERC20",
      "protocol_data": {
        "platform": "MATIC",
        "contract_address": "0xbe662058e00849C3Eef2AC9664f37fEfdF2cdbFE"
      }
    },
    "derivation_path": "m/44'/60'"
  },
  {
    "coin": "RNDR-ERC20",
    "name": "rndr_erc20",
    "fname": "Render",
    "rpcport": 80,
    "chain_id": 1,
    "decimals": 18,
    "avg_blocktime": 15,
    "required_confirmations": 3,
    "protocol": {
      "type": "ERC20",
      "protocol_data": {
        "platform": "ETH",
        "contract_address": "0x6De037ef9aD2725EB40118Bb1702EBb27e4Aeb24"
      }
    },
    "derivation_path": "m/44'/60'"
  },
  {
    "coin": "RNDR-PLG20",
    "name": "rndr_plg20",
    "fname": "Render",
    "rpcport": 80,
    "chain_id": 137,
    "decimals": 18,
    "avg_blocktime": 1.8,
    "required_confirmations": 20,
    "protocol": {
      "type": "ERC20",
      "protocol_data": {
        "platform": "MATIC",
        "contract_address": "0x61299774020dA444Af134c82fa83E3810b309991"
      }
    },
    "derivation_path": "m/44'/60'",
    "use_access_list": true,
    "max_eth_tx_type": 2,
    "gas_limit": {
        "eth_send_erc20": 55000,
        "erc20_payment": 110000,
        "erc20_receiver_spend": 85000,
        "erc20_sender_refund": 85000
    }
  },
  {
    "coin": "RPL-ERC20",
    "name": "rpl_erc20",
    "fname": "Rocket Pool",
    "rpcport": 80,
    "chain_id": 1,
    "decimals": 18,
    "avg_blocktime": 15,
    "required_confirmations": 3,
    "protocol": {
      "type": "ERC20",
      "protocol_data": {
        "platform": "ETH",
        "contract_address": "0xD33526068D116cE69F19A9ee46F0bd304F21A51f"
      }
    },
    "derivation_path": "m/44'/60'"
  },
  {
    "coin": "RSR-ERC20",
    "name": "rsr_erc20",
    "fname": "Reserve Rights",
    "rpcport": 80,
    "chain_id": 1,
    "decimals": 18,
    "avg_blocktime": 15,
    "required_confirmations": 3,
    "protocol": {
      "type": "ERC20",
      "protocol_data": {
        "platform": "ETH",
        "contract_address": "0x320623b8E4fF03373931769A31Fc52A4E78B5d70"
      }
    },
    "derivation_path": "m/44'/60'",
    "trezor_coin": "Reserve Rights",
    "links": {
      "github": "https://github.com/reserve-protocol/rsr-mainnet",
      "homepage": "https://reserve.org"
    }
  },
  {
    "coin": "RTM",
    "name": "raptoreum",
    "fname": "Raptoreum",
    "rpcport": 9998,
    "pubtype": 60,
    "p2shtype": 16,
    "wiftype": 128,
    "txfee": 1000,
    "confpath": "USERHOME/.raptoreumcore/raptoreum.conf",
    "required_confirmations": 3,
    "avg_blocktime": 120,
    "protocol": {
      "type": "UTXO"
    },
    "derivation_path": "m/44'/10226'"
  },
  {
    "coin": "GRR",
    "name": "ghostridercoin",
    "fname": "Ghostridercoin",
    "rpcport": 15420,
    "pubtype": 38,
    "p2shtype": 16,
    "wiftype": 128,
    "txfee": 1000,
    "confpath": "USERHOME/.grcoincore/grcoin.conf",
    "required_confirmations": 3,
    "avg_blocktime": 120,
    "protocol": {
      "type": "UTXO"
    },
    "derivation_path": "m/44'/10226'"
  },
  {
    "coin": "RTM-BEP20",
    "name": "rtm_bep20",
    "fname": "Raptoreum",
    "rpcport": 80,
    "chain_id": 56,
    "decimals": 8,
    "avg_blocktime": 3,
    "required_confirmations": 3,
    "protocol": {
      "type": "ERC20",
      "protocol_data": {
        "platform": "BNB",
        "contract_address": "0xF7C71cab11E3694638Bb9A106E0F430565BD15F1"
      }
    },
    "derivation_path": "m/44'/60'"
  },
  {
    "coin": "RVN",
    "name": "raven",
    "fname": "RavenCoin",
    "sign_message_prefix": "Raven Signed Message:\n",
    "rpcport": 8766,
    "pubtype": 60,
    "p2shtype": 122,
    "wiftype": 128,
    "segwit": true,
    "txfee": 1000000,
    "dust": 1000000,
    "required_confirmations": 3,
    "avg_blocktime": 60,
    "protocol": {
      "type": "UTXO"
    },
    "derivation_path": "m/44'/175'",
    "trezor_coin": "Ravencoin",
    "links": {
      "github": "https://github.com/RavenProject/Ravencoin",
      "homepage": "https://ravencoin.org"
    }
  },
  {
    "coin": "SAND-ERC20",
    "name": "sand_erc20",
    "fname": "The Sandbox",
    "rpcport": 80,
    "chain_id": 1,
    "decimals": 18,
    "avg_blocktime": 15,
    "required_confirmations": 3,
    "protocol": {
      "type": "ERC20",
      "protocol_data": {
        "platform": "ETH",
        "contract_address": "0x3845badAde8e6dFF049820680d1F14bD3903a5d0"
      }
    },
    "derivation_path": "m/44'/60'"
  },
  {
    "coin": "SAND-BEP20",
    "name": "sand_bep20",
    "fname": "The Sandbox",
    "rpcport": 80,
    "chain_id": 56,
    "decimals": 18,
    "avg_blocktime": 3,
    "required_confirmations": 3,
    "protocol": {
      "type": "ERC20",
      "protocol_data": {
        "platform": "BNB",
        "contract_address": "0x67b725d7e342d7B611fa85e859Df9697D9378B2e"
      }
    },
    "derivation_path": "m/44'/60'"
  },
  {
    "coin": "SAND-PLG20",
    "name": "sand_plg20",
    "fname": "The Sandbox",
    "rpcport": 80,
    "chain_id": 137,
    "decimals": 18,
    "avg_blocktime": 1.8,
    "required_confirmations": 20,
    "protocol": {
      "type": "ERC20",
      "protocol_data": {
        "platform": "MATIC",
        "contract_address": "0xBbba073C31bF03b8ACf7c28EF0738DeCF3695683"
      }
    },
    "derivation_path": "m/44'/60'",
    "use_access_list": true,
    "max_eth_tx_type": 2,
    "gas_limit": {
        "eth_send_erc20": 55000,
        "erc20_payment": 110000,
        "erc20_receiver_spend": 85000,
        "erc20_sender_refund": 85000
    }
  },
  {
    "coin": "SCRT-BEP20",
    "name": "scrt_bep20",
    "fname": "Secret",
    "rpcport": 80,
    "chain_id": 56,
    "decimals": 18,
    "avg_blocktime": 3,
    "required_confirmations": 3,
    "protocol": {
      "type": "ERC20",
      "protocol_data": {
        "platform": "BNB",
        "contract_address": "0x02dd18E4981DA3fC7363fE56f3B81D1860b44ea7"
      }
    },
    "derivation_path": "m/44'/60'"
  },
  {
    "coin": "SIGNA-BEP20",
    "name": "signa_bep20",
    "fname": "Signum",
    "rpcport": 80,
    "chain_id": 56,
    "decimals": 8,
    "avg_blocktime": 3,
    "required_confirmations": 3,
    "protocol": {
      "type": "ERC20",
      "protocol_data": {
        "platform": "BNB",
        "contract_address": "0x7b0E7E40eE4672599F7095D1DdD730b0805195BA"
      }
    },
    "derivation_path": "m/44'/60'",
    "use_access_list": true,
    "max_eth_tx_type": 2,
    "gas_limit": {
        "eth_send_erc20": 60000,
        "erc20_payment": 110000,
        "erc20_receiver_spend": 85000,
        "erc20_sender_refund": 85000
    }
  },
  {
    "coin": "SNX-AVX20",
    "name": "snx_avx20",
    "fname": "Synthetix",
    "rpcport": 80,
    "chain_id": 43114,
    "required_confirmations": 3,
    "avg_blocktime": 2.4,
    "decimals": 18,
    "protocol": {
      "type": "ERC20",
      "protocol_data": {
        "platform": "AVAX",
        "contract_address": "0xBeC243C995409E6520D7C41E404da5dEba4b209B"
      }
    },
    "derivation_path": "m/44'/60'"
  },
  {
    "coin": "SNX-BEP20",
    "name": "snx_bep20",
    "fname": "Synthetix",
    "rpcport": 80,
    "chain_id": 56,
    "avg_blocktime": 3,
    "required_confirmations": 3,
    "protocol": {
      "type": "ERC20",
      "protocol_data": {
        "platform": "BNB",
        "contract_address": "0x9Ac983826058b8a9C7Aa1C9171441191232E8404"
      }
    },
    "derivation_path": "m/44'/60'"
  },
  {
    "coin": "SNX-ERC20",
    "name": "snx_erc20",
    "fname": "Synthetix",
    "rpcport": 80,
    "chain_id": 1,
    "avg_blocktime": 15,
    "required_confirmations": 3,
    "decimals": 18,
    "protocol": {
      "type": "ERC20",
      "protocol_data": {
        "platform": "ETH",
        "contract_address": "0xC011a73ee8576Fb46F5E1c5751cA3B9Fe0af2a6F"
      }
    },
    "derivation_path": "m/44'/60'",
    "trezor_coin": "Synthetix Network Token",
    "links": {
      "github": "https://github.com/havven/havven",
      "homepage": "https://synthetix.io"
    }
  },
  {
    "coin": "SNX-FTM20",
    "name": "snx_ftm20",
    "fname": "Synthetix",
    "rpcport": 80,
    "wallet_only": true,
    "chain_id": 250,
    "decimals": 18,
    "avg_blocktime": 1.8,
    "required_confirmations": 3,
    "protocol": {
      "type": "ERC20",
      "protocol_data": {
        "platform": "FTM",
        "contract_address": "0x56ee926bD8c72B2d5fa1aF4d9E4Cbb515a1E3Adc"
      }
    },
    "derivation_path": "m/44'/60'"
  },
  {
    "coin": "SNX-KRC20",
    "name": "snx_krc20",
    "fname": "Synthetix",
    "rpcport": 80,
    "chain_id": 321,
    "decimals": 18,
    "avg_blocktime": 3,
    "required_confirmations": 3,
    "protocol": {
      "type": "ERC20",
      "protocol_data": {
        "platform": "KCS",
        "contract_address": "0x31965b5c9c55f5579eb49F4b3AcC59aA10a7B98E"
      }
    },
    "derivation_path": "m/44'/60'"
  },
  {
    "coin": "SNX-PLG20",
    "name": "snx_plg20",
    "fname": "Synthetix",
    "rpcport": 80,
    "chain_id": 137,
    "decimals": 18,
    "avg_blocktime": 1.8,
    "required_confirmations": 20,
    "protocol": {
      "type": "ERC20",
      "protocol_data": {
        "platform": "MATIC",
        "contract_address": "0x50B728D8D964fd00C2d0AAD81718b71311feF68a"
      }
    },
    "derivation_path": "m/44'/60'",
    "use_access_list": true,
    "max_eth_tx_type": 2,
    "gas_limit": {
        "eth_send_erc20": 55000,
        "erc20_payment": 110000,
        "erc20_receiver_spend": 85000,
        "erc20_sender_refund": 85000
    }
  },
  {
    "coin": "SOL-BEP20",
    "name": "sol_bep20",
    "fname": "Solana",
    "rpcport": 80,
    "chain_id": 56,
    "decimals": 18,
    "avg_blocktime": 3,
    "required_confirmations": 3,
    "protocol": {
      "type": "ERC20",
      "protocol_data": {
        "platform": "BNB",
        "contract_address": "0x570A5D26f7765Ecb712C0924E4De545B89fD43dF"
      }
    },
    "derivation_path": "m/44'/60'"
  },
  {
    "coin": "SOL-PLG20",
    "name": "sol_plg20",
    "fname": "Solana",
    "rpcport": 80,
    "chain_id": 137,
    "decimals": 18,
    "avg_blocktime": 1.8,
    "required_confirmations": 20,
    "protocol": {
      "type": "ERC20",
      "protocol_data": {
        "platform": "MATIC",
        "contract_address": "0x7DfF46370e9eA5f0Bad3C4E29711aD50062EA7A4"
      }
    },
    "derivation_path": "m/44'/60'",
    "use_access_list": true,
    "max_eth_tx_type": 2,
    "gas_limit": {
        "eth_send_erc20": 55000,
        "erc20_payment": 110000,
        "erc20_receiver_spend": 85000,
        "erc20_sender_refund": 85000
    }
  },
  {
    "coin": "SOLVE-ERC20",
    "name": "solve_erc20",
    "fname": "SOLVE",
    "required_confirmations": 3,
    "avg_blocktime": 15,
    "rpcport": 80,
    "chain_id": 1,
    "protocol": {
      "type": "ERC20",
      "protocol_data": {
        "platform": "ETH",
        "contract_address": "0x446C9033E7516D820cc9a2ce2d0B7328b579406F"
      }
    },
    "derivation_path": "m/44'/60'"
  },
  {
    "coin": "SPACECOIN",
    "sign_message_prefix": "Komodo Signed Message:\n",
    "asset": "SPACE",
    "fname": "Spacecoin",
    "rpcport": 35593,
    "txversion": 4,
    "overwintered": 1,
    "required_confirmations": 6,
    "requires_notarization": false,
    "avg_blocktime": 30,
    "protocol": {
      "type": "UTXO"
    },
    "derivation_path": "m/44'/141'",
    "trezor_coin": "Komodo"
  },
  {
    "coin": "SPACE-AVX20",
    "name": "space_avx20",
    "fname": "Space Token",
    "rpcport": 80,
    "chain_id": 43114,
    "required_confirmations": 3,
    "avg_blocktime": 2.4,
    "decimals": 18,
    "protocol": {
      "type": "ERC20",
      "protocol_data": {
        "platform": "AVAX",
        "contract_address": "0x09211Dc67f9fe98Fb7bBB91Be0ef05f4a12FA2b2"
      }
    },
    "derivation_path": "m/44'/60'"
  },
  {
    "coin": "SPACE-BEP20",
    "name": "space_bep20",
    "fname": "Space Token",
    "rpcport": 80,
    "chain_id": 56,
    "avg_blocktime": 3,
    "required_confirmations": 3,
    "protocol": {
      "type": "ERC20",
      "protocol_data": {
        "platform": "BNB",
        "contract_address": "0x9E1170c12FDDd3B00FEc42ddF4C942565D9Be577"
      }
    },
    "derivation_path": "m/44'/60'"
  },
  {
    "coin": "SPACE-FTM20",
    "name": "space_ftm20",
    "fname": "Space Token",
    "rpcport": 80,
    "chain_id": 250,
    "decimals": 18,
    "avg_blocktime": 1.8,
    "required_confirmations": 3,
    "protocol": {
      "type": "ERC20",
      "protocol_data": {
        "platform": "FTM",
        "contract_address": "0x5f7F94a1dd7b15594d17543BEB8B30b111DD464c"
      }
    },
    "derivation_path": "m/44'/60'"
  },
  {
    "coin": "SPACE-PLG20",
    "name": "space_plg20",
    "fname": "Space Token",
    "rpcport": 80,
    "chain_id": 137,
    "decimals": 18,
    "avg_blocktime": 1.8,
    "required_confirmations": 20,
    "protocol": {
      "type": "ERC20",
      "protocol_data": {
        "platform": "MATIC",
        "contract_address": "0xB53Ec4aCe420a62Cfb75aFdEba600D284777cd65"
      }
    },
    "derivation_path": "m/44'/60'",
    "use_access_list": true,
    "max_eth_tx_type": 2,
    "gas_limit": {
        "eth_send_erc20": 55000,
        "erc20_payment": 110000,
        "erc20_receiver_spend": 85000,
        "erc20_sender_refund": 85000
    }
  },
  {
    "coin": "SRM-ERC20",
    "name": "srm_erc20",
    "fname": "Serum",
    "rpcport": 80,
    "chain_id": 1,
    "decimals": 6,
    "avg_blocktime": 15,
    "required_confirmations": 3,
    "protocol": {
      "type": "ERC20",
      "protocol_data": {
        "platform": "ETH",
        "contract_address": "0x476c5E26a75bd202a9683ffD34359C0CC15be0fF"
      }
    },
    "derivation_path": "m/44'/60'"
  },
  {
    "coin": "SRM-PLG20",
    "name": "srm_plg20",
    "fname": "Serum",
    "rpcport": 80,
    "chain_id": 137,
    "decimals": 6,
    "avg_blocktime": 1.8,
    "required_confirmations": 20,
    "protocol": {
      "type": "ERC20",
      "protocol_data": {
        "platform": "MATIC",
        "contract_address": "0x6Bf2eb299E51Fc5DF30Dec81D9445dDe70e3F185"
      }
    },
    "derivation_path": "m/44'/60'"
  },
  {
    "coin": "SUM",
    "name": "sumcoin",
    "fname": "Sumcoin",
    "isPoS": 1,
    "sign_message_prefix": "Sumcoin Signed Message:\n",
    "rpcport": 3332,
    "pubtype": 63,
    "p2shtype": 125,
    "wiftype": 187,
    "decimals": 6,
    "txfee": 0,
    "dust": 10000,
    "segwit": false,
    "bech32_hrp": "sum",
    "required_confirmations": 3,
    "avg_blocktime": 60,
    "protocol": {
      "type": "UTXO"
    },
    "derivation_path": "m/44'/552'",
    "trezor_coin": "Sumcoin",
    "links": {
      "github": "https://github.com/sumcoinlabs/sumcoin",
      "homepage": "https://www.sumcoin.org"
    }
  },
  {
    "coin": "SUSHI-AVX20",
    "name": "sushi_avx20",
    "fname": "Sushi",
    "rpcport": 80,
    "chain_id": 43114,
    "required_confirmations": 3,
    "avg_blocktime": 2.4,
    "decimals": 18,
    "protocol": {
      "type": "ERC20",
      "protocol_data": {
        "platform": "AVAX",
        "contract_address": "0x37B608519F91f70F2EeB0e5Ed9AF4061722e4F76"
      }
    },
    "derivation_path": "m/44'/60'"
  },
  {
    "coin": "SUSHI-BEP20",
    "name": "sushi_bep20",
    "fname": "Sushi",
    "rpcport": 80,
    "chain_id": 56,
    "avg_blocktime": 3,
    "required_confirmations": 3,
    "protocol": {
      "type": "ERC20",
      "protocol_data": {
        "platform": "BNB",
        "contract_address": "0x947950BcC74888a40Ffa2593C5798F11Fc9124C4"
      }
    },
    "derivation_path": "m/44'/60'"
  },
  {
    "coin": "SUSHI-ERC20",
    "name": "sushi_erc20",
    "fname": "Sushi",
    "rpcport": 80,
    "chain_id": 1,
    "avg_blocktime": 15,
    "required_confirmations": 3,
    "decimals": 18,
    "protocol": {
      "type": "ERC20",
      "protocol_data": {
        "platform": "ETH",
        "contract_address": "0x6B3595068778DD592e39A122f4f5a5cF09C90fE2"
      }
    },
    "derivation_path": "m/44'/60'",
    "trezor_coin": "SushiToken",
    "links": {
      "github": "https://github.com/sushiswap",
      "homepage": "https://sushiswapclassic.org/"
    }
  },
  {
    "coin": "SUSHI-FTM20",
    "name": "sushi_ftm20",
    "fname": "Sushi",
    "rpcport": 80,
    "wallet_only": true,
    "chain_id": 250,
    "decimals": 18,
    "avg_blocktime": 1.8,
    "required_confirmations": 3,
    "protocol": {
      "type": "ERC20",
      "protocol_data": {
        "platform": "FTM",
        "contract_address": "0xae75A438b2E0cB8Bb01Ec1E1e376De11D44477CC"
      }
    },
    "derivation_path": "m/44'/60'"
  },
  {
    "coin": "SUSHI-KRC20",
    "name": "sushi_krc20",
    "fname": "Sushi",
    "rpcport": 80,
    "chain_id": 321,
    "decimals": 18,
    "avg_blocktime": 3,
    "required_confirmations": 3,
    "protocol": {
      "type": "ERC20",
      "protocol_data": {
        "platform": "KCS",
        "contract_address": "0xE0a60890BB7F9250089455620063fb6fe4DC159a"
      }
    },
    "derivation_path": "m/44'/60'"
  },
  {
    "coin": "SUSHI-MVR20",
    "name": "sushi_mvr20",
    "fname": "Sushi",
    "rpcport": 80,
    "wallet_only": true,
    "chain_id": 1285,
    "avg_blocktime": 15,
    "decimals": 18,
    "required_confirmations": 3,
    "protocol": {
      "type": "ERC20",
      "protocol_data": {
        "platform": "MOVR",
        "contract_address": "0xf390830DF829cf22c53c8840554B98eafC5dCBc2"
      }
    },
    "derivation_path": "m/44'/60'"
  },
  {
    "coin": "SUSHI-PLG20",
    "name": "sushi_plg20",
    "fname": "Sushi",
    "rpcport": 80,
    "chain_id": 137,
    "decimals": 18,
    "avg_blocktime": 1.8,
    "required_confirmations": 20,
    "protocol": {
      "type": "ERC20",
      "protocol_data": {
        "platform": "MATIC",
        "contract_address": "0x0b3F868E0BE5597D5DB7fEB59E1CADBb0fdDa50a"
      }
    },
    "derivation_path": "m/44'/60'",
    "use_access_list": true,
    "max_eth_tx_type": 2,
    "gas_limit": {
        "eth_send_erc20": 55000,
        "erc20_payment": 110000,
        "erc20_receiver_spend": 85000,
        "erc20_sender_refund": 85000
    }
  },
  {
    "coin": "SWAP-BEP20",
    "name": "swap_bep20",
    "fname": "SafeSwap",
    "rpcport": 80,
    "chain_id": 56,
    "avg_blocktime": 3,
    "required_confirmations": 3,
    "protocol": {
      "type": "ERC20",
      "protocol_data": {
        "platform": "BNB",
        "contract_address": "0xe56a473043EaAB7947c0a2408cEA623074500EE3"
      }
    },
    "derivation_path": "m/44'/60'"
  },
  {
    "coin": "SXP-BEP20",
    "name": "sxp_bep20",
    "fname": "Swipe",
    "rpcport": 80,
    "wallet_only": true,
    "chain_id": 56,
    "avg_blocktime": 3,
    "required_confirmations": 3,
    "protocol": {
      "type": "ERC20",
      "protocol_data": {
        "platform": "BNB",
        "contract_address": "0x47BEAd2563dCBf3bF2c9407fEa4dC236fAbA485A"
      }
    },
    "derivation_path": "m/44'/60'"
  },
  {
    "coin": "SXP-ERC20",
    "name": "sxp_erc20",
    "fname": "Swipe",
    "rpcport": 80,
    "wallet_only": true,
    "chain_id": 1,
    "avg_blocktime": 15,
    "required_confirmations": 3,
    "decimals": 18,
    "protocol": {
      "type": "ERC20",
      "protocol_data": {
        "platform": "ETH",
        "contract_address": "0x8CE9137d39326AD0cD6491fb5CC0CbA0e089b6A9"
      }
    },
    "derivation_path": "m/44'/60'"
  },
  {
    "coin": "SBCH",
    "name": "smartbch",
    "fname": "SmartBCH",
    "rpcport": 80,
    "alias_ticker": "BCH",
    "chain_id": 10000,
    "required_confirmations": 3,
    "avg_blocktime": 6,
    "protocol": {
      "type": "ETH"
    }
  },
  {
    "coin": "SYN-ERC20",
    "name": "syn_erc20",
    "fname": "Synapse",
    "rpcport": 80,
    "chain_id": 1,
    "decimals": 18,
    "avg_blocktime": 15,
    "required_confirmations": 3,
    "protocol": {
      "type": "ERC20",
      "protocol_data": {
        "platform": "ETH",
        "contract_address": "0x0f2D719407FdBeFF09D87557AbB7232601FD9F29"
      }
    },
    "derivation_path": "m/44'/60'"
  },
  {
    "coin": "SYN-BEP20",
    "name": "syn_bep20",
    "fname": "Synapse",
    "rpcport": 80,
    "chain_id": 56,
    "decimals": 18,
    "avg_blocktime": 3,
    "required_confirmations": 3,
    "protocol": {
      "type": "ERC20",
      "protocol_data": {
        "platform": "BNB",
        "contract_address": "0xa4080f1778e69467E905B8d6F72f6e441f9e9484"
      }
    },
    "derivation_path": "m/44'/60'"
  },
  {
    "coin": "SYN-PLG20",
    "name": "syn_plg20",
    "fname": "Synapse",
    "rpcport": 80,
    "chain_id": 137,
    "decimals": 18,
    "avg_blocktime": 1.8,
    "required_confirmations": 20,
    "protocol": {
      "type": "ERC20",
      "protocol_data": {
        "platform": "MATIC",
        "contract_address": "0xf8F9efC0db77d8881500bb06FF5D6ABc3070E695"
      }
    },
    "derivation_path": "m/44'/60'",
    "use_access_list": true,
    "max_eth_tx_type": 2,
    "gas_limit": {
        "eth_send_erc20": 55000,
        "erc20_payment": 110000,
        "erc20_receiver_spend": 85000,
        "erc20_sender_refund": 85000
    }
  },
  {
    "coin": "SYN-AVX20",
    "name": "syn_avx20",
    "fname": "Synapse",
    "rpcport": 80,
    "chain_id": 43114,
    "decimals": 18,
    "avg_blocktime": 2.4,
    "required_confirmations": 3,
    "protocol": {
      "type": "ERC20",
      "protocol_data": {
        "platform": "AVAX",
        "contract_address": "0x1f1E7c893855525b303f99bDF5c3c05Be09ca251"
      }
    },
    "derivation_path": "m/44'/60'"
  },
  {
    "coin": "SYN-FTM20",
    "name": "syn_ftm20",
    "fname": "Synapse",
    "rpcport": 80,
    "chain_id": 250,
    "decimals": 18,
    "avg_blocktime": 1.8,
    "required_confirmations": 3,
    "protocol": {
      "type": "ERC20",
      "protocol_data": {
        "platform": "FTM",
        "contract_address": "0xE55e19Fb4F2D85af758950957714292DAC1e25B2"
      }
    },
    "derivation_path": "m/44'/60'"
  },
  {
    "coin": "SYS",
    "name": "syscoin",
    "fname": "Syscoin",
    "sign_message_prefix": "Syscoin Signed Message:\n",
    "rpcport": 8370,
    "pubtype": 63,
    "p2shtype": 5,
    "wiftype": 128,
    "txfee": 10000,
    "dust": 1820,
    "segwit": true,
    "bech32_hrp": "sys",
    "required_confirmations": 5,
    "avg_blocktime": 60,
    "wallet_only": false,
    "protocol": {
      "type": "UTXO"
    },
    "derivation_path": "m/44'/57'",
    "trezor_coin": "Syscoin",
    "links": {
      "github": "https://github.com/syscoin/syscoin",
      "homepage": "https://syscoin.org"
    }
  },
  {
    "coin": "SYS-segwit",
    "name": "syscoin",
    "fname": "Syscoin",
    "sign_message_prefix": "Syscoin Signed Message:\n",
    "rpcport": 8370,
    "pubtype": 63,
    "p2shtype": 5,
    "wiftype": 128,
    "txfee": 10000,
    "dust": 1820,
    "segwit": true,
    "bech32_hrp": "sys",
    "address_format": {
      "format": "segwit"
    },
    "orderbook_ticker": "SYS",
    "required_confirmations": 5,
    "avg_blocktime": 60,
    "protocol": {
      "type": "UTXO"
    },
    "derivation_path": "m/44'/57'",
    "trezor_coin": "Syscoin",
    "links": {
      "github": "https://github.com/syscoin/syscoin",
      "homepage": "https://syscoin.org"
    }
  },
  {
    "coin": "SCA",
    "name": "scalaris",
    "fname": "Scalaris",
    "rpcport": 42510,
    "txversion": 1,
    "pubtype": 63,
    "p2shtype": 23,
    "wiftype": 154,
    "txfee": 200000,
    "required_confirmations": 3,
    "avg_blocktime": 60,
    "protocol": {
      "type": "UTXO"
    }
  },
  {
    "coin": "TAMA-ERC20",
    "name": "tama_erc20",
    "fname": "Tamadoge",
    "rpcport": 80,
    "chain_id": 1,
    "avg_blocktime": 15,
    "required_confirmations": 3,
    "decimals": 18,
    "protocol": {
      "type": "ERC20",
      "protocol_data": {
        "platform": "ETH",
        "contract_address": "0x12b6893cE26Ea6341919FE289212ef77e51688c8"
      }
    },
    "derivation_path": "m/44'/60'"
  },
  {
    "coin": "TAZ-BEP20",
    "name": "taz_bep20",
    "fname": "Taz",
    "rpcport": 80,
    "chain_id": 56,
    "decimals": 18,
    "avg_blocktime": 3,
    "required_confirmations": 3,
    "protocol": {
      "type": "ERC20",
      "protocol_data": {
        "platform": "BNB",
        "contract_address": "0x83BC92dcfC1F62Ba5dbd0f3537032f83a004300A"
      }
    },
    "derivation_path": "m/44'/60'"
  },
  {
    "coin": "TBTC-ERC20",
    "name": "tbtc_erc20",
    "fname": "tBTC",
    "rpcport": 80,
    "chain_id": 1,
    "decimals": 18,
    "avg_blocktime": 15,
    "required_confirmations": 3,
    "protocol": {
      "type": "ERC20",
      "protocol_data": {
        "platform": "ETH",
        "contract_address": "0x18084fbA666a33d37592fA2633fD49a74DD93a88"
      }
    },
    "derivation_path": "m/44'/60'"
  },
  {
    "coin": "TBTC-PLG20",
    "name": "tbtc_plg20",
    "fname": "tBTC",
    "rpcport": 80,
    "chain_id": 137,
    "decimals": 18,
    "avg_blocktime": 1.8,
    "required_confirmations": 20,
    "protocol": {
      "type": "ERC20",
      "protocol_data": {
        "platform": "MATIC",
        "contract_address": "0x236aa50979D5f3De3Bd1Eeb40E81137F22ab794b"
      }
    },
    "derivation_path": "m/44'/60'",
    "use_access_list": true,
    "max_eth_tx_type": 2,
    "gas_limit": {
        "eth_send_erc20": 55000,
        "erc20_payment": 110000,
        "erc20_receiver_spend": 85000,
        "erc20_sender_refund": 85000
    }
  },
  {
    "coin": "TESTBTC",
    "name": "tbitcoin",
    "fname": "Bitcoin Testnet",
    "rpcport": 18332,
    "pubtype": 111,
    "p2shtype": 196,
    "wiftype": 239,
    "segwit": true,
    "bech32_hrp": "tb",
    "txfee": 0,
    "estimate_fee_mode": "ECONOMICAL",
    "is_testnet": true,
    "required_confirmations": 0,
    "protocol": {
      "type": "UTXO"
    }
  },
  {
    "coin": "TESTBTC-segwit",
    "name": "tbitcoin",
    "fname": "Bitcoin Testnet",
    "rpcport": 18332,
    "pubtype": 111,
    "p2shtype": 196,
    "wiftype": 239,
    "segwit": true,
    "bech32_hrp": "tb",
    "address_format": {
      "format": "segwit"
    },
    "orderbook_ticker": "tBTC",
    "txfee": 0,
    "estimate_fee_mode": "ECONOMICAL",
    "is_testnet": true,
    "required_confirmations": 0,
    "protocol": {
      "type": "UTXO"
    }
  },
  {
    "coin": "TEL-ERC20",
    "name": "tel_erc20",
    "fname": "Telcoin",
    "rpcport": 80,
    "chain_id": 1,
    "decimals": 2,
    "avg_blocktime": 15,
    "required_confirmations": 3,
    "protocol": {
      "type": "ERC20",
      "protocol_data": {
        "platform": "ETH",
        "contract_address": "0x467Bccd9d29f223BcE8043b84E8C8B282827790F"
      }
    },
    "derivation_path": "m/44'/60'"
  },
  {
    "coin": "TEL-KRC20",
    "name": "tel_krc20",
    "fname": "Telcoin",
    "rpcport": 80,
    "chain_id": 321,
    "decimals": 18,
    "avg_blocktime": 3,
    "required_confirmations": 3,
    "protocol": {
      "type": "ERC20",
      "protocol_data": {
        "platform": "KCS",
        "contract_address": "0x621C1E8610e4B9b7fc9F043203C008EDe52E92F5"
      }
    },
    "derivation_path": "m/44'/60'"
  },
  {
    "coin": "TEL-PLG20",
    "name": "tel_plg20",
    "fname": "Telcoin",
    "rpcport": 80,
    "chain_id": 137,
    "decimals": 2,
    "avg_blocktime": 1.8,
    "required_confirmations": 20,
    "protocol": {
      "type": "ERC20",
      "protocol_data": {
        "platform": "MATIC",
        "contract_address": "0xdF7837DE1F2Fa4631D716CF2502f8b230F1dcc32"
      }
    },
    "derivation_path": "m/44'/60'",
    "use_access_list": true,
    "max_eth_tx_type": 2,
    "gas_limit": {
        "eth_send_erc20": 55000,
        "erc20_payment": 110000,
        "erc20_receiver_spend": 85000,
        "erc20_sender_refund": 85000
    }
  },
  {
    "coin": "TFT-BEP20",
    "name": "tft_bep20",
    "fname": "ThreeFold",
    "rpcport": 80,
    "chain_id": 56,
    "decimals": 7,
    "avg_blocktime": 3,
    "required_confirmations": 3,
    "protocol": {
      "type": "ERC20",
      "protocol_data": {
        "platform": "BNB",
        "contract_address": "0x8f0FB159380176D324542b3a7933F0C2Fd0c2bbf"
      }
    },
    "derivation_path": "m/44'/60'",
    "use_access_list": true,
    "max_eth_tx_type": 2,
    "gas_limit": {
        "eth_send_erc20": 60000,
        "erc20_payment": 110000,
        "erc20_receiver_spend": 85000,
        "erc20_sender_refund": 85000
    }
  },
  {
    "coin": "THC",
    "sign_message_prefix": "Komodo Signed Message:\n",
    "asset": "THC",
    "fname": "HempCoin",
    "rpcport": 36790,
    "txversion": 4,
    "overwintered": 1,
    "required_confirmations": 2,
    "requires_notarization": true,
    "avg_blocktime": 60,
    "protocol": {
      "type": "UTXO"
    },
    "derivation_path": "m/44'/141'",
    "trezor_coin": "Komodo"
  },
  {
    "coin": "THC-BEP20",
    "name": "thc_bep20",
    "fname": "HempCoin",
    "rpcport": 80,
    "chain_id": 56,
    "decimals": 18,
    "avg_blocktime": 3,
    "required_confirmations": 3,
    "protocol": {
      "type": "ERC20",
      "protocol_data": {
        "platform": "BNB",
        "contract_address": "0xBD9a8CA934e673b874937761D7CFa7084ecBdd53"
      }
    },
    "derivation_path": "m/44'/60'"
  },
  {
    "coin": "TKL",
    "sign_message_prefix": "Komodo Signed Message:\n",
    "asset": "TOKEL",
    "fname": "Tokel",
    "rpcport": 29405,
    "txversion": 4,
    "overwintered": 1,
    "required_confirmations": 2,
    "requires_notarization": true,
    "avg_blocktime": 60,
    "protocol": {
      "type": "UTXO"
    },
    "derivation_path": "m/44'/141'",
    "trezor_coin": "Komodo"
  },
  {
    "coin": "TON-ERC20",
    "name": "ton_erc20",
    "fname": "Toncoin",
    "rpcport": 80,
    "chain_id": 1,
    "decimals": 9,
    "avg_blocktime": 15,
    "required_confirmations": 3,
    "protocol": {
      "type": "ERC20",
      "protocol_data": {
        "platform": "ETH",
        "contract_address": "0x582d872A1B094FC48F5DE31D3B73F2D9bE47def1"
      }
    },
    "derivation_path": "m/44'/60'"
  },
  {
    "coin": "TON-BEP20",
    "name": "ton_bep20",
    "fname": "Toncoin",
    "rpcport": 80,
    "chain_id": 56,
    "decimals": 9,
    "avg_blocktime": 3,
    "required_confirmations": 3,
    "protocol": {
      "type": "ERC20",
      "protocol_data": {
        "platform": "BNB",
        "contract_address": "0x76A797A59Ba2C17726896976B7B3747BfD1d220f"
      }
    },
    "derivation_path": "m/44'/60'"
  },
  {
    "coin": "TRC",
    "name": "terracoin",
    "fname": "Terracoin",
    "confpath": "USERHOME/.terracoincore/terracoin.conf",
    "rpcport": 13332,
    "pubtype": 0,
    "p2shtype": 5,
    "wiftype": 128,
    "txfee": 10000,
    "dust": 5460,
    "required_confirmations": 3,
    "avg_blocktime": 120,
    "protocol": {
      "type": "UTXO"
    },
    "derivation_path": "m/44'/83'"
  },
  {
    "coin": "TRX-BEP20_OLD",
    "name": "trx_bep20_old",
    "fname": "TRON (OLD)",
    "rpcport": 80,
    "wallet_only": true,
    "chain_id": 56,
    "avg_blocktime": 3,
    "required_confirmations": 3,
    "protocol": {
      "type": "ERC20",
      "protocol_data": {
        "platform": "BNB",
        "contract_address": "0x85EAC5Ac2F758618dFa09bDbe0cf174e7d574D5B"
      }
    },
    "derivation_path": "m/44'/60'"
  },
  {
    "coin": "TRX-BEP20",
    "name": "trx_bep20",
    "fname": "TRON",
    "rpcport": 80,
    "chain_id": 56,
    "avg_blocktime": 3,
    "decimals": 6,
    "required_confirmations": 3,
    "protocol": {
      "type": "ERC20",
      "protocol_data": {
        "platform": "BNB",
        "contract_address": "0xCE7de646e7208a4Ef112cb6ed5038FA6cC6b12e3"
      }
    },
    "derivation_path": "m/44'/60'",
    "use_access_list": true,
    "max_eth_tx_type": 2,
    "gas_limit": {
        "eth_send_erc20": 60000,
        "erc20_payment": 110000,
        "erc20_receiver_spend": 85000,
        "erc20_sender_refund": 85000
    }
  },
  {
    "coin": "TRYB-AVX20",
    "name": "tryb_avx20",
    "fname": "BiLira",
    "rpcport": 80,
    "chain_id": 43114,
    "required_confirmations": 3,
    "avg_blocktime": 2.4,
    "decimals": 6,
    "protocol": {
      "type": "ERC20",
      "protocol_data": {
        "platform": "AVAX",
        "contract_address": "0x564A341Df6C126f90cf3ECB92120FD7190ACb401"
      }
    },
    "derivation_path": "m/44'/60'",
    "use_access_list": true,
    "max_eth_tx_type": 2,
    "gas_limit": {
        "eth_send_erc20": 60000,
        "erc20_payment": 120000,
        "erc20_receiver_spend": 90000,
        "erc20_sender_refund": 90000
    }
  },
  {
    "coin": "TRYB-BEP20",
    "name": "tryb_bep20",
    "fname": "BiLira",
    "rpcport": 80,
    "chain_id": 56,
    "avg_blocktime": 3,
    "required_confirmations": 3,
    "protocol": {
      "type": "ERC20",
      "protocol_data": {
        "platform": "BNB",
        "contract_address": "0xC1fdbed7Dac39caE2CcC0748f7a80dC446F6a594"
      }
    },
    "derivation_path": "m/44'/60'"
  },
  {
    "coin": "TRYB-PLG20",
    "name": "tryb_plg20",
    "fname": "BiLira",
    "rpcport": 80,
    "chain_id": 137,
    "decimals": 6,
    "avg_blocktime": 1.8,
    "required_confirmations": 20,
    "protocol": {
      "type": "ERC20",
      "protocol_data": {
        "platform": "MATIC",
        "contract_address": "0x4Fb71290Ac171E1d144F7221D882BECAc7196EB5"
      }
    },
    "derivation_path": "m/44'/60'",
    "use_access_list": true,
    "max_eth_tx_type": 2,
    "gas_limit": {
        "eth_send_erc20": 55000,
        "erc20_payment": 110000,
        "erc20_receiver_spend": 85000,
        "erc20_sender_refund": 85000
    }
  },
  {
    "coin": "TRYB-ERC20",
    "name": "tryb_erc20",
    "fname": "BiLira",
    "rpcport": 80,
    "chain_id": 1,
    "avg_blocktime": 15,
    "required_confirmations": 3,
    "protocol": {
      "type": "ERC20",
      "protocol_data": {
        "platform": "ETH",
        "contract_address": "0x2C537E5624e4af88A7ae4060C022609376C8D0EB"
      }
    },
    "derivation_path": "m/44'/60'"
  },
  {
    "coin": "TUSD-BEP20_OLD",
    "name": "tusd_bep20_old",
    "fname": "TrueUSD (OLD)",
    "rpcport": 80,
    "wallet_only": true,
    "chain_id": 56,
    "avg_blocktime": 3,
    "required_confirmations": 3,
    "protocol": {
      "type": "ERC20",
      "protocol_data": {
        "platform": "BNB",
        "contract_address": "0x14016E85a25aeb13065688cAFB43044C2ef86784"
      }
    },
    "derivation_path": "m/44'/60'"
  },
  {
    "coin": "TUSD-BEP20",
    "name": "tusd_bep20",
    "fname": "TrueUSD",
    "rpcport": 80,
    "chain_id": 56,
    "decimals": 18,
    "avg_blocktime": 3,
    "required_confirmations": 3,
    "protocol": {
      "type": "ERC20",
      "protocol_data": {
        "platform": "BNB",
        "contract_address": "0x40af3827F39D0EAcBF4A168f8D4ee67c121D11c9"
      }
    },
    "derivation_path": "m/44'/60'"
  },
  {
    "coin": "TUSD-ERC20",
    "name": "tusd_erc20",
    "fname": "TrueUSD",
    "rpcport": 80,
    "chain_id": 1,
    "required_confirmations": 3,
    "avg_blocktime": 15,
    "protocol": {
      "type": "ERC20",
      "protocol_data": {
        "platform": "ETH",
        "contract_address": "0x0000000000085d4780B73119b644AE5ecd22b376"
      }
    },
    "derivation_path": "m/44'/60'",
    "trezor_coin": "TrueUSD",
    "links": {
      "github": "https://github.com/trusttoken",
      "homepage": "https://www.trusttoken.com"
    }
  },
  {
    "coin": "TUSD-AVX20",
    "name": "tusd_avx20",
    "fname": "TrueUSD",
    "rpcport": 80,
    "chain_id": 43114,
    "decimals": 18,
    "avg_blocktime": 2.4,
    "required_confirmations": 3,
    "protocol": {
      "type": "ERC20",
      "protocol_data": {
        "platform": "AVAX",
        "contract_address": "0x1C20E891Bab6b1727d14Da358FAe2984Ed9B59EB"
      }
    },
    "derivation_path": "m/44'/60'"
  },
  {
    "coin": "TUSD-FTM20",
    "name": "tusd_ftm20",
    "fname": "TrueUSD",
    "rpcport": 80,
    "wallet_only": true,
    "chain_id": 250,
    "decimals": 18,
    "avg_blocktime": 1.8,
    "required_confirmations": 3,
    "protocol": {
      "type": "ERC20",
      "protocol_data": {
        "platform": "FTM",
        "contract_address": "0x9879aBDea01a879644185341F7aF7d8343556B7a"
      }
    },
    "derivation_path": "m/44'/60'"
  },
  {
    "coin": "TUSD-HCO20",
    "name": "tusd_hco20",
    "fname": "TrueUSD",
    "rpcport": 80,
    "chain_id": 128,
    "decimals": 18,
    "avg_blocktime": 3,
    "required_confirmations": 3,
    "protocol": {
      "type": "ERC20",
      "protocol_data": {
        "platform": "HT",
        "contract_address": "0x5eE41aB6edd38cDfB9f6B4e6Cf7F75c87E170d98"
      }
    },
    "derivation_path": "m/44'/60'"
  },
  {
    "coin": "TUSD-KRC20",
    "name": "tusd_krc20",
    "fname": "TrueUSD",
    "rpcport": 80,
    "chain_id": 321,
    "decimals": 18,
    "avg_blocktime": 3,
    "required_confirmations": 3,
    "protocol": {
      "type": "ERC20",
      "protocol_data": {
        "platform": "KCS",
        "contract_address": "0xD17027b85Abf02721F953EE528721A980fa58941"
      }
    },
    "derivation_path": "m/44'/60'"
  },
  {
    "coin": "TUSD-PLG20",
    "name": "tusd_plg20",
    "fname": "TrueUSD",
    "rpcport": 80,
    "chain_id": 137,
    "decimals": 18,
    "avg_blocktime": 1.8,
    "required_confirmations": 20,
    "protocol": {
      "type": "ERC20",
      "protocol_data": {
        "platform": "MATIC",
        "contract_address": "0x2e1AD108fF1D8C782fcBbB89AAd783aC49586756"
      }
    },
    "derivation_path": "m/44'/60'"
  },
  {
    "coin": "TWT-BEP20",
    "name": "twt_bep20",
    "fname": "Trust Wallet",
    "rpcport": 80,
    "chain_id": 56,
    "decimals": 18,
    "avg_blocktime": 3,
    "required_confirmations": 3,
    "protocol": {
      "type": "ERC20",
      "protocol_data": {
        "platform": "BNB",
        "contract_address": "0x4B0F1812e5Df2A09796481Ff14017e6005508003"
      }
    },
    "derivation_path": "m/44'/60'"
  },
  {
    "coin": "UBT-ERC20",
    "name": "ubt_erc20",
    "fname": "Unibright",
    "rpcport": 80,
    "chain_id": 1,
    "decimals": 8,
    "avg_blocktime": 15,
    "required_confirmations": 3,
    "protocol": {
      "type": "ERC20",
      "protocol_data": {
        "platform": "ETH",
        "contract_address": "0x8400D94A5cb0fa0D041a3788e395285d61c9ee5e"
      }
    },
    "derivation_path": "m/44'/60'",
    "trezor_coin": "Unibright",
    "links": {
      "homepage": "https://unibright.io"
    }
  },
  {
    "coin": "UBT-PLG20",
    "name": "ubt_plg20",
    "fname": "Unibright",
    "rpcport": 80,
    "chain_id": 137,
    "decimals": 8,
    "avg_blocktime": 1.8,
    "required_confirmations": 20,
    "protocol": {
      "type": "ERC20",
      "protocol_data": {
        "platform": "MATIC",
        "contract_address": "0x7FBc10850caE055B27039aF31bD258430e714c62"
      }
    },
    "derivation_path": "m/44'/60'"
  },
  {
    "coin": "UIS",
    "name": "unitus",
    "fname": "Unitus",
    "rpcport": 50604,
    "pubtype": 68,
    "p2shtype": 10,
    "wiftype": 132,
    "txfee": 2000000,
    "dust": 6000000,
    "required_confirmations": 5,
    "avg_blocktime": 60,
    "protocol": {
      "type": "UTXO"
    }
  },
  {
    "coin": "UMA-AVX20",
    "name": "uma_avx20",
    "fname": "UMA",
    "rpcport": 80,
    "chain_id": 43114,
    "required_confirmations": 3,
    "avg_blocktime": 2.4,
    "decimals": 18,
    "protocol": {
      "type": "ERC20",
      "protocol_data": {
        "platform": "AVAX",
        "contract_address": "0x3Bd2B1c7ED8D396dbb98DED3aEbb41350a5b2339"
      }
    },
    "derivation_path": "m/44'/60'"
  },
  {
    "coin": "UMA-ERC20",
    "name": "uma_erc20",
    "fname": "UMA",
    "rpcport": 80,
    "chain_id": 1,
    "decimals": 18,
    "avg_blocktime": 15,
    "required_confirmations": 3,
    "protocol": {
      "type": "ERC20",
      "protocol_data": {
        "platform": "ETH",
        "contract_address": "0x04Fa0d235C4abf4BcF4787aF4CF447DE572eF828"
      }
    },
    "derivation_path": "m/44'/60'"
  },
  {
    "coin": "UMA-PLG20",
    "name": "uma_plg20",
    "fname": "UMA",
    "rpcport": 80,
    "chain_id": 137,
    "decimals": 18,
    "avg_blocktime": 1.8,
    "required_confirmations": 20,
    "protocol": {
      "type": "ERC20",
      "protocol_data": {
        "platform": "MATIC",
        "contract_address": "0x3066818837c5e6eD6601bd5a91B0762877A6B731"
      }
    },
    "derivation_path": "m/44'/60'"
  },
  {
    "coin": "UNI-AVX20",
    "name": "uni_avx20",
    "fname": "Uniswap",
    "rpcport": 80,
    "chain_id": 43114,
    "required_confirmations": 3,
    "avg_blocktime": 2.4,
    "decimals": 18,
    "protocol": {
      "type": "ERC20",
      "protocol_data": {
        "platform": "AVAX",
        "contract_address": "0x8eBAf22B6F053dFFeaf46f4Dd9eFA95D89ba8580"
      }
    },
    "derivation_path": "m/44'/60'"
  },
  {
    "coin": "UNI-ERC20",
    "name": "uni_erc20",
    "fname": "Uniswap",
    "rpcport": 80,
    "chain_id": 1,
    "avg_blocktime": 15,
    "required_confirmations": 3,
    "decimals": 18,
    "protocol": {
      "type": "ERC20",
      "protocol_data": {
        "platform": "ETH",
        "contract_address": "0x1f9840a85d5aF5bf1D1762F925BDADdC4201F984"
      }
    },
    "derivation_path": "m/44'/60'",
    "trezor_coin": "Uniswap",
    "links": {
      "homepage": "https://uniswap.org/"
    }
  },
  {
    "coin": "UNI-BEP20",
    "name": "uni_bep20",
    "fname": "Uniswap",
    "rpcport": 80,
    "chain_id": 56,
    "avg_blocktime": 3,
    "required_confirmations": 3,
    "protocol": {
      "type": "ERC20",
      "protocol_data": {
        "platform": "BNB",
        "contract_address": "0xBf5140A22578168FD562DCcF235E5D43A02ce9B1"
      }
    },
    "derivation_path": "m/44'/60'"
  },
  {
    "coin": "UNI-HCO20",
    "name": "uni_hco20",
    "fname": "Uniswap",
    "rpcport": 80,
    "chain_id": 128,
    "decimals": 18,
    "avg_blocktime": 3,
    "required_confirmations": 3,
    "protocol": {
      "type": "ERC20",
      "protocol_data": {
        "platform": "HT",
        "contract_address": "0x22C54cE8321A4015740eE1109D9cBc25815C46E6"
      }
    },
    "derivation_path": "m/44'/60'"
  },
  {
    "coin": "UNI-KRC20",
    "name": "uni_krc20",
    "fname": "Uniswap",
    "rpcport": 80,
    "chain_id": 321,
    "decimals": 18,
    "avg_blocktime": 3,
    "required_confirmations": 3,
    "protocol": {
      "type": "ERC20",
      "protocol_data": {
        "platform": "KCS",
        "contract_address": "0xEe58E4D62b10A92dB1089d4D040B759C28aE16Cd"
      }
    },
    "derivation_path": "m/44'/60'"
  },
  {
    "coin": "UNI-PLG20",
    "name": "uni_plg20",
    "fname": "Uniswap",
    "rpcport": 80,
    "chain_id": 137,
    "decimals": 18,
    "avg_blocktime": 1.8,
    "required_confirmations": 20,
    "protocol": {
      "type": "ERC20",
      "protocol_data": {
        "platform": "MATIC",
        "contract_address": "0xb33EaAd8d922B1083446DC23f610c2567fB5180f"
      }
    },
    "derivation_path": "m/44'/60'",
    "use_access_list": true,
    "max_eth_tx_type": 2,
    "gas_limit": {
        "eth_send_erc20": 55000,
        "erc20_payment": 110000,
        "erc20_receiver_spend": 85000,
        "erc20_sender_refund": 85000
    }
  },
  {
    "coin": "UNO",
    "name": "unobtanium",
    "fname": "Unobtanium",
    "sign_message_prefix": "Unobtanium Signed Message:\n",
    "rpcport": 65535,
    "pubtype": 130,
    "p2shtype": 30,
    "wiftype": 224,
    "txfee": 0,
    "required_confirmations": 3,
    "avg_blocktime": 150,
    "protocol": {
      "type": "UTXO"
    },
    "derivation_path": "m/44'/92'",
    "trezor_coin": "Unobtanium",
    "links": {
      "github": "https://github.com/unobtanium-official/unobtanium",
      "homepage": "https://unobtanium.uno"
    }
  },
  {
    "coin": "USDC-ARB20",
    "name": "usdc_arb20",
    "fname": "USD Coin",
    "rpcport": 80,
    "chain_id": 42161,
    "decimals": 6,
    "avg_blocktime": 0.25,
    "required_confirmations": 10,
    "protocol": {
      "type": "ERC20",
      "protocol_data": {
        "platform": "ETH-ARB20",
        "contract_address": "0xaf88d065e77c8cC2239327C5EDb3A432268e5831"
      }
    },
    "derivation_path": "m/44'/60'",
    "use_access_list": true,
    "max_eth_tx_type": 2,
    "gas_limit": {
        "eth_send_erc20": 150000,
        "erc20_payment": 300000,
        "erc20_receiver_spend": 250000,
        "erc20_sender_refund": 250000
    }
  },
  {
    "coin": "USDC-AVX20",
    "name": "usdc_avx20",
    "fname": "USD Coin",
    "rpcport": 80,
    "chain_id": 43114,
    "required_confirmations": 3,
    "avg_blocktime": 2.4,
    "decimals": 6,
    "protocol": {
      "type": "ERC20",
      "protocol_data": {
        "platform": "AVAX",
        "contract_address": "0xB97EF9Ef8734C71904D8002F8b6Bc66Dd9c48a6E"
      }
    },
    "derivation_path": "m/44'/60'"
  },
  {
    "coin": "USDC-AVX20_OLD",
    "name": "usdc_avx20_old",
    "fname": "USD Coin (OLD)",
    "rpcport": 80,
    "wallet_only": true,
    "chain_id": 43114,
    "required_confirmations": 3,
    "avg_blocktime": 2.4,
    "decimals": 6,
    "protocol": {
      "type": "ERC20",
      "protocol_data": {
        "platform": "AVAX",
        "contract_address": "0xA7D7079b0FEaD91F3e65f86E8915Cb59c1a4C664"
      }
    },
    "derivation_path": "m/44'/60'"
  },
  {
    "coin": "USDC-ERC20",
    "name": "usdc_erc20",
    "fname": "USD Coin",
    "rpcport": 80,
    "chain_id": 1,
    "required_confirmations": 3,
    "avg_blocktime": 15,
    "protocol": {
      "type": "ERC20",
      "protocol_data": {
        "platform": "ETH",
        "contract_address": "0xA0b86991c6218b36c1d19D4a2e9Eb0cE3606eB48"
      }
    },
    "derivation_path": "m/44'/60'",
    "trezor_coin": "USD//Coin",
    "links": {
      "github": "https://github.com/centrehq/centre-tokens",
      "homepage": "https://www.centre.io"
    }
  },
  {
    "coin": "USDC-BEP20",
    "name": "usdc_bep20",
    "fname": "USD Coin",
    "rpcport": 80,
    "chain_id": 56,
    "avg_blocktime": 3,
    "required_confirmations": 3,
    "protocol": {
      "type": "ERC20",
      "protocol_data": {
        "platform": "BNB",
        "contract_address": "0x8AC76a51cc950d9822D68b83fE1Ad97B32Cd580d"
      }
    },
    "derivation_path": "m/44'/60'",
    "use_access_list": true,
    "max_eth_tx_type": 2,
    "gas_limit": {
        "eth_send_erc20": 55000,
        "erc20_payment": 110000,
        "erc20_receiver_spend": 85000,
        "erc20_sender_refund": 85000
    }
  },
  {
    "coin": "USDC-FTM20",
    "name": "usdc_ftm20",
    "fname": "USD Coin",
    "rpcport": 80,
    "wallet_only": true,
    "chain_id": 250,
    "avg_blocktime": 1.8,
    "required_confirmations": 3,
    "protocol": {
      "type": "ERC20",
      "protocol_data": {
        "platform": "FTM",
        "contract_address": "0x04068DA6C83AFCFA0e13ba15A6696662335D5B75"
      }
    },
    "derivation_path": "m/44'/60'"
  },
  {
    "coin": "USDC-HCO20",
    "name": "usdc_hco20",
    "fname": "USD Coin",
    "rpcport": 80,
    "chain_id": 128,
    "avg_blocktime": 3,
    "decimals": 6,
    "required_confirmations": 3,
    "protocol": {
      "type": "ERC20",
      "protocol_data": {
        "platform": "HT",
        "contract_address": "0x9362Bbef4B8313A8Aa9f0c9808B80577Aa26B73B"
      }
    },
    "derivation_path": "m/44'/60'"
  },
  {
    "coin": "USDC-KRC20",
    "name": "usdc_krc20",
    "fname": "USD Coin",
    "rpcport": 80,
    "chain_id": 321,
    "avg_blocktime": 3,
    "decimals": 18,
    "required_confirmations": 3,
    "protocol": {
      "type": "ERC20",
      "protocol_data": {
        "platform": "KCS",
        "contract_address": "0x980a5AfEf3D17aD98635F6C5aebCBAedEd3c3430"
      }
    },
    "derivation_path": "m/44'/60'"
  },
  {
    "coin": "USDC-MVR20",
    "name": "usdc_mvr20",
    "fname": "USD Coin",
    "rpcport": 80,
    "wallet_only": true,
    "chain_id": 1285,
    "avg_blocktime": 15,
    "decimals": 6,
    "required_confirmations": 3,
    "protocol": {
      "type": "ERC20",
      "protocol_data": {
        "platform": "MOVR",
        "contract_address": "0xE3F5a90F9cb311505cd691a46596599aA1A0AD7D"
      }
    },
    "derivation_path": "m/44'/60'"
  },
  {
    "coin": "USDC-PLG20",
    "name": "usdc_plg20",
    "fname": "USD Coin",
    "rpcport": 80,
    "chain_id": 137,
    "decimals": 6,
    "avg_blocktime": 1.8,
    "required_confirmations": 20,
    "protocol": {
      "type": "ERC20",
      "protocol_data": {
        "platform": "MATIC",
        "contract_address": "0x3c499c542cEF5E3811e1192ce70d8cC03d5c3359"
      }
    },
    "derivation_path": "m/44'/60'",
    "use_access_list": true,
    "max_eth_tx_type": 2,
    "gas_limit": {
        "eth_send_erc20": 55000,
        "erc20_payment": 110000,
        "erc20_receiver_spend": 85000,
        "erc20_sender_refund": 85000
    }
  },
  {
    "coin": "USDC-PLG20_OLD",
    "name": "usdc_plg20_old",
    "fname": "USD Coin (OLD)",
    "rpcport": 80,
    "chain_id": 137,
    "decimals": 6,
    "avg_blocktime": 1.8,
    "required_confirmations": 20,
    "protocol": {
      "type": "ERC20",
      "protocol_data": {
        "platform": "MATIC",
        "contract_address": "0x2791Bca1f2de4661ED88A30C99A7a9449Aa84174"
      }
    },
    "derivation_path": "m/44'/60'"
  },
  {
    "coin": "USDD-BEP20",
    "name": "usdd_bep20",
    "fname": "USDD",
    "rpcport": 80,
    "chain_id": 56,
    "decimals": 18,
    "avg_blocktime": 3,
    "required_confirmations": 3,
    "protocol": {
      "type": "ERC20",
      "protocol_data": {
        "platform": "BNB",
        "contract_address": "0xd17479997F34dd9156Deef8F95A52D81D265be9c"
      }
    },
    "derivation_path": "m/44'/60'"
  },
  {
    "coin": "USDD-ERC20",
    "name": "usdd_erc20",
    "fname": "USDD",
    "rpcport": 80,
    "chain_id": 1,
    "decimals": 18,
    "avg_blocktime": 15,
    "required_confirmations": 3,
    "protocol": {
      "type": "ERC20",
      "protocol_data": {
        "platform": "ETH",
        "contract_address": "0x0C10bF8FcB7Bf5412187A595ab97a3609160b5c6"
      }
    },
    "derivation_path": "m/44'/60'"
  },
  {
    "coin": "USDT-MVR20",
    "name": "usdt_mvr20",
    "fname": "Tether",
    "rpcport": 80,
    "wallet_only": true,
    "chain_id": 1285,
    "avg_blocktime": 15,
    "decimals": 6,
    "required_confirmations": 3,
    "protocol": {
      "type": "ERC20",
      "protocol_data": {
        "platform": "MOVR",
        "contract_address": "0xB44a9B6905aF7c801311e8F4E76932ee959c663C"
      }
    },
    "derivation_path": "m/44'/60'"
  },
  {
    "coin": "USDT-FTM20",
    "name": "usdt_ftm20",
    "fname": "Tether",
    "rpcport": 80,
    "wallet_only": true,
    "chain_id": 250,
    "decimals": 6,
    "avg_blocktime": 1.8,
    "required_confirmations": 3,
    "protocol": {
      "type": "ERC20",
      "protocol_data": {
        "platform": "FTM",
        "contract_address": "0x049d68029688eAbF473097a2fC38ef61633A3C7A"
      }
    },
    "derivation_path": "m/44'/60'"
  },
  {
    "coin": "USDT-HCO20",
    "name": "usdt_hco20",
    "fname": "Tether",
    "rpcport": 80,
    "chain_id": 128,
    "avg_blocktime": 3,
    "decimals": 18,
    "required_confirmations": 3,
    "protocol": {
      "type": "ERC20",
      "protocol_data": {
        "platform": "HT",
        "contract_address": "0xa71EdC38d189767582C38A3145b5873052c3e47a"
      }
    },
    "derivation_path": "m/44'/60'"
  },
  {
    "coin": "USDT-KRC20",
    "name": "usdt_krc20",
    "fname": "Tether",
    "rpcport": 80,
    "chain_id": 321,
    "avg_blocktime": 3,
    "decimals": 18,
    "required_confirmations": 3,
    "protocol": {
      "type": "ERC20",
      "protocol_data": {
        "platform": "KCS",
        "contract_address": "0x0039f574eE5cC39bdD162E9A88e3EB1f111bAF48"
      }
    },
    "derivation_path": "m/44'/60'"
  },
  {
    "coin": "USDT-PLG20",
    "name": "usdt_plg20",
    "fname": "Tether",
    "rpcport": 80,
    "chain_id": 137,
    "decimals": 6,
    "avg_blocktime": 1.8,
    "required_confirmations": 20,
    "protocol": {
      "type": "ERC20",
      "protocol_data": {
        "platform": "MATIC",
        "contract_address": "0xc2132D05D31c914a87C6611C10748AEb04B58e8F"
      }
    },
    "derivation_path": "m/44'/60'",
    "use_access_list": true,
    "max_eth_tx_type": 2,
    "gas_limit": {
        "eth_send_erc20": 55000,
        "erc20_payment": 110000,
        "erc20_receiver_spend": 85000,
        "erc20_sender_refund": 85000
    }
  },
  {
    "coin": "USDT-ARB20",
    "name": "usdt_arb20",
    "fname": "Tether",
    "rpcport": 80,
    "chain_id": 42161,
    "decimals": 6,
    "avg_blocktime": 0.25,
    "required_confirmations": 10,
    "protocol": {
      "type": "ERC20",
      "protocol_data": {
        "platform": "ETH-ARB20",
        "contract_address": "0xFd086bC7CD5C481DCC9C85ebE478A1C0b69FCbb9"
      }
    },
    "derivation_path": "m/44'/60'",
    "use_access_list": true,
    "max_eth_tx_type": 2,
    "gas_limit": {
        "eth_send_erc20": 150000,
        "erc20_payment": 300000,
        "erc20_receiver_spend": 250000,
        "erc20_sender_refund": 250000
    }
  },
  {
    "coin": "USDT-AVX20",
    "name": "usdt_avx20",
    "fname": "Tether",
    "rpcport": 80,
    "chain_id": 43114,
    "required_confirmations": 3,
    "avg_blocktime": 2.4,
    "decimals": 6,
    "protocol": {
      "type": "ERC20",
      "protocol_data": {
        "platform": "AVAX",
        "contract_address": "0x9702230A8Ea53601f5cD2dc00fDBc13d4dF4A8c7"
      }
    },
    "derivation_path": "m/44'/60'",
    "use_access_list": true,
    "max_eth_tx_type": 2,
    "gas_limit": {
        "eth_send_erc20": 60000,
        "erc20_payment": 120000,
        "erc20_receiver_spend": 90000,
        "erc20_sender_refund": 90000
    }
  },
  {
    "coin": "USDT-AVX20_OLD",
    "name": "usdt_avx20_old",
    "fname": "Tether (OLD)",
    "rpcport": 80,
    "wallet_only": true,
    "chain_id": 43114,
    "required_confirmations": 3,
    "avg_blocktime": 2.4,
    "decimals": 6,
    "protocol": {
      "type": "ERC20",
      "protocol_data": {
        "platform": "AVAX",
        "contract_address": "0xc7198437980c041c805A1EDcbA50c1Ce5db95118"
      }
    },
    "derivation_path": "m/44'/60'"
  },
  {
    "coin": "USDT-BEP20",
    "name": "usdt_bep20",
    "fname": "Tether",
    "rpcport": 80,
    "chain_id": 56,
    "avg_blocktime": 3,
    "required_confirmations": 3,
    "protocol": {
      "type": "ERC20",
      "protocol_data": {
        "platform": "BNB",
        "contract_address": "0x55d398326f99059fF775485246999027B3197955"
      }
    },
    "derivation_path": "m/44'/60'",
    "use_access_list": true,
    "max_eth_tx_type": 2,
    "gas_limit": {
        "eth_send_erc20": 55000,
        "erc20_payment": 110000,
        "erc20_receiver_spend": 85000,
        "erc20_sender_refund": 85000
    }
  },
  {
    "coin": "USDT-ERC20",
    "name": "usdt_erc20",
    "fname": "Tether",
    "rpcport": 80,
    "wallet_only": true,
    "chain_id": 1,
    "avg_blocktime": 15,
    "required_confirmations": 3,
    "protocol": {
      "type": "ERC20",
      "protocol_data": {
        "platform": "ETH",
        "contract_address": "0xdAC17F958D2ee523a2206206994597C13D831ec7"
      }
    },
    "derivation_path": "m/44'/60'",
    "trezor_coin": "USD Tether (erc20)",
    "links": {
      "homepage": "https://tether.to"
    }
  },
  {
    "coin": "vARRR",
    "sign_message_prefix": "Komodo Signed Message:\n",
    "asset": "vARRR",
    "fname": "vARRR",
    "rpcport": 20778,
    "txversion": 4,
    "overwintered": 1,
    "required_confirmations": 6,
    "avg_blocktime": 60,
    "protocol": {
      "type": "UTXO"
    },
    "derivation_path": "m/44'/141'",
    "trezor_coin": "Komodo"
  },
  { 
    "coin": "vDEX",
    "sign_message_prefix": "Komodo Signed Message:\n",
    "asset": "vDEX",
    "fname": "vDEX",
    "rpcport": 21778,
    "txversion": 4,
    "overwintered": 1,
    "required_confirmations": 6,
    "avg_blocktime": 60,
    "protocol": {
      "type": "UTXO"
    },
    "derivation_path": "m/44'/141'",
    "trezor_coin": "Komodo"
  },
  {
    "coin": "VAL",
    "name": "validity",
    "fname": "Validity",
    "confpath": "USERHOME/.Validity/validity.conf",
    "isPoS": 1,
    "rpcport": 27914,
    "pubtype": 76,
    "p2shtype": 58,
    "wiftype": 121,
    "txfee": 100000,
    "dust": 300000,
    "required_confirmations": 5,
    "avg_blocktime": 60,
    "mature_confirmations": 60,
    "protocol": {
      "type": "UTXO"
    }
  },
  {
    "coin": "VET-BEP20",
    "name": "vet_bep20",
    "fname": "VeChain",
    "rpcport": 80,
    "chain_id": 56,
    "decimals": 18,
    "avg_blocktime": 3,
    "required_confirmations": 3,
    "protocol": {
      "type": "ERC20",
      "protocol_data": {
        "platform": "BNB",
        "contract_address": "0x6FDcdfef7c496407cCb0cEC90f9C5Aaa1Cc8D888"
      }
    },
    "derivation_path": "m/44'/60'",
    "use_access_list": true,
    "max_eth_tx_type": 2,
    "gas_limit": {
        "eth_send_erc20": 60000,
        "erc20_payment": 110000,
        "erc20_receiver_spend": 85000,
        "erc20_sender_refund": 85000
    }
  },
  {
    "coin": "VRA-ERC20",
    "name": "vra_erc20",
    "fname": "Verasity",
    "rpcport": 80,
    "required_confirmations": 3,
    "avg_blocktime": 15,
    "chain_id": 1,
    "protocol": {
      "type": "ERC20",
      "protocol_data": {
        "platform": "ETH",
        "contract_address": "0xF411903cbC70a74d22900a5DE66A2dda66507255"
      }
    },
    "derivation_path": "m/44'/60'"
  },
  {
    "coin": "VGX-ERC20",
    "name": "vgx_erc20",
    "fname": "Voyager",
    "rpcport": 80,
    "chain_id": 1,
    "decimals": 8,
    "avg_blocktime": 15,
    "required_confirmations": 3,
    "protocol": {
      "type": "ERC20",
      "protocol_data": {
        "platform": "ETH",
        "contract_address": "0x3C4B6E6e1eA3D4863700D7F76b36B7f3D3f13E3d"
      }
    },
    "derivation_path": "m/44'/60'"
  },
  {
    "coin": "VGX-PLG20",
    "name": "vgx_plg20",
    "fname": "Voyager",
    "rpcport": 80,
    "chain_id": 137,
    "decimals": 8,
    "avg_blocktime": 1.8,
    "required_confirmations": 20,
    "protocol": {
      "type": "ERC20",
      "protocol_data": {
        "platform": "MATIC",
        "contract_address": "0x054c42b6414747F5263b4A86f21B1aFAD00326Bf"
      }
    },
    "derivation_path": "m/44'/60'"
  },
  {
    "coin": "VIA",
    "name": "viacoin",
    "fname": "Viacoin",
    "sign_message_prefix": "Viacoin Signed Message:\n",
    "rpcport": 5222,
    "pubtype": 71,
    "p2shtype": 33,
    "wiftype": 199,
    "txfee": 100000,
    "dust": 54600,
    "required_confirmations": 7,
    "mature_confirmations": 3600,
    "avg_blocktime": 24,
    "segwit": true,
    "bech32_hrp": "via",
    "protocol": {
      "type": "UTXO"
    },
    "derivation_path": "m/44'/14'",
    "trezor_coin": "Viacoin",
    "links": {
      "github": "https://github.com/viacoin",
      "homepage": "https://viacoin.org"
    }
  },
  {
    "coin": "VIA-segwit",
    "name": "viacoin",
    "fname": "Viacoin",
    "sign_message_prefix": "Viacoin Signed Message:\n",
    "rpcport": 5222,
    "pubtype": 71,
    "p2shtype": 33,
    "wiftype": 199,
    "txfee": 100000,
    "dust": 54600,
    "required_confirmations": 7,
    "mature_confirmations": 3600,
    "avg_blocktime": 24,
    "segwit": true,
    "bech32_hrp": "via",
    "address_format": {
      "format": "segwit"
    },
    "orderbook_ticker": "VIA",
    "protocol": {
      "type": "UTXO"
    },
    "derivation_path": "m/44'/14'",
    "trezor_coin": "Viacoin",
    "links": {
      "github": "https://github.com/viacoin",
      "homepage": "https://viacoin.org"
    }
  },
  {
    "coin": "VITE-BEP20",
    "name": "vite_bep20",
    "fname": "Vite",
    "rpcport": 80,
    "chain_id": 56,
    "avg_blocktime": 3,
    "required_confirmations": 3,
    "protocol": {
      "type": "ERC20",
      "protocol_data": {
        "platform": "BNB",
        "contract_address": "0x2794DAD4077602eD25A88d03781528D1637898B4"
      }
    },
    "derivation_path": "m/44'/60'",
    "use_access_list": true,
    "max_eth_tx_type": 2,
    "gas_limit": {
        "eth_send_erc20": 60000,
        "erc20_payment": 110000,
        "erc20_receiver_spend": 85000,
        "erc20_sender_refund": 85000
    }
  },
  {
    "coin": "VRM",
    "name": "verium",
    "fname": "Verium Reserve",
    "rpcport": 33987,
    "pubtype": 70,
    "p2shtype": 132,
    "wiftype": 198,
    "txfee": 100000,
    "force_min_relay_fee": true,
    "isPoS": 1,
    "required_confirmations": 2,
    "avg_blocktime": 240,
    "protocol": {
      "type": "UTXO"
    }
  },
  {
    "coin": "VRSC",
    "sign_message_prefix": "Komodo Signed Message:\n",
    "asset": "VRSC",
    "fname": "Verus Coin",
    "rpcport": 27486,
    "txversion": 4,
    "overwintered": 1,
    "required_confirmations": 5,
    "avg_blocktime": 60,
    "protocol": {
      "type": "UTXO"
    },
    "derivation_path": "m/44'/141'",
    "trezor_coin": "Komodo"
  },
  {
    "coin": "GRMS",
    "sign_message_prefix": "Komodo Signed Message:\n",
    "asset": "GRMS",
    "fname": "GRMS",
    "rpcport": 21687,
    "txversion": 4,
    "overwintered": 1,
    "required_confirmations": 5,
    "avg_blocktime": 60,
    "protocol": {
      "type": "UTXO"
    },
    "derivation_path": "m/44'/141'",
    "trezor_coin": "Komodo"
  },
  {
    "coin": "VPRM",
    "sign_message_prefix": "Komodo Signed Message:\n",
    "asset": "VPRM",
    "fname": "Vaporum",
    "rpcport": 51609,
    "txversion": 4,
    "overwintered": 1,
    "required_confirmations": 5,
    "avg_blocktime": 30,
    "protocol": {
      "type": "UTXO"
    },
    "derivation_path": "m/44'/141'",
    "trezor_coin": "Komodo"
  },
  {
    "coin": "VTC",
    "name": "vertcoin",
    "fname": "Vertcoin",
    "sign_message_prefix": "Vertcoin Signed Message:\n",
    "rpcport": 5888,
    "pubtype": 71,
    "p2shtype": 5,
    "wiftype": 128,
    "txfee": 100000,
    "dust": 100000,
    "segwit": true,
    "bech32_hrp": "vtc",
    "wallet_only": false,
    "required_confirmations": 4,
    "avg_blocktime": 150,
    "protocol": {
      "type": "UTXO"
    },
    "derivation_path": "m/44'/28'",
    "trezor_coin": "Vertcoin",
    "links": {
      "github": "https://github.com/vertcoin-project/vertcoin-core",
      "homepage": "https://vertcoin.org"
    }
  },
  {
    "coin": "VTC-segwit",
    "name": "vertcoin",
    "fname": "Vertcoin",
    "sign_message_prefix": "Vertcoin Signed Message:\n",
    "rpcport": 5888,
    "pubtype": 71,
    "p2shtype": 5,
    "wiftype": 128,
    "txfee": 100000,
    "dust": 100000,
    "segwit": true,
    "bech32_hrp": "vtc",
    "address_format": {
      "format": "segwit"
    },
    "orderbook_ticker": "VTC",
    "required_confirmations": 4,
    "avg_blocktime": 150,
    "protocol": {
      "type": "UTXO"
    },
    "derivation_path": "m/44'/28'",
    "trezor_coin": "Vertcoin",
    "links": {
      "github": "https://github.com/vertcoin-project/vertcoin-core",
      "homepage": "https://vertcoin.org"
    }
  },
  {
    "coin": "WAF",
    "name": "waifu",
    "fname": "Waifu",
    "rpcport": 18332,
    "pubtype": 73,
    "p2shtype": 22,
    "wiftype": 158,
    "segwit": true,
    "bech32_hrp": "waf",
    "txfee": 1000,
    "sign_message_prefix": "Waifu Signed Message:\n",
    "required_confirmations": 4,
    "avg_blocktime": 210,
    "protocol": {
      "type": "UTXO"
    },
    "links": {
      "github": "https://github.com/waifu-core/waifu-core"
    }
  },
  {
    "coin": "WAVES-BEP20",
    "name": "waves_bep20",
    "fname": "Waves",
    "rpcport": 80,
    "chain_id": 56,
    "decimals": 18,
    "avg_blocktime": 3,
    "required_confirmations": 3,
    "protocol": {
      "type": "ERC20",
      "protocol_data": {
        "platform": "BNB",
        "contract_address": "0xFC3E14af0f0c2129a84Cc013D48C70D682902874"
      }
    },
    "derivation_path": "m/44'/60'"
  },
  {
    "coin": "WBTC-ERC20",
    "name": "wbtc_erc20",
    "fname": "Wrapped Bitcoin",
    "rpcport": 80,
    "chain_id": 1,
    "decimals": 8,
    "avg_blocktime": 15,
    "required_confirmations": 3,
    "protocol": {
      "type": "ERC20",
      "protocol_data": {
        "platform": "ETH",
        "contract_address": "0x2260FAC5E5542a773Aa44fBCfeDf7C193bc2C599"
      }
    },
    "derivation_path": "m/44'/60'",
    "trezor_coin": "Wrapped Bitcoin",
    "links": {
      "github": "https://github.com/WrappedBTC",
      "homepage": "https://wbtc.network"
    }
  },
  {
    "coin": "WBTC-PLG20",
    "name": "wbtc_plg20",
    "fname": "Wrapped Bitcoin",
    "rpcport": 80,
    "chain_id": 137,
    "decimals": 8,
    "avg_blocktime": 1.8,
    "required_confirmations": 20,
    "protocol": {
      "type": "ERC20",
      "protocol_data": {
        "platform": "MATIC",
        "contract_address": "0x1BFD67037B42Cf73acF2047067bd4F2C47D9BfD6"
      }
    },
    "derivation_path": "m/44'/60'",
    "use_access_list": true,
    "max_eth_tx_type": 2,
    "gas_limit": {
        "eth_send_erc20": 55000,
        "erc20_payment": 110000,
        "erc20_receiver_spend": 85000,
        "erc20_sender_refund": 85000
    }
  },
  {
    "coin": "WLD-ERC20",
    "name": "wld_erc20",
    "fname": "Worldcoin",
    "rpcport": 80,
    "chain_id": 1,
    "decimals": 18,
    "avg_blocktime": 15,
    "required_confirmations": 3,
    "protocol": {
      "type": "ERC20",
      "protocol_data": {
        "platform": "ETH",
        "contract_address": "0x163f8C2467924be0ae7B5347228CABF260318753"
      }
    },
    "derivation_path": "m/44'/60'"
  },
  {
    "coin": "WOO-ERC20",
    "name": "woo_erc20",
    "fname": "WOO Network",
    "rpcport": 80,
    "chain_id": 1,
    "decimals": 18,
    "avg_blocktime": 15,
    "required_confirmations": 3,
    "protocol": {
      "type": "ERC20",
      "protocol_data": {
        "platform": "ETH",
        "contract_address": "0x4691937a7508860F876c9c0a2a617E7d9E945D4B"
      }
    },
    "derivation_path": "m/44'/60'"
  },
  {
    "coin": "WOO-ARB20",
    "name": "woo_arb20",
    "fname": "WOO Network",
    "rpcport": 80,
    "chain_id": 42161,
    "decimals": 18,
    "avg_blocktime": 0.25,
    "required_confirmations": 10,
    "protocol": {
      "type": "ERC20",
      "protocol_data": {
        "platform": "ETH-ARB20",
        "contract_address": "0xcAFcD85D8ca7Ad1e1C6F82F651fA15E33AEfD07b"
      }
    },
    "derivation_path": "m/44'/60'",
    "use_access_list": true,
    "max_eth_tx_type": 2,
    "gas_limit": {
        "eth_send_erc20": 150000,
        "erc20_payment": 300000,
        "erc20_receiver_spend": 250000,
        "erc20_sender_refund": 250000
    }
  },
  {
    "coin": "WOO-AVX20",
    "name": "woo_avx20",
    "fname": "WOO Network",
    "rpcport": 80,
    "chain_id": 43114,
    "decimals": 18,
    "avg_blocktime": 2.4,
    "required_confirmations": 3,
    "protocol": {
      "type": "ERC20",
      "protocol_data": {
        "platform": "AVAX",
        "contract_address": "0xaBC9547B534519fF73921b1FBA6E672b5f58D083"
      }
    },
    "derivation_path": "m/44'/60'"
  },
  {
    "coin": "WOO-BEP20",
    "name": "woo_bep20",
    "fname": "WOO Network",
    "rpcport": 80,
    "chain_id": 56,
    "decimals": 18,
    "avg_blocktime": 3,
    "required_confirmations": 3,
    "protocol": {
      "type": "ERC20",
      "protocol_data": {
        "platform": "BNB",
        "contract_address": "0x4691937a7508860F876c9c0a2a617E7d9E945D4B"
      }
    },
    "derivation_path": "m/44'/60'"
  },
  {
    "coin": "WOO-FTM20",
    "name": "woo_ftm20",
    "fname": "WOO Network",
    "rpcport": 80,
    "wallet_only": true,
    "chain_id": 250,
    "decimals": 18,
    "avg_blocktime": 1.8,
    "required_confirmations": 3,
    "protocol": {
      "type": "ERC20",
      "protocol_data": {
        "platform": "FTM",
        "contract_address": "0x6626c47c00F1D87902fc13EECfaC3ed06D5E8D8a"
      }
    },
    "derivation_path": "m/44'/60'"
  },
  {
    "coin": "WOO-PLG20",
    "name": "woo_plg20",
    "fname": "WOO Network",
    "rpcport": 80,
    "chain_id": 137,
    "decimals": 18,
    "avg_blocktime": 1.8,
    "required_confirmations": 20,
    "protocol": {
      "type": "ERC20",
      "protocol_data": {
        "platform": "MATIC",
        "contract_address": "0x1B815d120B3eF02039Ee11dC2d33DE7aA4a8C603"
      }
    },
    "derivation_path": "m/44'/60'",
    "use_access_list": true,
    "max_eth_tx_type": 2,
    "gas_limit": {
        "eth_send_erc20": 55000,
        "erc20_payment": 110000,
        "erc20_receiver_spend": 85000,
        "erc20_sender_refund": 85000
    }
  },
  {
    "coin": "XCN-ERC20",
    "name": "xcn_erc20",
    "fname": "Onyxcoin",
    "rpcport": 80,
    "chain_id": 1,
    "decimals": 18,
    "avg_blocktime": 15,
    "required_confirmations": 3,
    "protocol": {
      "type": "ERC20",
      "protocol_data": {
        "platform": "ETH",
        "contract_address": "0xA2cd3D43c775978A96BdBf12d733D5A1ED94fb18"
      }
    },
    "derivation_path": "m/44'/60'"
  },
  {
    "coin": "XCN-BEP20",
    "name": "xcn_bep20",
    "fname": "Onyxcoin",
    "rpcport": 80,
    "chain_id": 56,
    "decimals": 18,
    "avg_blocktime": 3,
    "required_confirmations": 3,
    "protocol": {
      "type": "ERC20",
      "protocol_data": {
        "platform": "BNB",
        "contract_address": "0x7324c7C0d95CEBC73eEa7E85CbAac0dBdf88a05b"
      }
    },
    "derivation_path": "m/44'/60'"
  },
  {
    "coin": "XEP-segwit",
    "name": "xep",
    "fname": "Electra Protocol",
    "rpcport": 16816,
    "pubtype": 55,
    "p2shtype": 137,
    "wiftype": 162,
    "txversion": 2,
    "txfee": 100000,
    "dust": 100000,
    "segwit": true,
    "signature_version": "witness_v0",
    "bech32_hrp": "ep",
    "address_format": {
      "format": "segwit"
    },
    "orderbook_ticker": "XEP",
    "required_confirmations": 4,
    "avg_blocktime": 80,
    "protocol": {
      "type": "UTXO"
    },
    "derivation_path": "m/44'/597'"
  },
  {
    "coin": "XEP-BEP20",
    "name": "xep_bep20",
    "fname": "Electra Protocol",
    "rpcport": 80,
    "chain_id": 56,
    "decimals": 8,
    "avg_blocktime": 3,
    "required_confirmations": 3,
    "protocol": {
      "type": "ERC20",
      "protocol_data": {
        "platform": "BNB",
        "contract_address": "0xb897D0a0f68800f8Be7D69ffDD1c24b69f57Bf3e"
      }
    },
    "derivation_path": "m/44'/60'"
  },
  {
    "coin": "XIDR-ERC20",
    "name": "xidr_erc20",
    "fname": "StraitsX Indonesian Rupiah",
    "rpcport": 80,
    "chain_id": 1,
    "decimals": 6,
    "avg_blocktime": 15,
    "required_confirmations": 3,
    "protocol": {
      "type": "ERC20",
      "protocol_data": {
        "platform": "ETH",
        "contract_address": "0xebF2096E01455108bAdCbAF86cE30b6e5A72aa52"
      }
    },
    "derivation_path": "m/44'/60'"
  },
  {
    "coin": "XIDR-PLG20",
    "name": "xidr_plg20",
    "fname": "StraitsX Indonesian Rupiah",
    "rpcport": 80,
    "chain_id": 137,
    "decimals": 6,
    "avg_blocktime": 1.8,
    "required_confirmations": 20,
    "protocol": {
      "type": "ERC20",
      "protocol_data": {
        "platform": "MATIC",
        "contract_address": "0x2c826035c1C36986117A0e949bD6ad4baB54afE2"
      }
    },
    "derivation_path": "m/44'/60'",
    "use_access_list": true,
    "max_eth_tx_type": 2,
    "gas_limit": {
        "eth_send_erc20": 55000,
        "erc20_payment": 110000,
        "erc20_receiver_spend": 85000,
        "erc20_sender_refund": 85000
    }
  },
  {
    "coin": "XLM-BEP20",
    "name": "xlm_bep20",
    "fname": "Stellar",
    "rpcport": 80,
    "chain_id": 56,
    "avg_blocktime": 3,
    "required_confirmations": 3,
    "protocol": {
      "type": "ERC20",
      "protocol_data": {
        "platform": "BNB",
        "contract_address": "0x43C934A845205F0b514417d757d7235B8f53f1B9"
      }
    },
    "derivation_path": "m/44'/60'",
    "use_access_list": true,
    "max_eth_tx_type": 2,
    "gas_limit": {
        "eth_send_erc20": 60000,
        "erc20_payment": 110000,
        "erc20_receiver_spend": 85000,
        "erc20_sender_refund": 85000
    }
  },
  {
    "coin": "XMY",
    "name": "myriadcoin",
    "fname": "Myriad",
    "rpcport": 8332,
    "pubtype": 50,
    "p2shtype": 9,
    "wiftype": 178,
    "txfee": 10000,
    "segwit": true,
    "bech32_hrp": "my",
    "wallet_only": false,
    "required_confirmations": 3,
    "avg_blocktime": 240,
    "protocol": {
      "type": "UTXO"
    },
    "derivation_path": "m/44'/90'"
  },
  {
    "coin": "XMY-segwit",
    "name": "myriadcoin",
    "fname": "Myriad",
    "rpcport": 8332,
    "pubtype": 50,
    "p2shtype": 9,
    "wiftype": 178,
    "txfee": 10000,
    "segwit": true,
    "bech32_hrp": "my",
    "address_format": {
      "format": "segwit"
    },
    "orderbook_ticker": "XMY",
    "required_confirmations": 3,
    "avg_blocktime": 240,
    "protocol": {
      "type": "UTXO"
    },
    "derivation_path": "m/44'/90'"
  },
  {
    "coin": "XNA",
    "name": "neurai",
    "fname": "Neurai",
    "sign_message_prefix": "Neurai Signed Message:\n",
    "rpcport": 19001,
    "pubtype": 53,
    "p2shtype": 117,
    "wiftype": 128,
    "segwit": true,
    "txfee": 1000000,
    "required_confirmations": 5,
    "avg_blocktime": 60,
    "protocol": {
      "type": "UTXO"
    },
    "derivation_path": "m/44'/1900'",
    "links": {
      "github": "https://github.com/NeuraiProject/Neurai",
      "homepage": "https://neurai.org"
    }
  },
  {
    "coin": "XPM",
    "name": "primecoin",
    "fname": "Primecoin",
    "rpcport": 8332,
    "pubtype": 23,
    "p2shtype": 83,
    "wiftype": 151,
    "txfee": 0,
    "dust": 1000000,
    "wallet_only": true,
    "required_confirmations": 5,
    "avg_blocktime": 60,
    "protocol": {
      "type": "UTXO"
    },
    "derivation_path": "m/44'/24'",
    "trezor_coin": "Primecoin",
    "links": {
      "github": "https://github.com/primecoin/primecoin",
      "homepage": "https://primecoin.io"
    }
  },
  {
    "coin": "XRG",
    "name": "ergon",
    "fname": "Ergon",
    "rpcport": 2137,
    "pubtype": 0,
    "p2shtype": 5,
    "wiftype": 128,
    "txfee": 10,
    "segwit": false,
    "fork_id": "0x40",
    "address_format": {
      "format": "cashaddress",
      "network": "ergon"
    },
    "required_confirmations": 2,
    "avg_blocktime": 600,
    "protocol": {
      "type": "UTXO"
    },
    "derivation_path": "m/44'/2137'"
  },
  {
    "coin": "XRP-BEP20",
    "name": "xrp_bep20",
    "fname": "XRP",
    "rpcport": 80,
    "chain_id": 56,
    "avg_blocktime": 3,
    "required_confirmations": 3,
    "protocol": {
      "type": "ERC20",
      "protocol_data": {
        "platform": "BNB",
        "contract_address": "0x1D2F0da169ceB9fC7B3144628dB156f3F6c60dBE"
      }
    },
    "derivation_path": "m/44'/60'",
    "use_access_list": true,
    "max_eth_tx_type": 2,
    "gas_limit": {
        "eth_send_erc20": 60000,
        "erc20_payment": 110000,
        "erc20_receiver_spend": 85000,
        "erc20_sender_refund": 85000
    }
  },
  {
    "coin": "XRP-ERC20",
    "name": "xrp_erc20",
    "fname": "XRP",
    "rpcport": 80,
    "chain_id": 1,
    "decimals": 18,
    "avg_blocktime": 15,
    "required_confirmations": 3,
    "protocol": {
      "type": "ERC20",
      "protocol_data": {
        "platform": "ETH",
        "contract_address": "0x39fBBABf11738317a448031930706cd3e612e1B9"
      }
    },
    "derivation_path": "m/44'/60'"
  },
  {
    "coin": "XSGD-ERC20",
    "name": "xsgd_erc20",
    "fname": "StraitsX Singapore Dollar",
    "rpcport": 80,
    "chain_id": 1,
    "decimals": 6,
    "avg_blocktime": 15,
    "required_confirmations": 3,
    "protocol": {
      "type": "ERC20",
      "protocol_data": {
        "platform": "ETH",
        "contract_address": "0x70e8dE73cE538DA2bEEd35d14187F6959a8ecA96"
      }
    },
    "derivation_path": "m/44'/60'",
    "trezor_coin": "Singapore-Dollar Backed Stablecoin",
    "links": {
      "github": "https://github.com/Xfers/StraitsX-tokens",
      "homepage": "https://xfers.com/sg/stablecoin"
    }
  },
  {
    "coin": "XSGD-PLG20",
    "name": "xsgd_plg20",
    "fname": "StraitsX Singapore Dollar",
    "rpcport": 80,
    "chain_id": 137,
    "decimals": 6,
    "avg_blocktime": 1.8,
    "required_confirmations": 20,
    "protocol": {
      "type": "ERC20",
      "protocol_data": {
        "platform": "MATIC",
        "contract_address": "0xDC3326e71D45186F113a2F448984CA0e8D201995"
      }
    },
    "derivation_path": "m/44'/60'",
    "use_access_list": true,
    "max_eth_tx_type": 2,
    "gas_limit": {
        "eth_send_erc20": 55000,
        "erc20_payment": 110000,
        "erc20_receiver_spend": 85000,
        "erc20_sender_refund": 85000
    }
  },
  {
    "coin": "XTZ-BEP20",
    "name": "xtz_bep20",
    "fname": "Tezos",
    "rpcport": 80,
    "chain_id": 56,
    "avg_blocktime": 3,
    "required_confirmations": 3,
    "protocol": {
      "type": "ERC20",
      "protocol_data": {
        "platform": "BNB",
        "contract_address": "0x16939ef78684453bfDFb47825F8a5F714f12623a"
      }
    },
    "derivation_path": "m/44'/60'",
    "use_access_list": true,
    "max_eth_tx_type": 2,
    "gas_limit": {
        "eth_send_erc20": 60000,
        "erc20_payment": 110000,
        "erc20_receiver_spend": 85000,
        "erc20_sender_refund": 85000
    }
  },
  {
    "coin": "XVC",
    "name": "vanillacash",
    "fname": "VanillaCash",
    "isPoS": 1,
    "rpcport": 48888,
    "pubtype": 18,
    "p2shtype": 30,
    "wiftype": 181,
    "txfee": 1000,
    "dust": 10000,
    "required_confirmations": 4,
    "avg_blocktime": 60,
    "protocol": {
      "type": "UTXO"
    }
  },
  {
    "coin": "XVC-BEP20",
    "name": "xvc_bep20",
    "fname": "VanillaCash",
    "rpcport": 80,
    "chain_id": 56,
    "avg_blocktime": 3,
    "required_confirmations": 3,
    "protocol": {
      "type": "ERC20",
      "protocol_data": {
        "platform": "BNB",
        "contract_address": "0xeBbfB9E5aF3172C7C0e1D4ff7106A8Bbb961F87B"
      }
    },
    "derivation_path": "m/44'/60'"
  },
  {
    "coin": "XVC-QRC20",
    "name": "qtum",
    "fname": "VanillaCash",
    "rpcport": 3889,
    "pubtype": 58,
    "p2shtype": 50,
    "wiftype": 128,
    "segwit": false,
    "txfee": 400000,
    "dust": 72800,
    "required_confirmations": 3,
    "mature_confirmations": 2000,
    "avg_blocktime": 32,
    "protocol": {
      "type": "QRC20",
      "protocol_data": {
        "platform": "QTUM",
        "contract_address": "0x4cdaa46741af44c68179c54c4fcb02c2bf646d30"
      }
    },
    "derivation_path": "m/44'/2301'"
  },
  {
    "coin": "XVG",
    "name": "VERGE",
    "fname": "Verge",
    "isPoS": 1,
    "sign_message_prefix": "VERGE Signed Message:\n",
    "rpcport": 20102,
    "pubtype": 30,
    "p2shtype": 33,
    "wiftype": 158,
    "decimals": 6,
    "segwit": true,
    "bech32_hrp": "vg",
    "txfee": 400000,
    "dust": 400000,
    "force_min_relay_fee": true,
    "required_confirmations": 10,
    "avg_blocktime": 30,
    "protocol": {
      "type": "UTXO"
    },
    "derivation_path": "m/44'/77'"
  },
  {
    "coin": "XVS-BEP20",
    "name": "xvs_bep20",
    "fname": "Venus",
    "rpcport": 80,
    "chain_id": 56,
    "avg_blocktime": 3,
    "required_confirmations": 3,
    "protocol": {
      "type": "ERC20",
      "protocol_data": {
        "platform": "BNB",
        "contract_address": "0xcF6BB5389c92Bdda8a3747Ddb454cB7a64626C63"
      }
    },
    "derivation_path": "m/44'/60'",
    "use_access_list": true,
    "max_eth_tx_type": 2,
    "gas_limit": {
        "eth_send_erc20": 60000,
        "erc20_payment": 110000,
        "erc20_receiver_spend": 85000,
        "erc20_sender_refund": 85000
    }
  },
  {
    "coin": "YFI-AVX20",
    "name": "yfi_avx20",
    "fname": "yearn.finance",
    "rpcport": 80,
    "chain_id": 43114,
    "required_confirmations": 3,
    "avg_blocktime": 2.4,
    "decimals": 18,
    "protocol": {
      "type": "ERC20",
      "protocol_data": {
        "platform": "AVAX",
        "contract_address": "0x9eAaC1B23d935365bD7b542Fe22cEEe2922f52dc"
      }
    },
    "derivation_path": "m/44'/60'"
  },
  {
    "coin": "YFI-BEP20",
    "name": "yfi_bep20",
    "fname": "yearn.finance",
    "rpcport": 80,
    "chain_id": 56,
    "avg_blocktime": 3,
    "required_confirmations": 3,
    "protocol": {
      "type": "ERC20",
      "protocol_data": {
        "platform": "BNB",
        "contract_address": "0x88f1A5ae2A3BF98AEAF342D26B30a79438c9142e"
      }
    },
    "derivation_path": "m/44'/60'",
    "use_access_list": true,
    "max_eth_tx_type": 2,
    "gas_limit": {
        "eth_send_erc20": 60000,
        "erc20_payment": 110000,
        "erc20_receiver_spend": 85000,
        "erc20_sender_refund": 85000
    }
  },
  {
    "coin": "YFI-ERC20",
    "name": "yfi_erc20",
    "fname": "yearn.finance",
    "rpcport": 80,
    "chain_id": 1,
    "avg_blocktime": 15,
    "required_confirmations": 3,
    "decimals": 18,
    "protocol": {
      "type": "ERC20",
      "protocol_data": {
        "platform": "ETH",
        "contract_address": "0x0bc529c00C6401aEF6D220BE8C6Ea1667F6Ad93e"
      }
    },
    "derivation_path": "m/44'/60'",
    "trezor_coin": "yearn.finance",
    "links": {
      "github": "https://github.com/iearn-finance",
      "homepage": "https://yearn.finance/"
    }
  },
  {
    "coin": "YFI-FTM20",
    "name": "yfi_ftm20",
    "fname": "yearn.finance",
    "rpcport": 80,
    "wallet_only": true,
    "chain_id": 250,
    "decimals": 18,
    "avg_blocktime": 1.8,
    "required_confirmations": 3,
    "protocol": {
      "type": "ERC20",
      "protocol_data": {
        "platform": "FTM",
        "contract_address": "0x29b0Da86e484E1C0029B56e817912d778aC0EC69"
      }
    },
    "derivation_path": "m/44'/60'"
  },
  {
    "coin": "YFI-KRC20",
    "name": "yfi_krc20",
    "fname": "yearn.finance",
    "rpcport": 80,
    "chain_id": 321,
    "decimals": 18,
    "avg_blocktime": 3,
    "required_confirmations": 3,
    "protocol": {
      "type": "ERC20",
      "protocol_data": {
        "platform": "KCS",
        "contract_address": "0xdfa3Ef49d357c6b0B2DfBB88701af2b7A053fD0A"
      }
    },
    "derivation_path": "m/44'/60'"
  },
  {
    "coin": "YFI-PLG20",
    "name": "yfi_plg20",
    "fname": "yearn.finance",
    "rpcport": 80,
    "chain_id": 137,
    "decimals": 18,
    "avg_blocktime": 1.8,
    "required_confirmations": 20,
    "protocol": {
      "type": "ERC20",
      "protocol_data": {
        "platform": "MATIC",
        "contract_address": "0xDA537104D6A5edd53c6fBba9A898708E465260b6"
      }
    },
    "derivation_path": "m/44'/60'",
    "use_access_list": true,
    "max_eth_tx_type": 2,
    "gas_limit": {
        "eth_send_erc20": 55000,
        "erc20_payment": 110000,
        "erc20_receiver_spend": 85000,
        "erc20_sender_refund": 85000
    }
  },
  {
    "coin": "YFII-BEP20",
    "name": "yfii_bep20",
    "fname": "DFI.Money",
    "rpcport": 80,
    "chain_id": 56,
    "avg_blocktime": 3,
    "required_confirmations": 3,
    "protocol": {
      "type": "ERC20",
      "protocol_data": {
        "platform": "BNB",
        "contract_address": "0x7F70642d88cf1C4a3a7abb072B53B929b653edA5"
      }
    },
    "derivation_path": "m/44'/60'"
  },
  {
    "coin": "YFII-ERC20",
    "name": "yfii_erc20",
    "fname": "DFI.Money",
    "rpcport": 80,
    "chain_id": 1,
    "avg_blocktime": 15,
    "required_confirmations": 3,
    "decimals": 18,
    "protocol": {
      "type": "ERC20",
      "protocol_data": {
        "platform": "ETH",
        "contract_address": "0xa1d0E215a23d7030842FC67cE582a6aFa3CCaB83"
      }
    },
    "derivation_path": "m/44'/60'",
    "trezor_coin": "YFII.finance",
    "links": {
      "github": "https://github.com/yfii/vault",
      "homepage": "https://dfi.money/"
    }
  },
  {
    "coin": "ZEC",
    "name": "zcash",
    "fname": "Zcash",
    "sign_message_prefix": "Zcash Signed Message:\n",
    "rpcport": 8232,
    "taddr": 28,
    "pubtype": 184,
    "p2shtype": 189,
    "wiftype": 128,
    "segwit": true,
    "txversion": 4,
    "overwintered": 1,
    "version_group_id": "0x892f2085",
    "consensus_branch_id": "0xc2d6d0b4",
    "txfee": 10000,
    "required_confirmations": 3,
    "avg_blocktime": 75,
    "protocol": {
      "type": "UTXO"
    },
    "derivation_path": "m/44'/133'",
    "trezor_coin": "Zcash",
    "links": {
      "github": "https://github.com/zcash/zcash",
      "homepage": "https://z.cash"
    }
  },
  {
    "coin": "ZER",
    "name": "zero",
    "fname": "Zero",
    "rpcport": 23811,
    "taddr": 28,
    "pubtype": 184,
    "p2shtype": 189,
    "wiftype": 128,
    "txversion": 4,
    "overwintered": 1,
    "version_group_id": "0x892f2085",
    "consensus_branch_id": "0x7361707a",
    "txfee": 1000,
    "required_confirmations": 4,
    "avg_blocktime": 120,
    "protocol": {
      "type": "UTXO"
    },
    "derivation_path": "m/44'/323'"
  },
  {
    "coin": "ZER-BEP20",
    "name": "zer_bep20",
    "fname": "Zero",
    "rpcport": 80,
    "chain_id": 56,
    "decimals": 18,
    "avg_blocktime": 3,
    "required_confirmations": 3,
    "protocol": {
      "type": "ERC20",
      "protocol_data": {
        "platform": "BNB",
        "contract_address": "0x530e9346870E632A63E8d461bb3c3622e00782DE"
      }
    },
    "derivation_path": "m/44'/60'"
  },
  {
    "coin": "ZET",
    "name": "zetacoin",
    "fname": "Zetacoin",
    "sign_message_prefix": "Zetacoin Signed Message:\n",
    "isPoS": 1,
    "rpcport": 22014,
    "pubtype": 20,
    "p2shtype": 85,
    "wiftype": 153,
    "txfee": 100000,
    "dust": 100000,
    "mature_confirmations": 500,
    "required_confirmations": 7,
    "avg_blocktime": 45,
    "protocol": {
      "type": "UTXO"
    }
  },
  {
    "coin": "ZIL-BEP20",
    "name": "zil_bep20",
    "fname": "Zilliqa",
    "rpcport": 80,
    "chain_id": 56,
    "avg_blocktime": 3,
    "required_confirmations": 3,
    "protocol": {
      "type": "ERC20",
      "protocol_data": {
        "platform": "BNB",
        "contract_address": "0xb86AbCb37C3A4B64f74f59301AFF131a1BEcC787"
      }
    },
    "derivation_path": "m/44'/60'",
    "use_access_list": true,
    "max_eth_tx_type": 2,
    "gas_limit": {
        "eth_send_erc20": 60000,
        "erc20_payment": 110000,
        "erc20_receiver_spend": 85000,
        "erc20_sender_refund": 85000
    }
  },
  {
    "coin": "ZRX-AVX20",
    "name": "zrx_avx20",
    "fname": "0x",
    "rpcport": 80,
    "chain_id": 43114,
    "required_confirmations": 3,
    "avg_blocktime": 2.4,
    "decimals": 18,
    "protocol": {
      "type": "ERC20",
      "protocol_data": {
        "platform": "AVAX",
        "contract_address": "0x596fA47043f99A4e0F122243B841E55375cdE0d2"
      }
    },
    "derivation_path": "m/44'/60'"
  },
  {
    "coin": "ZRX-ERC20",
    "name": "zrx_erc20",
    "fname": "0x",
    "rpcport": 80,
    "chain_id": 1,
    "decimals": 18,
    "avg_blocktime": 15,
    "required_confirmations": 3,
    "protocol": {
      "type": "ERC20",
      "protocol_data": {
        "platform": "ETH",
        "contract_address": "0xE41d2489571d322189246DaFA5ebDe1F4699F498"
      }
    },
    "derivation_path": "m/44'/60'",
    "trezor_coin": "0x Project",
    "links": {
      "github": "https://github.com/0xProject",
      "homepage": "https://0xproject.com"
    }
  },
  {
    "coin": "ZRX-PLG20",
    "name": "zrx_plg20",
    "fname": "0x",
    "rpcport": 80,
    "chain_id": 137,
    "decimals": 18,
    "avg_blocktime": 1.8,
    "required_confirmations": 20,
    "protocol": {
      "type": "ERC20",
      "protocol_data": {
        "platform": "MATIC",
        "contract_address": "0x5559Edb74751A0edE9DeA4DC23aeE72cCA6bE3D5"
      }
    },
    "derivation_path": "m/44'/60'"
  },
  {
    "coin": "INK-QRC20",
    "name": "qtum",
    "fname": "INK",
    "rpcport": 3889,
    "required_confirmations": 3,
    "mature_confirmations": 2000,
    "avg_blocktime": 32,
    "txfee": 400000,
    "dust": 72800,
    "protocol": {
      "type": "QRC20",
      "protocol_data": {
        "platform": "QTUM",
        "contract_address": "0xfe59cbc1704e89a698571413a81f0de9d8f00c69"
      }
    },
    "pubtype": 58,
    "p2shtype": 50,
    "wiftype": 128,
    "segwit": false,
    "decimals": 9,
    "derivation_path": "m/44'/2301'"
  },
  {
    "coin": "FLUX",
    "name": "flux",
    "fname": "Flux",
    "rpcport": 16124,
    "taddr": 28,
    "pubtype": 184,
    "p2shtype": 189,
    "wiftype": 128,
    "txversion": 4,
    "overwintered": 1,
    "version_group_id": "0x892f2085",
    "consensus_branch_id": "0x76b809bb",
    "txfee": 10000,
    "required_confirmations": 2,
    "avg_blocktime": 120,
    "protocol": {
      "type": "UTXO"
    },
    "derivation_path": "m/44'/19167'"
  },
  {
    "coin": "FLUX-ERC20",
    "name": "flux_erc20",
    "fname": "Flux",
    "rpcport": 80,
    "chain_id": 1,
    "decimals": 8,
    "avg_blocktime": 15,
    "required_confirmations": 3,
    "protocol": {
      "type": "ERC20",
      "protocol_data": {
        "platform": "ETH",
        "contract_address": "0x720CD16b011b987Da3518fbf38c3071d4F0D1495"
      }
    },
    "derivation_path": "m/44'/60'"
  },
  {
    "coin": "FLUX-BEP20",
    "name": "flux_bep20",
    "fname": "Flux",
    "rpcport": 80,
    "chain_id": 56,
    "decimals": 8,
    "avg_blocktime": 3,
    "required_confirmations": 3,
    "protocol": {
      "type": "ERC20",
      "protocol_data": {
        "platform": "BNB",
        "contract_address": "0xaFF9084f2374585879e8B434C399E29E80ccE635"
      }
    },
    "derivation_path": "m/44'/60'",
    "use_access_list": true,
    "max_eth_tx_type": 2,
    "gas_limit": {
        "eth_send_erc20": 60000,
        "erc20_payment": 110000,
        "erc20_receiver_spend": 85000,
        "erc20_sender_refund": 85000
    }
  },
  {
    "coin": "HPY-QRC20",
    "name": "qtum",
    "fname": "HyperPay",
    "rpcport": 3889,
    "required_confirmations": 3,
    "mature_confirmations": 2000,
    "avg_blocktime": 32,
    "txfee": 400000,
    "dust": 72800,
    "protocol": {
      "type": "QRC20",
      "protocol_data": {
        "platform": "QTUM",
        "contract_address": "0xf2703e93f87b846a7aacec1247beaec1c583daa4"
      }
    },
    "pubtype": 58,
    "p2shtype": 50,
    "wiftype": 128,
    "segwit": false,
    "decimals": 8,
    "derivation_path": "m/44'/2301'"
  },
  {
    "coin": "HLC-QRC20",
    "name": "qtum",
    "fname": "HalalChain",
    "rpcport": 3889,
    "required_confirmations": 3,
    "mature_confirmations": 2000,
    "avg_blocktime": 32,
    "txfee": 400000,
    "dust": 72800,
    "protocol": {
      "type": "QRC20",
      "protocol_data": {
        "platform": "QTUM",
        "contract_address": "0xb27d7bf95b03e02b55d5eb63d3f1692762101bf9"
      }
    },
    "pubtype": 58,
    "p2shtype": 50,
    "wiftype": 128,
    "segwit": false,
    "decimals": 9,
    "derivation_path": "m/44'/2301'"
  },
  {
    "coin": "MED-QRC20",
    "name": "qtum",
    "fname": "Medibloc",
    "rpcport": 3889,
    "required_confirmations": 3,
    "mature_confirmations": 2000,
    "avg_blocktime": 32,
    "txfee": 400000,
    "dust": 72800,
    "protocol": {
      "type": "QRC20",
      "protocol_data": {
        "platform": "QTUM",
        "contract_address": "0x2f65a0af11d50d2d15962db39d7f7b0619ed55ae"
      }
    },
    "pubtype": 58,
    "p2shtype": 50,
    "wiftype": 128,
    "segwit": false,
    "decimals": 8,
    "derivation_path": "m/44'/2301'"
  },
  {
    "coin": "LSTR-QRC20",
    "name": "qtum",
    "fname": "Luna Stars",
    "rpcport": 3889,
    "required_confirmations": 3,
    "mature_confirmations": 2000,
    "avg_blocktime": 32,
    "txfee": 400000,
    "dust": 72800,
    "protocol": {
      "type": "QRC20",
      "protocol_data": {
        "platform": "QTUM",
        "contract_address": "0x72e531e37c31ecbe336208fd66e93b48df3af420"
      }
    },
    "pubtype": 58,
    "p2shtype": 50,
    "wiftype": 128,
    "segwit": false,
    "decimals": 8,
    "derivation_path": "m/44'/2301'"
  },
  {
    "coin": "QBT-QRC20",
    "name": "qtum",
    "fname": "Qbao",
    "rpcport": 3889,
    "required_confirmations": 3,
    "mature_confirmations": 2000,
    "avg_blocktime": 32,
    "txfee": 400000,
    "dust": 72800,
    "protocol": {
      "type": "QRC20",
      "protocol_data": {
        "platform": "QTUM",
        "contract_address": "0x09800417b097c61b9fd26b3ddde4238304a110d5"
      }
    },
    "pubtype": 58,
    "p2shtype": 50,
    "wiftype": 128,
    "segwit": false,
    "decimals": 8,
    "derivation_path": "m/44'/2301'"
  },
  {
    "coin": "TSL-QRC20",
    "name": "qtum",
    "fname": "Energo TSL",
    "rpcport": 3889,
    "required_confirmations": 3,
    "mature_confirmations": 2000,
    "avg_blocktime": 32,
    "txfee": 400000,
    "dust": 72800,
    "protocol": {
      "type": "QRC20",
      "protocol_data": {
        "platform": "QTUM",
        "contract_address": "0xd8dec2b605005749abbf4b060edad3070e23cf5c"
      }
    },
    "pubtype": 58,
    "p2shtype": 50,
    "wiftype": 128,
    "segwit": false,
    "decimals": 18,
    "derivation_path": "m/44'/2301'"
  },
  {
    "coin": "OC-QRC20",
    "name": "qtum",
    "fname": "OceanChain",
    "rpcport": 3889,
    "required_confirmations": 3,
    "mature_confirmations": 2000,
    "avg_blocktime": 32,
    "txfee": 400000,
    "dust": 72800,
    "protocol": {
      "type": "QRC20",
      "protocol_data": {
        "platform": "QTUM",
        "contract_address": "0xf397f39ce992b0f5bdc7ec1109d676d07f7af2f9"
      }
    },
    "pubtype": 58,
    "p2shtype": 50,
    "wiftype": 128,
    "segwit": false,
    "decimals": 8,
    "derivation_path": "m/44'/2301'"
  },
  {
    "coin": "PUT-QRC20",
    "name": "qtum",
    "fname": "Profile Utility Token",
    "rpcport": 3889,
    "required_confirmations": 3,
    "mature_confirmations": 2000,
    "avg_blocktime": 32,
    "txfee": 400000,
    "dust": 72800,
    "protocol": {
      "type": "QRC20",
      "protocol_data": {
        "platform": "QTUM",
        "contract_address": "0x4060e21ac01b5c5d2a3f01cecd7cbf820f50be95"
      }
    },
    "pubtype": 58,
    "p2shtype": 50,
    "wiftype": 128,
    "segwit": false,
    "decimals": 8,
    "derivation_path": "m/44'/2301'"
  },
  {
    "coin": "OKB-ERC20",
    "name": "okb_erc20",
    "fname": "OKB",
    "rpcport": 80,
    "chain_id": 1,
    "required_confirmations": 3,
    "avg_blocktime": 15,
    "protocol": {
      "type": "ERC20",
      "protocol_data": {
        "platform": "ETH",
        "contract_address": "0x75231F58b43240C9718Dd58B4967c5114342a86c"
      }
    },
    "decimals": 18,
    "derivation_path": "m/44'/60'",
    "trezor_coin": "OKB",
    "links": {
      "github": "https://github.com/okex/okberc20token",
      "homepage": "https://www.okex.com/"
    }
  },
  {
    "coin": "SEELE-ERC20",
    "name": "seele_erc20",
    "fname": "Seele",
    "rpcport": 80,
    "chain_id": 1,
    "required_confirmations": 3,
    "avg_blocktime": 15,
    "protocol": {
      "type": "ERC20",
      "protocol_data": {
        "platform": "ETH",
        "contract_address": "0xB1e93236ab6073fdAC58adA5564897177D4bcC43"
      }
    },
    "decimals": 18,
    "derivation_path": "m/44'/60'",
    "trezor_coin": "Seele",
    "links": {
      "homepage": "http://seele.pro"
    }
  },
  {
    "coin": "REV-ERC20",
    "name": "rev_erc20",
    "fname": "Revain",
    "rpcport": 80,
    "chain_id": 1,
    "required_confirmations": 3,
    "avg_blocktime": 15,
    "protocol": {
      "type": "ERC20",
      "protocol_data": {
        "platform": "ETH",
        "contract_address": "0x2ef52Ed7De8c5ce03a4eF0efbe9B7450F2D7Edc9"
      }
    },
    "decimals": 6,
    "derivation_path": "m/44'/60'",
    "trezor_coin": "Revain",
    "links": {
      "github": "https://github.com/Revain",
      "homepage": "https://revain.org"
    }
  },
  {
    "coin": "SNT-ERC20",
    "name": "snt_erc20",
    "fname": "Status",
    "rpcport": 80,
    "chain_id": 1,
    "required_confirmations": 3,
    "avg_blocktime": 15,
    "protocol": {
      "type": "ERC20",
      "protocol_data": {
        "platform": "ETH",
        "contract_address": "0x744d70FDBE2Ba4CF95131626614a1763DF805B9E"
      }
    },
    "decimals": 18,
    "derivation_path": "m/44'/60'",
    "trezor_coin": "Status Network Token",
    "links": {
      "github": "https://github.com/status-im",
      "homepage": "https://status.im"
    }
  },
  {
    "coin": "ANT-ERC20",
    "name": "ant_erc20",
    "fname": "Aragon",
    "rpcport": 80,
    "chain_id": 1,
    "required_confirmations": 3,
    "avg_blocktime": 15,
    "protocol": {
      "type": "ERC20",
      "protocol_data": {
        "platform": "ETH",
        "contract_address": "0xa117000000f279D81A1D3cc75430fAA017FA5A2e"
      }
    },
    "decimals": 18,
    "derivation_path": "m/44'/60'"
  },
  {
    "coin": "BEST-ERC20",
    "name": "best_erc20",
    "fname": "Bitpanda Ecosystem",
    "rpcport": 80,
    "chain_id": 1,
    "required_confirmations": 3,
    "avg_blocktime": 15,
    "protocol": {
      "type": "ERC20",
      "protocol_data": {
        "platform": "ETH",
        "contract_address": "0x1B073382E63411E3BcfFE90aC1B9A43feFa1Ec6F"
      }
    },
    "decimals": 8,
    "derivation_path": "m/44'/60'"
  },
  {
    "coin": "CVT-ERC20",
    "name": "cvt_erc20",
    "fname": "CyberVein",
    "rpcport": 80,
    "chain_id": 1,
    "required_confirmations": 3,
    "avg_blocktime": 15,
    "protocol": {
      "type": "ERC20",
      "protocol_data": {
        "platform": "ETH",
        "contract_address": "0xBe428c3867F05deA2A89Fc76a102b544eaC7f772"
      }
    },
    "decimals": 18,
    "derivation_path": "m/44'/60'",
    "trezor_coin": "CyberVein",
    "links": {
      "homepage": "http://www.cybervein.org"
    }
  },
  {
    "coin": "DX-ERC20",
    "name": "dx_erc20",
    "fname": "DxChain",
    "rpcport": 80,
    "chain_id": 1,
    "required_confirmations": 3,
    "avg_blocktime": 15,
    "protocol": {
      "type": "ERC20",
      "protocol_data": {
        "platform": "ETH",
        "contract_address": "0x973e52691176d36453868D9d86572788d27041A9"
      }
    },
    "decimals": 18,
    "derivation_path": "m/44'/60'"
  },
  {
    "coin": "STORJ-ERC20",
    "name": "storj_erc20",
    "fname": "Storj",
    "rpcport": 80,
    "chain_id": 1,
    "required_confirmations": 3,
    "avg_blocktime": 15,
    "protocol": {
      "type": "ERC20",
      "protocol_data": {
        "platform": "ETH",
        "contract_address": "0xB64ef51C888972c908CFacf59B47C1AfBC0Ab8aC"
      }
    },
    "decimals": 8,
    "derivation_path": "m/44'/60'",
    "trezor_coin": "STORJ",
    "links": {
      "github": "https://github.com/Storj",
      "homepage": "https://storj.io"
    }
  },
  {
    "coin": "TRAC-ERC20",
    "name": "trac_erc20",
    "fname": "OriginTrail",
    "rpcport": 80,
    "chain_id": 1,
    "required_confirmations": 3,
    "avg_blocktime": 15,
    "protocol": {
      "type": "ERC20",
      "protocol_data": {
        "platform": "ETH",
        "contract_address": "0xaA7a9CA87d3694B5755f213B5D04094b8d0F0A6F"
      }
    },
    "decimals": 18,
    "derivation_path": "m/44'/60'",
    "trezor_coin": "OriginTrail",
    "links": {
      "homepage": "https://origintrail.io"
    }
  },
  {
    "coin": "UBQ",
    "name": "ubiq",
    "fname": "Ubiq",
    "rpcport": 80,
    "chain_id": 8,
    "required_confirmations": 3,
    "avg_blocktime": 15,
    "protocol": {
      "type": "ETH"
    },
    "derivation_path": "m/44'/60'",
    "trezor_coin": "Ubiq",
    "links": {
      "homepage": "https://ubiqsmart.com"
    }
  },
  {
    "coin": "PNK-ERC20",
    "name": "pnk_erc20",
    "fname": "Kleros",
    "rpcport": 80,
    "chain_id": 1,
    "required_confirmations": 3,
    "avg_blocktime": 15,
    "protocol": {
      "type": "ERC20",
      "protocol_data": {
        "platform": "ETH",
        "contract_address": "0x93ED3FBe21207Ec2E8f2d3c3de6e058Cb73Bc04d"
      }
    },
    "decimals": 18,
    "derivation_path": "m/44'/60'",
    "trezor_coin": "Pinakion",
    "links": {
      "github": "https://github.com/kleros",
      "homepage": "https://kleros.io"
    }
  },
  {
    "coin": "SKL-ERC20",
    "name": "skl_erc20",
    "fname": "SKALE",
    "rpcport": 80,
    "chain_id": 1,
    "required_confirmations": 3,
    "avg_blocktime": 15,
    "protocol": {
      "type": "ERC20",
      "protocol_data": {
        "platform": "ETH",
        "contract_address": "0x00c83aeCC790e8a4453e5dD3B0B4b3680501a7A7"
      }
    },
    "decimals": 18,
    "derivation_path": "m/44'/60'"
  },
  {
    "coin": "CVC-ERC20",
    "name": "cvc_erc20",
    "fname": "Civic",
    "rpcport": 80,
    "chain_id": 1,
    "required_confirmations": 3,
    "avg_blocktime": 15,
    "protocol": {
      "type": "ERC20",
      "protocol_data": {
        "platform": "ETH",
        "contract_address": "0x41e5560054824eA6B0732E656E3Ad64E20e94E45"
      }
    },
    "decimals": 8,
    "derivation_path": "m/44'/60'",
    "trezor_coin": "Civic",
    "links": {
      "homepage": "https://www.civic.com"
    }
  },
  {
    "coin": "UTK-ERC20",
    "name": "utk_erc20",
    "fname": "Utrust",
    "rpcport": 80,
    "chain_id": 1,
    "required_confirmations": 3,
    "avg_blocktime": 15,
    "protocol": {
      "type": "ERC20",
      "protocol_data": {
        "platform": "ETH",
        "contract_address": "0xdc9Ac3C20D1ed0B540dF9b1feDC10039Df13F99c"
      }
    },
    "decimals": 18,
    "derivation_path": "m/44'/60'",
    "trezor_coin": "Utrust",
    "links": {
      "github": "https://github.com/utrustdev/",
      "homepage": "https://utrust.com"
    }
  },
  {
    "coin": "MLN-ERC20",
    "name": "mln_erc20",
    "fname": "Enzyme",
    "rpcport": 80,
    "chain_id": 1,
    "required_confirmations": 3,
    "avg_blocktime": 15,
    "protocol": {
      "type": "ERC20",
      "protocol_data": {
        "platform": "ETH",
        "contract_address": "0xec67005c4E498Ec7f55E092bd1d35cbC47C91892"
      }
    },
    "decimals": 18,
    "derivation_path": "m/44'/60'"
  },
  {
    "coin": "XOR-ERC20",
    "name": "xor_erc20",
    "fname": "Sora",
    "rpcport": 80,
    "chain_id": 1,
    "required_confirmations": 3,
    "avg_blocktime": 15,
    "protocol": {
      "type": "ERC20",
      "protocol_data": {
        "platform": "ETH",
        "contract_address": "0x40FD72257597aA14C7231A7B1aaa29Fce868F677"
      }
    },
    "decimals": 18,
    "derivation_path": "m/44'/60'"
  },
  {
    "coin": "UQC-ERC20",
    "name": "uqc_erc20",
    "fname": "Uquid Coin",
    "rpcport": 80,
    "chain_id": 1,
    "required_confirmations": 3,
    "avg_blocktime": 15,
    "protocol": {
      "type": "ERC20",
      "protocol_data": {
        "platform": "ETH",
        "contract_address": "0x8806926Ab68EB5a7b909DcAf6FdBe5d93271D6e2"
      }
    },
    "decimals": 18,
    "derivation_path": "m/44'/60'",
    "trezor_coin": "Uquid Coin",
    "links": {
      "homepage": "https://uquidcoin.com"
    }
  },
  {
    "coin": "UOS-ERC20",
    "name": "uos_erc20",
    "fname": "Ultra",
    "rpcport": 80,
    "chain_id": 1,
    "required_confirmations": 3,
    "avg_blocktime": 15,
    "protocol": {
      "type": "ERC20",
      "protocol_data": {
        "platform": "ETH",
        "contract_address": "0xD13c7342e1ef687C5ad21b27c2b65D772cAb5C8c"
      }
    },
    "decimals": 4,
    "derivation_path": "m/44'/60'"
  },
  {
    "coin": "SHR-ERC20",
    "name": "shr_erc20",
    "fname": "Share",
    "rpcport": 80,
    "chain_id": 1,
    "decimals": 2,
    "required_confirmations": 3,
    "avg_blocktime": 15,
    "protocol": {
      "type": "ERC20",
      "protocol_data": {
        "platform": "ETH",
        "contract_address": "0xd98F75b1A3261dab9eEd4956c93F33749027a964"
      }
    },
    "derivation_path": "m/44'/60'"
  },
  {
    "coin": "SHR-BEP20",
    "name": "shr_bep20",
    "fname": "Share",
    "rpcport": 80,
    "chain_id": 56,
    "decimals": 18,
    "avg_blocktime": 3,
    "required_confirmations": 3,
    "protocol": {
      "type": "ERC20",
      "protocol_data": {
        "platform": "BNB",
        "contract_address": "0x5fb4968fC85868DF3aD2d6e59883a10570f01D18"
      }
    },
    "derivation_path": "m/44'/60'"
  },
  {
    "coin": "S4F-ERC20",
    "name": "s4f_erc20",
    "fname": "S4FE",
    "rpcport": 80,
    "chain_id": 1,
    "decimals": 18,
    "required_confirmations": 3,
    "avg_blocktime": 15,
    "protocol": {
      "type": "ERC20",
      "protocol_data": {
        "platform": "ETH",
        "contract_address": "0xAec7d1069e3a914a3EB50f0BFB1796751f2ce48a"
      }
    },
    "derivation_path": "m/44'/60'"
  },
  {
    "coin": "S4F-BEP20",
    "name": "s4f_bep20",
    "fname": "S4FE",
    "rpcport": 80,
    "chain_id": 56,
    "decimals": 18,
    "avg_blocktime": 3,
    "required_confirmations": 3,
    "protocol": {
      "type": "ERC20",
      "protocol_data": {
        "platform": "BNB",
        "contract_address": "0x788D2780992222360f674cc12C36478870b8E6ED"
      }
    },
    "derivation_path": "m/44'/60'"
  },
  {
    "coin": "tBCH",
    "name": "Bitcoin Cash Testnet",
    "fname": "Bitcoin Cash Testnet",
    "is_testnet": true,
    "pubtype": 111,
    "p2shtype": 196,
    "wiftype": 239,
    "txfee": 0,
    "estimate_fee_blocks": 2,
    "segwit": false,
    "fork_id": "0x40",
    "address_format": {
      "format": "cashaddress",
      "network": "bchtest"
    },
    "required_confirmations": 1,
    "avg_blocktime": 600,
    "protocol": {
      "type": "BCH",
      "protocol_data": {
        "slp_prefix": "slptest"
      }
    }
  },
  {
    "coin": "UFO",
    "name": "ufo",
    "fname": "Uniform Fiscal Object",
    "sign_message_prefix": "UFO Signed Message:\n",
    "rpcport": 8087,
    "pubtype": 27,
    "p2shtype": 68,
    "wiftype": 155,
    "txfee": 100000,
    "segwit": true,
    "bech32_hrp": "uf",
    "required_confirmations": 6,
    "avg_blocktime": 1.5,
    "protocol": {
      "type": "UTXO"
    },
    "derivation_path": "m/44'/202'",
    "links": {
      "github": "https://github.com/fiscalobject/ufo",
      "homepage": "https://ufobject.com"
    }
  },
  {
    "coin": "USBL",
    "name": "bitdollar",
    "fname": "Balanced Dollar",
    "confpath": "USERHOME/.bitdollar/bitdollar.conf",
    "rpcport": 35573,
    "pubtype": 65,
    "p2shtype": 66,
    "wiftype": 193,
    "txfee": 0,
    "required_confirmations": 2,
    "avg_blocktime": 150,
    "protocol": {
      "type": "UTXO"
    }
  },
  {
    "coin": "USDF",
    "fname": "Fake USD",
    "is_testnet": true,
    "protocol": {
      "type": "SLPTOKEN",
      "protocol_data": {
        "decimals": 4,
        "token_id": "bb309e48930671582bea508f9a1d9b491e49b69be3d6f372dc08da2ac6e90eb7",
        "platform": "tBCH",
        "required_confirmations": 1,
        "slp_prefix": "slptest"
      }
    }
  },
  {
    "coin": "WHIVE",
    "name": "whive",
    "fname": "Whive",
    "rpcport": 1867,
    "pubtype": 73,
    "p2shtype": 10,
    "wiftype": 128,
    "txfee": 0,
    "dust": 1000,
    "segwit": true,
    "bech32_hrp": "wv",
    "wallet_only": false,
    "required_confirmations": 1,
    "mature_confirmations": 100,
    "avg_blocktime": 600,
    "protocol": {
      "type": "UTXO"
    }
  },
  {
    "coin": "WHIVE-segwit",
    "name": "whive",
    "fname": "Whive",
    "rpcport": 1867,
    "pubtype": 73,
    "p2shtype": 10,
    "wiftype": 128,
    "txfee": 0,
    "dust": 1000,
    "segwit": true,
    "bech32_hrp": "wv",
    "address_format": {
      "format": "segwit"
    },
    "orderbook_ticker": "WHIVE",
    "required_confirmations": 1,
    "mature_confirmations": 100,
    "avg_blocktime": 600,
    "protocol": {
      "type": "UTXO"
    }
  },
  {
    "coin": "XEC",
    "name": "xec",
    "fname": "eCash",
    "rpcport": 8332,
    "pubtype": 0,
    "p2shtype": 5,
    "wiftype": 128,
    "txfee": 0,
    "estimate_fee_blocks": 2,
    "segwit": false,
    "fork_id": "0x40",
    "address_format": {
      "format": "cashaddress",
      "network": "ecash"
    },
    "decimals": 2,
    "required_confirmations": 1,
    "avg_blocktime": 600,
    "protocol": {
      "type": "UTXO"
    },
    "derivation_path": "m/44'/1899'"
  },
  {
    "coin": "SIBM-BEP20",
    "name": "sibm_bep20",
    "fname": "SibMining",
    "rpcport": 80,
    "chain_id": 56,
    "avg_blocktime": 3,
    "required_confirmations": 3,
    "protocol": {
      "type": "ERC20",
      "protocol_data": {
        "platform": "BNB",
        "contract_address": "0xee8EE60503fd0a735cC972A08E3a5B2026DDCe47"
      }
    },
    "derivation_path": "m/44'/60'"
  },
  {
    "coin": "ZOMBIE",
    "asset": "ZOMBIE",
    "fname": "Zombie",
    "txversion": 4,
    "overwintered": 1,
    "avg_blocktime": 60,
    "is_testnet": true,
    "protocol": {
      "type": "ZHTLC",
      "protocol_data": {
        "consensus_params": {
          "overwinter_activation_height": 0,
          "sapling_activation_height": 1,
          "blossom_activation_height": null,
          "heartwood_activation_height": null,
          "canopy_activation_height": null,
          "coin_type": 133,
          "hrp_sapling_extended_spending_key": "secret-extended-key-main",
          "hrp_sapling_extended_full_viewing_key": "zxviews",
          "hrp_sapling_payment_address": "zs",
          "b58_pubkey_address_prefix": [
            28,
            184
          ],
          "b58_script_address_prefix": [
            28,
            189
          ]
        },
        "z_derivation_path": "m/32'/133'"
      }
    },
    "derivation_path": "m/44'/133'",
    "required_confirmations": 3
  },
  {
    "coin": "ZINU-BEP20",
    "name": "zinu_bep20",
    "fname": "Zombie Inu",
    "rpcport": 80,
    "chain_id": 56,
    "avg_blocktime": 3,
    "required_confirmations": 3,
    "protocol": {
      "type": "ERC20",
      "protocol_data": {
        "platform": "BNB",
        "contract_address": "0x21F9B5b2626603e3F40bfc13d01AfB8c431D382F"
      }
    },
    "derivation_path": "m/44'/60'"
  },
  {
    "coin": "RUNES",
    "name": "runebase",
    "fname": "Runebase",
    "rpcport": 9432,
    "pubtype": 61,
    "p2shtype": 123,
    "wiftype": 216,
    "txfee": 5000000,
    "dust": 400000,
    "mature_confirmations": 120,
    "segwit": true,
    "bech32_hrp": "rc",
    "required_confirmations": 6,
    "avg_blocktime": 120,
    "protocol": {
      "type": "UTXO"
    }
  },
  {
    "coin": "ACTN",
    "asset": "ACTN",
    "fname": "Action Coin",
    "sign_message_prefix": "Komodo Signed Message:\n",
    "rpcport": 51677,
    "txversion": 4,
    "overwintered": 1,
    "txfee": 1000,
    "required_confirmations": 2,
    "requires_notarization": false,
    "avg_blocktime": 60,
    "protocol": {
      "type": "UTXO"
    },
    "derivation_path": "m/44'/141'",
    "trezor_coin": "Komodo"
  },
  {
    "coin": "ACTN-BEP20",
    "name": "actn_bep20",
    "fname": "Action Coin",
    "rpcport": 80,
    "chain_id": 56,
    "avg_blocktime": 3,
    "required_confirmations": 3,
    "protocol": {
      "type": "ERC20",
      "protocol_data": {
        "platform": "BNB",
        "contract_address": "0xD7380b10bF3886B34Ab3422DEa42E408850375CA"
      }
    },
    "derivation_path": "m/44'/60'"
  },
  {
    "coin": "ATOM",
    "avg_blocktime": 7,
    "name": "cosmos",
    "fname": "Cosmos",
    "wallet_only": true,
    "protocol": {
      "type": "TENDERMINT",
      "protocol_data": {
        "decimals": 6,
        "denom": "uatom",
        "account_prefix": "cosmos",
        "chain_registry_name": "cosmoshub",
        "chain_id": "cosmoshub-4"
      }
    },
    "derivation_path": "m/44'/118'"
  },
  {
    "coin": "IRIS",
    "avg_blocktime": 7,
    "name": "iris",
    "fname": "IRISnet",
    "chain_id": 6688,
    "protocol": {
      "type": "TENDERMINT",
      "protocol_data": {
        "decimals": 6,
        "denom": "uiris",
        "account_prefix": "iaa",
        "chain_id": "irishub-1",
        "chain_registry_name": "irishub",
        "gas_price": 0.5
      }
    },
    "derivation_path": "m/44'/118'"
  },
  {
    "coin": "IRIS-BEP20",
    "name": "iris_bep20",
    "fname": "IRISnet",
    "rpcport": 80,
    "chain_id": 56,
    "decimals": 18,
    "avg_blocktime": 3,
    "required_confirmations": 3,
    "protocol": {
      "type": "ERC20",
      "protocol_data": {
        "platform": "BNB",
        "contract_address": "0x05C50a62b0b87bE1fFB1Cf3b77d9eDBa834ef6f7"
      }
    },
    "derivation_path": "m/44'/60'"
  },
  {
    "coin": "OSMO",
    "avg_blocktime": 7,
    "name": "osmosis",
    "fname": "Osmosis",
    "wallet_only": true,
    "protocol": {
      "type": "TENDERMINT",
      "protocol_data": {
        "decimals": 6,
        "denom": "uosmo",
        "account_prefix": "osmo",
        "chain_registry_name": "osmosis",
        "chain_id": "osmosis-1",
        "gas_price": 0.5
      }
    },
    "derivation_path": "m/44'/118'"
  },
  {
    "coin": "ATOM-IBC_IRIS",
    "name": "cosmos_ibc_iris",
    "fname": "Cosmos",
    "avg_blocktime": 7,
    "protocol": {
      "type": "TENDERMINTTOKEN",
      "protocol_data": {
        "platform": "IRIS",
        "decimals": 6,
        "denom": "ibc/27394FB092D2ECCD56123C74F36E4C1F926001CEADA9CA97EA622B25F41E5EB2",
        "gas_price": 0.5
      }
    },
    "derivation_path": "m/44'/118'"
  },
  {
    "coin": "MAZA",
    "name": "mazacoin",
    "fname": "MazaCoin",
    "sign_message_prefix": "Mazacoin Signed Message:\n",
    "rpcport": 12832,
    "pubtype": 50,
    "p2shtype": 9,
    "wiftype": 244,
    "decimals": 8,
    "signature_version": "base",
    "txfee": 10000,
    "segwit": true,
    "bech32_hrp": "maza",
    "required_confirmations": 3,
    "avg_blocktime": 60,
    "protocol": {
      "type": "UTXO"
    },
    "derivation_path": "m/44'/13'",
    "links": {
      "github": "https://github.com/Mazacoin",
      "homepage": "https://www.mazacoin.org"
    }
  },
  {
    "coin": "CRNC",
    "name": "crioniccoin",
    "fname": "CrionicCoin",
    "sign_message_prefix": "Crioniccoin Signed Message:\n",
    "rpcport": 4466,
    "pubtype": 28,
    "p2shtype": 45,
    "wiftype": 176,
    "decimals": 8,
    "signature_version": "base",
    "txfee": 10000,
    "segwit": true,
    "bech32_hrp": "crnc",
    "required_confirmations": 3,
    "avg_blocktime": 20,
    "protocol": {
      "type": "UTXO"
    },
    "derivation_path": "m/44'/192'",
    "links": {
      "github": "https://github.com/diabaths/Crionic-Coin",
      "homepage": "https://coin.crionic.org"
    }
  },
  {
    "coin": "EVR",
    "name": "evrmore",
    "fname": "Evrmore Coin",
    "sign_message_prefix": "Evrmore Signed Message:\n",
    "rpcport": 8819,
    "pubtype": 33,
    "p2shtype": 92,
    "wiftype": 128,
    "segwit": true,
    "txfee": 1000000,
    "required_confirmations": 3,
    "avg_blocktime": 60,
    "protocol": {
      "type": "UTXO"
    },
    "derivation_path": "m/44'/175'",
    "links": {
      "github": "https://github.com/EvrmoreOrg/Evrmore",
      "homepage": "https://evrmorecoin.org"
    }
  },
  {
    "coin": "BKC",
    "name": "bunkercoin",
    "fname": "Bunkercoin",
    "sign_message_prefix": "Bunkercoin Signed Message:\n",
    "rpcport": 22555,
    "pubtype": 25,
    "p2shtype": 22,
    "wiftype": 158,
    "txfee": 1000000,
    "force_min_relay_fee": true,
    "dust": 1000000,
    "required_confirmations": 10,
    "avg_blocktime": 60,
    "protocol": {
      "type": "UTXO"
    },
    "derivation_path": "m/44'/3'",
    "links": {
      "github": "https://github.com/bunkercoin/bunkercoin",
      "homepage": "https://bunkercoin.org"
    }
  },
  {
    "coin": "KIIRO",
    "name": "kiiro",
    "fname": "Kiiro",
    "sign_message_prefix": "Zcoin Signed Message:\n",
    "rpcport": 8999,
    "pubtype": 45,
    "p2shtype": 7,
    "wiftype": 210,
    "txfee": 1000,
    "required_confirmations": 3,
    "avg_blocktime": 150,
    "protocol": {
      "type": "UTXO"
    },
    "links": {
      "github": "https://github.com/kiirocoin/kiiro",
      "homepage": "https://kiirocoin.org"
    }
  },
  {
    "coin": "KIIRO-BEP20",
    "name": "kiiro_bep20",
    "fname": "Kiiro",
    "rpcport": 80,
    "chain_id": 56,
    "avg_blocktime": 3,
    "required_confirmations": 3,
    "protocol": {
      "type": "ERC20",
      "protocol_data": {
        "platform": "BNB",
        "contract_address": "0x347862372f7C8f83D69025234367Ac11c5241Db3"
      }
    },
    "derivation_path": "m/44'/60'"
  },
  {
    "coin": "MEWC",
    "name": "meowcoin",
    "fname": "Meowcoin",
    "sign_message_prefix": "Meowcoin Signed Message:\n",
    "rpcport": 9766,
    "pubtype": 50,
    "p2shtype": 122,
    "wiftype": 112,
    "segwit": false,
    "txfee": 1000000,
    "dust": 1000000,
    "required_confirmations": 3,
    "avg_blocktime": 60,
    "protocol": {
      "type": "UTXO"
    },
    "derivation_path": "m/44'/1669'",
    "links": {
      "github": "https://github.com/Meowcoin-Foundation/Meowcoin",
      "homepage": "https://www.mewccrypto.com/"
    }
  },
  {
    "coin": "IRISTEST",
    "avg_blocktime": 7,
    "name": "iristest",
    "fname": "Iris Test",
    "wallet_only": false,
    "is_testnet": true,
    "protocol": {
      "type": "TENDERMINT",
      "protocol_data": {
        "decimals": 6,
        "denom": "unyan",
        "account_prefix": "iaa",
        "chain_id": "nyancat-9",
        "gas_price": 0.5
      }
    },
    "derivation_path": "m/44'/118'"
  },
  {
    "coin": "NUCLEUSTEST",
    "avg_blocktime": 5,
    "name": "nucleus-test",
    "fname": "Nucleus Test",
    "wallet_only": false,
    "is_testnet": true,
    "protocol":{
        "type":"TENDERMINT",
        "protocol_data": {
            "decimals": 6,
            "denom": "unucl",
            "account_prefix": "nuc",
            "chain_registry_name": "nucleus",
            "chain_id": "nucleus-3"
        }
    },
    "derivation_path": "m/44'/118'"
  },
  {
    "coin":"IRISTEST-IBC_NUCLEUSTEST",
    "avg_blocktime": 5,
    "name": "iristest-ibc-nucleus-test",
    "fname": "Iris Test",
    "wallet_only": false,
    "is_testnet": true,
    "protocol":{
        "type":"TENDERMINTTOKEN",
        "protocol_data": {
            "platform": "NUCLEUSTEST",
            "decimals": 6,
            "denom": "ibc/F7F28FF3C09024A0225EDBBDB207E5872D2B4EF2FB874FE47B05EF9C9A7D211C"
        }
    },
    "derivation_path": "m/44'/118'"
  },
  {
    "coin":"ATOM-IBC_NUCLEUSTEST",
    "avg_blocktime": 5,
    "name": "cosmos-ibc-nucleus-test",
    "fname": "Cosmos",
    "wallet_only": false,
    "is_testnet": true,
    "protocol":{
        "type":"TENDERMINTTOKEN",
        "protocol_data": {
            "platform": "NUCLEUSTEST",
            "decimals": 6,
            "denom": "ibc/9117A26BA81E29FA4F78F57DC2BD90CD3D26848101BA880445F119B22A1E254E"
        }
    },
    "derivation_path": "m/44'/118'"
  },
  {
    "coin":"OSMO-IBC_NUCLEUSTEST",
    "avg_blocktime": 5,
    "name": "cosmos-ibc-nucleus-test",
    "fname": "Osmosis",
    "wallet_only": false,
    "is_testnet": true,
    "protocol":{
        "type":"TENDERMINTTOKEN",
        "protocol_data": {
            "platform": "NUCLEUSTEST",
            "decimals": 6,
            "denom": "ibc/47BD209179859CDE4A2806763D7189B6E6FE13A17880FE2B42DE1E6C1E329E23"
        }
    },
    "derivation_path": "m/44'/118'"
  },
  {
    "coin": "LUPA",
    "sign_message_prefix": "Komodo Signed Message:\n",
    "asset": "LUPA",
    "fname": "Lupaza",
    "rpcport": 64151,
    "txversion": 4,
    "overwintered": 1,
    "required_confirmations": 5,
    "avg_blocktime": 60,
    "protocol": {
      "type": "UTXO"
    },
    "derivation_path": "m/44'/141'",
    "trezor_coin": "Komodo"
  },
  {
    "coin": "ZOIN",
    "name": "zoin",
    "fname": "ZoinCommunity",
    "sign_message_prefix": "Zoincoin Signed Message:\n",
    "rpcport": 8256,
    "pubtype": 80,
    "p2shtype": 53,
    "wiftype": 208,
    "segwit": false,
    "txfee": 1000000,
    "dust": 1000000,
    "required_confirmations": 3,
    "avg_blocktime": 150,
    "protocol": {
      "type": "UTXO"
    },
    "derivation_path": "m/44'/60'",
    "links": {
      "github": "https://github.com/seopub/zoincomumity",
      "homepage": "http://zoincommunity.com/"
    }
  },
  {
    "coin": "NFT_ETH",
    "name": "nft_ethereum",
    "fname": "Ethereum",
    "rpcport": 80,
    "chain_id": 1,
    "sign_message_prefix": "Ethereum Signed Message:\n",
    "required_confirmations": 3,
    "avg_blocktime": 15,
    "protocol": {
      "type": "NFT",
      "protocol_data": {
        "platform": "ETH"
      }
    },
    "derivation_path": "m/44'/60'"
  },
  {
    "coin": "NFT_AVAX",
    "name": "nft_avax",
    "fname": "Avalanche",
    "rpcport": 80,
    "chain_id": 43114,
    "required_confirmations": 3,
    "avg_blocktime": 2.4,
    "protocol": {
      "type": "NFT",
      "protocol_data": {
        "platform": "AVAX"
      }
    },
    "derivation_path": "m/44'/9000'",
    "trezor_coin": "Avalanche C-Chain",
    "links": {
      "homepage": "https://www.avax.network/"
    }
  },
  {
    "coin": "NFT_BNB",
    "name": "nft_binancesmartchain",
    "fname": "Binance Coin",
    "avg_blocktime": 3,
    "rpcport": 80,
    "chain_id": 56,
    "required_confirmations": 3,
    "protocol": {
      "type": "NFT",
      "protocol_data": {
        "platform": "BNB"
      }
    },
    "derivation_path": "m/44'/714'",
    "trezor_coin": "Binance Smart Chain",
    "links": {
      "homepage": "https://www.binance.org"
    }
  },
  {
    "coin": "NFT_FTM",
    "name": "nft_ftm",
    "fname": "Fantom",
    "rpcport": 80,
    "chain_id": 250,
    "required_confirmations": 3,
    "avg_blocktime": 1.8,
    "protocol": {
      "type": "NFT",
      "protocol_data": {
        "platform": "FTM"
      }
    },
    "derivation_path": "m/44'/1007'",
    "trezor_coin": "Fantom Opera",
    "links": {
      "homepage": "https://fantom.foundation"
    }
  },
  {
    "coin": "NFT_MATIC",
    "name": "nft_matic",
    "fname": "Polygon",
    "rpcport": 80,
    "chain_id": 137,
    "avg_blocktime": 1.8,
    "required_confirmations": 20,
    "protocol": {
      "type": "NFT",
      "protocol_data": {
        "platform": "MATIC"
      }
    },
    "derivation_path": "m/44'/966'",
    "trezor_coin": "Polygon",
    "links": {
      "homepage": "https://polygon.technology/"
    }
  }
]<|MERGE_RESOLUTION|>--- conflicted
+++ resolved
@@ -1182,10 +1182,6 @@
     "wiftype": 176,
     "txfee": 100000,
     "dust": 54600,
-<<<<<<< HEAD
-=======
-    "mm2": 1,
->>>>>>> 5c624501
     "required_confirmations": 5,
     "avg_blocktime": 30,
     "protocol": {
@@ -2558,10 +2554,6 @@
     "name": "busd_avx20_old",
     "fname": "Binance USD (OLD)",
     "rpcport": 80,
-<<<<<<< HEAD
-=======
-    "mm2": 1,
->>>>>>> 5c624501
     "chain_id": 43114,
     "required_confirmations": 3,
     "avg_blocktime": 2.4,
@@ -4524,10 +4516,6 @@
     "wiftype": 176,
     "txfee": 100000,
     "dust": 54600,
-<<<<<<< HEAD
-=======
-    "mm2": 1,
->>>>>>> 5c624501
     "required_confirmations": 5,
     "avg_blocktime": 60,
     "protocol": {
@@ -8725,10 +8713,6 @@
     "wiftype": 239,
     "txfee": 100000,
     "dust": 54600,
-<<<<<<< HEAD
-=======
-    "mm2": 1,
->>>>>>> 5c624501
     "required_confirmations": 5,
     "avg_blocktime": 60,
     "protocol": {
