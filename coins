[
  {
    "coin": "1INCH-AVX20",
    "name": "1inch_avx20",
    "fname": "1Inch",
    "rpcport": 80,
    "mm2": 1,
    "chain_id": 43114,
    "required_confirmations": 3,
    "avg_blocktime": 2.4,
    "decimals": 18,
    "protocol": {
      "type": "ERC20",
      "protocol_data": {
        "platform": "AVAX",
        "contract_address": "0xd501281565bf7789224523144Fe5D98e8B28f267"
      }
    },
    "derivation_path": "m/44'/9000'"
  },
  {
    "coin": "ILNF-PLG20",
    "name": "ilnf_plg20",
    "fname": "Ilien Fuel",
    "rpcport": 80,
    "mm2": 1,
    "chain_id": 137,
    "decimals": 18,
    "avg_blocktime": 1.8,
    "required_confirmations": 20,
    "protocol": {
      "type": "ERC20",
      "protocol_data": {
        "platform": "MATIC",
        "contract_address": "0xaFf5Ed00c57b0E0c22123dbA28Cb6A5B26651Bbd"
      }
    },
    "derivation_path": "m/44'/966'"
  },
  {
    "coin": "ILNF-BEP20",
    "name": "ilnf_bep20",
    "fname": "Ilien Fuel",
    "rpcport": 80,
    "mm2": 1,
    "chain_id": 56,
    "decimals": 18,
    "avg_blocktime": 3,
    "required_confirmations": 3,
    "protocol": {
      "type": "ERC20",
      "protocol_data": {
        "platform": "BNB",
        "contract_address": "0x0D6e16c7066421607F8D334D6C02A48031fc2Eba"
      }
    },
    "derivation_path": "m/44'/714'"
  },
  {
    "coin": "1INCH-BEP20",
    "name": "1inch_bep20",
    "fname": "1Inch",
    "rpcport": 80,
    "mm2": 1,
    "chain_id": 56,
    "avg_blocktime": 3,
    "required_confirmations": 3,
    "protocol": {
      "type": "ERC20",
      "protocol_data": {
        "platform": "BNB",
        "contract_address": "0x111111111117dC0aa78b770fA6A738034120C302"
      }
    },
    "derivation_path": "m/44'/714'"
  },
  {
    "coin": "1INCH-ERC20",
    "name": "1inch_erc20",
    "fname": "1Inch",
    "rpcport": 80,
    "mm2": 1,
    "chain_id": 1,
    "avg_blocktime": 15,
    "required_confirmations": 3,
    "decimals": 18,
    "protocol": {
      "type": "ERC20",
      "protocol_data": {
        "platform": "ETH",
        "contract_address": "0x111111111117dC0aa78b770fA6A738034120C302"
      }
    },
    "derivation_path": "m/44'/60'"
  },
  {
    "coin": "1INCH-KRC20",
    "name": "1inch_krc20",
    "fname": "1Inch",
    "rpcport": 80,
    "mm2": 1,
    "chain_id": 321,
    "decimals": 18,
    "avg_blocktime": 3,
    "required_confirmations": 3,
    "protocol": {
      "type": "ERC20",
      "protocol_data": {
        "platform": "KCS",
        "contract_address": "0x79f3244F3FFd7500A31a90Bb83C7D56649c2C7C5"
      }
    },
    "derivation_path": "m/44'/641'"
  },
  {
    "coin": "1INCH-PLG20",
    "name": "1inch_plg20",
    "fname": "1Inch",
    "rpcport": 80,
    "mm2": 1,
    "chain_id": 137,
    "decimals": 18,
    "avg_blocktime": 1.8,
    "required_confirmations": 20,
    "protocol": {
      "type": "ERC20",
      "protocol_data": {
        "platform": "MATIC",
        "contract_address": "0x9c2C5fd7b07E95EE044DDeba0E97a665F142394f"
      }
    },
    "derivation_path": "m/44'/966'"
  },
  {
    "coin": "PGX-PLG20",
    "name": "pegaxy_stone",
    "fname": "Pegaxy Stone",
    "rpcport": 80,
    "mm2": 1,
    "chain_id": 137,
    "decimals": 18,
    "avg_blocktime": 1.8,
    "required_confirmations": 20,
    "protocol": {
      "type": "ERC20",
      "protocol_data": {
        "platform": "MATIC",
        "contract_address": "0xc1c93D475dc82Fe72DBC7074d55f5a734F8cEEAE"
      }
    },
    "derivation_path": "m/44'/966'"
  },
  {
    "coin": "AAVE-AVX20",
    "name": "aave_avx20",
    "fname": "AAVE",
    "rpcport": 80,
    "mm2": 1,
    "chain_id": 43114,
    "required_confirmations": 3,
    "avg_blocktime": 2.4,
    "decimals": 18,
    "protocol": {
      "type": "ERC20",
      "protocol_data": {
        "platform": "AVAX",
        "contract_address": "0x63a72806098Bd3D9520cC43356dD78afe5D386D9"
      }
    },
    "derivation_path": "m/44'/9000'"
  },
  {
    "coin": "AAVE-BEP20",
    "name": "aave_bep20",
    "fname": "AAVE",
    "rpcport": 80,
    "mm2": 1,
    "chain_id": 56,
    "avg_blocktime": 3,
    "required_confirmations": 3,
    "protocol": {
      "type": "ERC20",
      "protocol_data": {
        "platform": "BNB",
        "contract_address": "0xfb6115445Bff7b52FeB98650C87f44907E58f802"
      }
    },
    "derivation_path": "m/44'/714'"
  },
  {
    "coin": "AAVE-ERC20",
    "name": "aave_erc20",
    "fname": "AAVE",
    "rpcport": 80,
    "mm2": 1,
    "chain_id": 1,
    "avg_blocktime": 15,
    "required_confirmations": 3,
    "decimals": 18,
    "protocol": {
      "type": "ERC20",
      "protocol_data": {
        "platform": "ETH",
        "contract_address": "0x7Fc66500c84A76Ad7e9c93437bFc5Ac33E2DDaE9"
      }
    },
    "derivation_path": "m/44'/60'",
    "trezor_coin": "Aave",
    "links": {
      "github": "https://github.com/aave",
      "homepage": "https://aave.com/ "
    }
  },
  {
    "coin": "AAVE-FTM20",
    "name": "aave_ftm20",
    "fname": "AAVE",
    "rpcport": 80,
    "mm2": 1,
    "chain_id": 250,
    "decimals": 18,
    "avg_blocktime": 1.8,
    "required_confirmations": 3,
    "protocol": {
      "type": "ERC20",
      "protocol_data": {
        "platform": "FTM",
        "contract_address": "0x6a07A792ab2965C72a5B8088d3a069A7aC3a993B"
      }
    },
    "derivation_path": "m/44'/1007'"
  },
  {
    "coin": "AAVE-HCO20",
    "name": "aave_hco20",
    "fname": "AAVE",
    "rpcport": 80,
    "mm2": 1,
    "chain_id": 128,
    "decimals": 18,
    "avg_blocktime": 3,
    "required_confirmations": 3,
    "protocol": {
      "type": "ERC20",
      "protocol_data": {
        "platform": "HT",
        "contract_address": "0x202b4936fE1a82A4965220860aE46d7d3939Bb25"
      }
    },
    "derivation_path": "m/44'/1023'"
  },
  {
    "coin": "AAVE-KRC20",
    "name": "aave_krc20",
    "fname": "AAVE",
    "rpcport": 80,
    "mm2": 1,
    "chain_id": 321,
    "decimals": 18,
    "avg_blocktime": 3,
    "required_confirmations": 3,
    "protocol": {
      "type": "ERC20",
      "protocol_data": {
        "platform": "KCS",
        "contract_address": "0xE76e97C157658004eE22e01C03a5e21A4655A2Fd"
      }
    },
    "derivation_path": "m/44'/641'"
  },
  {
    "coin": "AAVE-PLG20",
    "name": "aave_plg20",
    "fname": "AAVE",
    "rpcport": 80,
    "mm2": 1,
    "chain_id": 137,
    "decimals": 18,
    "avg_blocktime": 1.8,
    "required_confirmations": 20,
    "protocol": {
      "type": "ERC20",
      "protocol_data": {
        "platform": "MATIC",
        "contract_address": "0xD6DF932A45C0f255f85145f286eA0b292B21C90B"
      }
    },
    "derivation_path": "m/44'/966'"
  },
  {
    "coin": "ABY",
    "name": "artbyte",
    "fname": "ArtByte",
    "isPoS": 1,
    "rpcport": 9262,
    "pubtype": 28,
    "p2shtype": 85,
    "wiftype": 153,
    "txfee": 100000,
    "dust": 100000,
    "mm2": 1,
    "mature_confirmations": 550,
    "required_confirmations": 7,
    "avg_blocktime": 45,
    "protocol": {
      "type": "UTXO"
    }
  },
  {
    "coin": "ADA-BEP20",
    "name": "ada_bep20",
    "fname": "Cardano",
    "rpcport": 80,
    "mm2": 1,
    "chain_id": 56,
    "avg_blocktime": 3,
    "required_confirmations": 3,
    "protocol": {
      "type": "ERC20",
      "protocol_data": {
        "platform": "BNB",
        "contract_address": "0x3EE2200Efb3400fAbB9AacF31297cBdD1d435D47"
      }
    },
    "derivation_path": "m/44'/714'"
  },
  {
    "coin": "ADX-BEP20",
    "name": "adx_bep20",
    "fname": "AdEx",
    "rpcport": 80,
    "mm2": 1,
    "chain_id": 56,
    "avg_blocktime": 3,
    "required_confirmations": 3,
    "protocol": {
      "type": "ERC20",
      "protocol_data": {
        "platform": "BNB",
        "contract_address": "0x6bfF4Fb161347ad7de4A625AE5aa3A1CA7077819"
      }
    },
    "derivation_path": "m/44'/714'"
  },
  {
    "coin": "ADX-ERC20",
    "name": "adx_erc20",
    "fname": "AdEx",
    "rpcport": 80,
    "mm2": 1,
    "chain_id": 1,
    "avg_blocktime": 15,
    "required_confirmations": 3,
    "protocol": {
      "type": "ERC20",
      "protocol_data": {
        "platform": "ETH",
        "contract_address": "0xADE00C28244d5CE17D72E40330B1c318cD12B7c3"
      }
    },
    "derivation_path": "m/44'/60'",
    "trezor_coin": "AdEx Network",
    "links": {
      "github": "https://github.com/AdExNetwork",
      "homepage": "https://www.adex.network"
    }
  },
  {
    "coin": "AGEUR-AVX20",
    "name": "ageur_avx20",
    "fname": "agEUR",
    "rpcport": 80,
    "mm2": 1,
    "chain_id": 43114,
    "decimals": 18,
    "avg_blocktime": 2.4,
    "required_confirmations": 3,
    "protocol": {
      "type": "ERC20",
      "protocol_data": {
        "platform": "AVAX",
        "contract_address": "0xAEC8318a9a59bAEb39861d10ff6C7f7bf1F96C57"
      }
    },
    "derivation_path": "m/44'/9000'"
  },
  {
    "coin": "AGEUR-ERC20",
    "name": "ageur_erc20",
    "fname": "agEUR",
    "rpcport": 80,
    "mm2": 1,
    "chain_id": 1,
    "decimals": 18,
    "avg_blocktime": 15,
    "required_confirmations": 3,
    "protocol": {
      "type": "ERC20",
      "protocol_data": {
        "platform": "ETH",
        "contract_address": "0x1a7e4e63778B4f12a199C062f3eFdD288afCBce8"
      }
    },
    "derivation_path": "m/44'/60'"
  },
  {
    "coin": "AGEUR-PLG20",
    "name": "ageur_plg20",
    "fname": "agEUR",
    "rpcport": 80,
    "mm2": 1,
    "chain_id": 137,
    "decimals": 18,
    "avg_blocktime": 1.8,
    "required_confirmations": 20,
    "protocol": {
      "type": "ERC20",
      "protocol_data": {
        "platform": "MATIC",
        "contract_address": "0xE0B52e49357Fd4DAf2c15e02058DCE6BC0057db4"
      }
    },
    "derivation_path": "m/44'/966'"
  },
  {
    "coin": "AGIX-ERC20",
    "name": "agix_erc20",
    "fname": "SingularityNET",
    "rpcport": 80,
    "mm2": 1,
    "chain_id": 1,
    "decimals": 8,
    "avg_blocktime": 15,
    "required_confirmations": 3,
    "protocol": {
      "type": "ERC20",
      "protocol_data": {
        "platform": "ETH",
        "contract_address": "0x5B7533812759B45C2B44C19e320ba2cD2681b542"
      }
    },
    "derivation_path": "m/44'/60'"
  },
  {
    "coin": "AGIX-PLG20",
    "name": "agix_plg20",
    "fname": "SingularityNET",
    "rpcport": 80,
    "mm2": 1,
    "chain_id": 137,
    "decimals": 8,
    "avg_blocktime": 1.8,
    "required_confirmations": 20,
    "protocol": {
      "type": "ERC20",
      "protocol_data": {
        "platform": "MATIC",
        "contract_address": "0x190Eb8a183D22a4bdf278c6791b152228857c033"
      }
    },
    "derivation_path": "m/44'/966'"
  },
  {
    "coin": "AIBC",
    "name": "aiblockchain",
    "fname": "Aiblockchain",
    "rpcport": 7772,
    "pubtype": 23,
    "p2shtype": 23,
    "wiftype": 176,
    "txfee": 0,
    "dust": 5460,
    "segwit": true,
    "mm2": 1,
    "required_confirmations": 11,
    "avg_blocktime": 30,
    "protocol": {
      "type": "UTXO",
      "bip44": "m/44'/2'/0'/0/0"
    },
    "links": {
      "github": "https://github.com/nickgsh/AiBlockChain",
      "homepage": "https://aibc.space/"
    }
  },
  {
    "coin": "AIPG",
    "name": "aipowergrid",
    "fname": "AIPowerGrid",
    "sign_message_prefix": "Aipg Signed Message:\n",
    "rpcport": 9788,
    "pubtype": 23,
    "p2shtype": 23,
    "wiftype": 128,
    "segwit": true,
    "txfee": 1000000,
    "dust": 1000000,
    "mm2": 1,
    "required_confirmations": 6,
    "avg_blocktime": 60,
    "protocol": {
      "type": "UTXO"
    },
    "derivation_path": "m/44'/2686'",
    "links": {
      "github": "https://github.com/AIPowerGrid/AI-Power-Grid-Core",
      "homepage": "aipowergrid.io"
    }
  },
  {
    "coin": "ANKR-BEP20",
    "name": "ankr_bep20",
    "fname": "Ankr",
    "rpcport": 80,
    "mm2": 1,
    "chain_id": 56,
    "avg_blocktime": 3,
    "required_confirmations": 3,
    "protocol": {
      "type": "ERC20",
      "protocol_data": {
        "platform": "BNB",
        "contract_address": "0xf307910A4c7bbc79691fD374889b36d8531B08e3"
      }
    },
    "derivation_path": "m/44'/714'"
  },
  {
    "coin": "ANKR-ERC20",
    "name": "ankr_erc20",
    "fname": "Ankr",
    "rpcport": 80,
    "mm2": 1,
    "chain_id": 1,
    "avg_blocktime": 15,
    "required_confirmations": 3,
    "protocol": {
      "type": "ERC20",
      "protocol_data": {
        "platform": "ETH",
        "contract_address": "0x8290333ceF9e6D528dD5618Fb97a76f268f3EDD4"
      }
    },
    "derivation_path": "m/44'/60'"
  },
  {
    "coin": "ANKR-PLG20",
    "name": "ankr_plg20",
    "fname": "Ankr",
    "rpcport": 80,
    "mm2": 1,
    "chain_id": 137,
    "decimals": 18,
    "avg_blocktime": 1.8,
    "required_confirmations": 20,
    "protocol": {
      "type": "ERC20",
      "protocol_data": {
        "platform": "MATIC",
        "contract_address": "0x101A023270368c0D50BFfb62780F4aFd4ea79C35"
      }
    },
    "derivation_path": "m/44'/966'"
  },
  {
    "coin": "APE-ERC20",
    "name": "ape_erc20",
    "fname": "ApeCoin",
    "rpcport": 80,
    "mm2": 1,
    "chain_id": 1,
    "decimals": 18,
    "avg_blocktime": 15,
    "required_confirmations": 3,
    "protocol": {
      "type": "ERC20",
      "protocol_data": {
        "platform": "ETH",
        "contract_address": "0x4d224452801ACEd8B2F0aebE155379bb5D594381"
      }
    },
    "derivation_path": "m/44'/60'"
  },
  {
    "coin": "APE-BEP20",
    "name": "ape_bep20",
    "fname": "ApeCoin",
    "rpcport": 80,
    "mm2": 1,
    "chain_id": 56,
    "decimals": 18,
    "avg_blocktime": 3,
    "required_confirmations": 3,
    "protocol": {
      "type": "ERC20",
      "protocol_data": {
        "platform": "BNB",
        "contract_address": "0xC762043E211571eB34f1ef377e5e8e76914962f9"
      }
    },
    "derivation_path": "m/44'/714'"
  },
  {
    "coin": "APE-FTM20",
    "name": "ape_ftm20",
    "fname": "ApeCoin",
    "rpcport": 80,
    "mm2": 1,
    "chain_id": 250,
    "decimals": 18,
    "avg_blocktime": 1.8,
    "required_confirmations": 3,
    "protocol": {
      "type": "ERC20",
      "protocol_data": {
        "platform": "FTM",
        "contract_address": "0x2d72A97a31Dc920dB03330780d30074626e39C8A"
      }
    },
    "derivation_path": "m/44'/1007'"
  },
  {
    "coin": "APE-PLG20",
    "name": "ape_plg20",
    "fname": "ApeCoin",
    "rpcport": 80,
    "mm2": 1,
    "chain_id": 137,
    "decimals": 18,
    "avg_blocktime": 1.8,
    "required_confirmations": 20,
    "protocol": {
      "type": "ERC20",
      "protocol_data": {
        "platform": "MATIC",
        "contract_address": "0xB7b31a6BC18e48888545CE79e83E06003bE70930"
      }
    },
    "derivation_path": "m/44'/966'"
  },
  {
    "coin": "ARPA-BEP20",
    "name": "arpa_bep20",
    "fname": "ARPA Chain",
    "rpcport": 80,
    "mm2": 1,
    "chain_id": 56,
    "avg_blocktime": 3,
    "required_confirmations": 3,
    "protocol": {
      "type": "ERC20",
      "protocol_data": {
        "platform": "BNB",
        "contract_address": "0x6F769E65c14Ebd1f68817F5f1DcDb61Cfa2D6f7e"
      }
    },
    "derivation_path": "m/44'/714'"
  },
  {
    "coin": "ARPA-ERC20",
    "name": "arpa_erc20",
    "fname": "ARPA Chain",
    "rpcport": 80,
    "mm2": 1,
    "chain_id": 1,
    "avg_blocktime": 15,
    "required_confirmations": 3,
    "protocol": {
      "type": "ERC20",
      "protocol_data": {
        "platform": "ETH",
        "contract_address": "0xBA50933C268F567BDC86E1aC131BE072C6B0b71a"
      }
    },
    "derivation_path": "m/44'/60'"
  },
  {
    "coin": "ARPA-PLG20",
    "name": "arpa_plg20",
    "fname": "ARPA Chain",
    "rpcport": 80,
    "mm2": 1,
    "chain_id": 137,
    "decimals": 18,
    "avg_blocktime": 1.8,
    "required_confirmations": 20,
    "protocol": {
      "type": "ERC20",
      "protocol_data": {
        "platform": "MATIC",
        "contract_address": "0xEE800B277A96B0f490a1A732e1D6395FAD960A26"
      }
    },
    "derivation_path": "m/44'/966'"
  },
  {
    "coin": "ARRR",
    "asset": "PIRATE",
    "fname": "Pirate",
    "txversion": 4,
    "overwintered": 1,
    "mm2": 1,
    "avg_blocktime": 60,
    "protocol": {
      "type": "ZHTLC",
      "protocol_data": {
        "consensus_params": {
          "overwinter_activation_height": 152855,
          "sapling_activation_height": 152855,
          "blossom_activation_height": null,
          "heartwood_activation_height": null,
          "canopy_activation_height": null,
          "coin_type": 133,
          "hrp_sapling_extended_spending_key": "secret-extended-key-main",
          "hrp_sapling_extended_full_viewing_key": "zxviews",
          "hrp_sapling_payment_address": "zs",
          "b58_pubkey_address_prefix": [
            28,
            184
          ],
          "b58_script_address_prefix": [
            28,
            189
          ]
        },
        "check_point_block": {
          "height": 1900000,
          "time": 1652512363,
          "hash": "44797f3bb78323a7717007f1e289a3689e0b5b3433385dbd8e6f6a1700000000",
          "sapling_tree": "01e40c26f4a28071535b95ae637d30a209531e92a33de0a649e51183771025fd0f016cdc51442fcb328d047a709dc0f41e0173953404711045b3ef3036d7fd4151271501d6c94c5ce6787826af809aaee83768c4b7d4f02c8dc2d24cf60ed5f127a5d730018a752ea9d9efb3e1ac0e6e705ac9f7f9863cfa8f612ad43802175338d8d7cc6000000001fc3542434eff03075ea5f0a64f1dfb2f042d281b1a057e9f6c765b533ce51219013ad9484b1e901e62b93e7538f913dcb27695380c3bc579e79f5cc900f28e596e0001431da5f01fe11d58300134caf5ac76e0b1b7486fd02425dd8871bca4afa94d4b01bb39de1c1d10a25ce0cc775bc74b6b0f056c28639e7c5b7651bb8460060085530000000001732ddf661e68c9e335599bb0b18b048d2f1c06b20eabd18239ad2f3cc45fa910014496bab5eedab205b5f2a206bd1db30c5bc8bc0c1914a102f87010f3431be21a0000010b5fd8e7610754075f936463780e85841f3ab8ca2978f9afdf7c2c250f16a75f01db56bc66eb1cd54ec6861e5cf24af2f4a17991556a52ca781007569e95b9842401c03877ecdd98378b321250640a1885604d675aaa50380e49da8cfa6ff7deaf15"
        }
      }
    },
    "required_confirmations": 2,
    "requires_notarization": true
  },
  {
    "coin": "ARRR-BEP20",
    "name": "arrr_bep20",
    "fname": "Pirate",
    "rpcport": 80,
    "mm2": 1,
    "wallet_only": true,
    "decimals": 8,
    "chain_id": 56,
    "avg_blocktime": 3,
    "required_confirmations": 3,
    "protocol": {
      "type": "ERC20",
      "protocol_data": {
        "platform": "BNB",
        "contract_address": "0xCDAF240C90F989847c56aC9Dee754F76F41c5833"
      }
    },
    "derivation_path": "m/44'/714'"
  },
  {
    "coin": "ATOM-BEP20",
    "name": "atom_bep20",
    "fname": "Cosmos",
    "rpcport": 80,
    "mm2": 1,
    "chain_id": 56,
    "avg_blocktime": 3,
    "required_confirmations": 3,
    "protocol": {
      "type": "ERC20",
      "protocol_data": {
        "platform": "BNB",
        "contract_address": "0x0Eb3a705fc54725037CC9e008bDede697f62F335"
      }
    },
    "derivation_path": "m/44'/714'"
  },
  {
    "coin": "ATOM-PLG20",
    "name": "atom_plg20",
    "fname": "Cosmos",
    "rpcport": 80,
    "mm2": 1,
    "chain_id": 137,
    "decimals": 6,
    "avg_blocktime": 1.8,
    "required_confirmations": 20,
    "protocol": {
      "type": "ERC20",
      "protocol_data": {
        "platform": "MATIC",
        "contract_address": "0xac51C4c48Dc3116487eD4BC16542e27B5694Da1b"
      }
    },
    "derivation_path": "m/44'/966'"
  },
  {
    "coin": "AUR",
    "name": "auroracoin",
    "fname": "Auroracoin",
    "sign_message_prefix": "AuroraCoin Signed Message:\n",
    "rpcport": 12341,
    "pubtype": 23,
    "p2shtype": 5,
    "wiftype": 176,
    "txfee": 5000,
    "segwit": false,
    "bech32_hrp": "aur",
    "mm2": 1,
    "required_confirmations": 5,
    "avg_blocktime": 60,
    "protocol": {
      "type": "UTXO"
    },
    "derivation_path": "m/44'/85'"
  },
  {
    "coin": "AVA-BEP20_OLD",
    "name": "ava_bep20_old",
    "fname": "Travala.com (OLD)",
    "rpcport": 80,
    "mm2": 1,
    "chain_id": 56,
    "avg_blocktime": 3,
    "required_confirmations": 3,
    "protocol": {
      "type": "ERC20",
      "protocol_data": {
        "platform": "BNB",
        "contract_address": "0x13616F44Ba82D63c8C0DC3Ff843D36a8ec1c05a9"
      }
    },
    "derivation_path": "m/44'/714'"
  },
  {
    "coin": "AVA-ERC20",
    "name": "ava_erc20",
    "fname": "AVA",
    "rpcport": 80,
    "mm2": 1,
    "chain_id": 1,
    "decimals": 18,
    "avg_blocktime": 15,
    "required_confirmations": 3,
    "protocol": {
      "type": "ERC20",
      "protocol_data": {
        "platform": "ETH",
        "contract_address": "0xa6C0c097741D55ECd9a3A7DeF3A8253fD022ceB9"
      }
    },
    "derivation_path": "m/44'/60'"
  },
  {
    "coin": "AVAXT",
    "name": "avaxt",
    "fname": "Avalanche Testnet",
    "is_testnet": true,
    "rpcport": 80,
    "mm2": 1,
    "chain_id": 43113,
    "required_confirmations": 3,
    "avg_blocktime": 2.4,
    "protocol": {
      "type": "ETH"
    }
  },
  {
    "coin": "AVAX",
    "name": "avax",
    "fname": "Avalanche",
    "rpcport": 80,
    "mm2": 1,
    "chain_id": 43114,
    "required_confirmations": 3,
    "avg_blocktime": 2.4,
    "protocol": {
      "type": "ETH"
    },
    "derivation_path": "m/44'/9000'",
    "trezor_coin": "Avalanche C-Chain",
    "links": {
      "homepage": "https://www.avax.network/"
    }
  },
  {
    "coin": "AVAX-BEP20",
    "name": "avax_bep20",
    "fname": "Avalanche",
    "rpcport": 80,
    "mm2": 1,
    "chain_id": 56,
    "avg_blocktime": 3,
    "required_confirmations": 3,
    "protocol": {
      "type": "ERC20",
      "protocol_data": {
        "platform": "BNB",
        "contract_address": "0x1CE0c2827e2eF14D5C4f29a091d735A204794041"
      }
    },
    "derivation_path": "m/44'/714'"
  },
  {
    "coin": "AVN",
    "name": "avian",
    "fname": "Avian",
    "rpcport": 7896,
    "pubtype": 60,
    "p2shtype": 122,
    "wiftype": 128,
    "segwit": false,
    "fork_id": "0x40",
    "signature_version": "base",
    "txfee": 1000000,
    "mm2": 1,
    "required_confirmations": 3,
    "avg_blocktime": 30,
    "protocol": {
      "type": "UTXO"
    },
    "derivation_path": "m/44'/921'"
  },
  {
    "coin": "AVN-PLG20",
    "name": "avn_plg20",
    "fname": "Avian",
    "rpcport": 80,
    "mm2": 1,
    "chain_id": 137,
    "decimals": 18,
    "avg_blocktime": 1.8,
    "required_confirmations": 20,
    "protocol": {
      "type": "ERC20",
      "protocol_data": {
        "platform": "MATIC",
        "contract_address": "0x752DC265EAf6Da2Db0F8e4a32D5596D3f18e8701"
      }
    },
    "derivation_path": "m/44'/966'"
  },
  {
    "coin": "AWC-ERC20",
    "name": "atomic-wallet-coin",
    "fname": "Atomic Wallet Coin",
    "rpcport": 80,
    "mm2": 1,
    "chain_id": 1,
    "required_confirmations": 3,
    "avg_blocktime": 15,
    "protocol": {
      "type": "ERC20",
      "protocol_data": {
        "platform": "ETH",
        "contract_address": "0xaD22f63404f7305e4713CcBd4F296f34770513f4"
      }
    },
    "derivation_path": "m/44'/60'"
  },
  {
    "coin": "AXE",
    "name": "axe",
    "fname": "Axe",
    "rpcport": 9337,
    "pubtype": 55,
    "p2shtype": 16,
    "wiftype": 204,
    "txfee": 10000,
    "confpath": "USERHOME/.axecore/axe.conf",
    "mm2": 1,
    "mature_confirmations": 101,
    "required_confirmations": 3,
    "avg_blocktime": 150,
    "protocol": {
      "type": "UTXO"
    },
    "derivation_path": "m/44'/4242'",
    "trezor_coin": "Axe",
    "links": {
      "github": "https://github.com/axerunners/axe",
      "homepage": "https://axerunners.com"
    }
  },
  {
    "coin": "AXS-BEP20",
    "name": "axs_bep20",
    "fname": "Axie Infinity",
    "rpcport": 80,
    "mm2": 1,
    "chain_id": 56,
    "avg_blocktime": 3,
    "required_confirmations": 3,
    "protocol": {
      "type": "ERC20",
      "protocol_data": {
        "platform": "BNB",
        "contract_address": "0x715D400F88C167884bbCc41C5FeA407ed4D2f8A0"
      }
    },
    "derivation_path": "m/44'/714'"
  },
  {
    "coin": "AXS-ERC20",
    "name": "axs_erc20",
    "fname": "Axie Infinity",
    "rpcport": 80,
    "mm2": 1,
    "chain_id": 1,
    "avg_blocktime": 15,
    "required_confirmations": 3,
    "protocol": {
      "type": "ERC20",
      "protocol_data": {
        "platform": "ETH",
        "contract_address": "0xBB0E17EF65F82Ab018d8EDd776e8DD940327B28b"
      }
    },
    "derivation_path": "m/44'/60'",
    "trezor_coin": "Axie Infinity Shards",
    "links": {
      "github": "https://github.com/axieinfinity",
      "homepage": "https://axieinfinity.com/"
    }
  },
  {
    "coin": "AYA",
    "name": "aryacoin",
    "fname": "Aryacoin",
    "sign_message_prefix": "Aryacoin Signed Message:\n",
    "rpcport": 9332,
    "pubtype": 23,
    "p2shtype": 5,
    "wiftype": 176,
    "txfee": 100000,
    "dust": 54600,
    "mm2": 1,
    "required_confirmations": 2,
    "requires_notarization": true,
    "avg_blocktime": 30,
    "protocol": {
      "type": "UTXO"
    },
    "derivation_path": "m/44'/357'"
  },
  {
    "coin": "AYA-BEP20",
    "name": "aya_bep20",
    "fname": "Aryacoin",
    "rpcport": 80,
    "mm2": 1,
    "chain_id": 56,
    "decimals": 8,
    "avg_blocktime": 3,
    "required_confirmations": 3,
    "protocol": {
      "type": "ERC20",
      "protocol_data": {
        "platform": "BNB",
        "contract_address": "0x86e5775F5c46304939c40959812bC220dD1c0333"
      }
    },
    "derivation_path": "m/44'/714'"
  },
  {
    "coin": "BABYDOGE-BEP20",
    "name": "babydoge_bep20",
    "fname": "Baby Doge Coin",
    "rpcport": 80,
    "mm2": 1,
    "chain_id": 56,
    "avg_blocktime": 3,
    "required_confirmations": 3,
    "protocol": {
      "type": "ERC20",
      "protocol_data": {
        "platform": "BNB",
        "contract_address": "0xc748673057861a797275CD8A068AbB95A902e8de"
      }
    },
    "derivation_path": "m/44'/714'"
  },
  {
    "coin": "BAL-BEP20",
    "name": "bal_bep20",
    "fname": "Balancer",
    "rpcport": 80,
    "mm2": 1,
    "chain_id": 56,
    "avg_blocktime": 3,
    "required_confirmations": 3,
    "protocol": {
      "type": "ERC20",
      "protocol_data": {
        "platform": "BNB",
        "contract_address": "0xd4ed60d8368a92b5F1ca33aF61eF2A94714B2d46"
      }
    },
    "derivation_path": "m/44'/714'"
  },
  {
    "coin": "BAL-ERC20",
    "name": "bal_erc20",
    "fname": "Balancer",
    "rpcport": 80,
    "mm2": 1,
    "chain_id": 1,
    "avg_blocktime": 15,
    "required_confirmations": 3,
    "decimals": 18,
    "protocol": {
      "type": "ERC20",
      "protocol_data": {
        "platform": "ETH",
        "contract_address": "0xba100000625a3754423978a60c9317c58a424e3D"
      }
    },
    "derivation_path": "m/44'/60'",
    "trezor_coin": "Balancer",
    "links": {
      "github": "https://github.com/balancer-labs",
      "homepage": "https://balancer.finance"
    }
  },
  {
    "coin": "BAL-KRC20",
    "name": "bal_krc20",
    "fname": "Balancer",
    "rpcport": 80,
    "mm2": 1,
    "chain_id": 321,
    "decimals": 18,
    "avg_blocktime": 3,
    "required_confirmations": 3,
    "protocol": {
      "type": "ERC20",
      "protocol_data": {
        "platform": "KCS",
        "contract_address": "0xFC31366Be1795c1Ff444b9fBF55759733aD4d26D"
      }
    },
    "derivation_path": "m/44'/641'"
  },
  {
    "coin": "BAL-PLG20",
    "name": "bal_plg20",
    "fname": "Balancer",
    "rpcport": 80,
    "mm2": 1,
    "chain_id": 137,
    "decimals": 18,
    "avg_blocktime": 1.8,
    "required_confirmations": 20,
    "protocol": {
      "type": "ERC20",
      "protocol_data": {
        "platform": "MATIC",
        "contract_address": "0x9a71012B13CA4d3D0Cdc72A177DF3ef03b0E76A3"
      }
    },
    "derivation_path": "m/44'/966'"
  },
  {
    "coin": "BANANO-BEP20",
    "name": "banano_bep20",
    "fname": "Banano",
    "rpcport": 80,
    "mm2": 1,
    "chain_id": 56,
    "avg_blocktime": 3,
    "required_confirmations": 3,
    "protocol": {
      "type": "ERC20",
      "protocol_data": {
        "platform": "BNB",
        "contract_address": "0xe20B9e246db5a0d21BF9209E4858Bc9A3ff7A034"
      }
    },
    "derivation_path": "m/44'/714'"
  },
  {
    "coin": "BAND-BEP20",
    "name": "band_bep20",
    "fname": "Band Protocol",
    "rpcport": 80,
    "mm2": 1,
    "chain_id": 56,
    "avg_blocktime": 3,
    "required_confirmations": 3,
    "protocol": {
      "type": "ERC20",
      "protocol_data": {
        "platform": "BNB",
        "contract_address": "0xAD6cAEb32CD2c308980a548bD0Bc5AA4306c6c18"
      }
    },
    "derivation_path": "m/44'/714'"
  },
  {
    "coin": "BAND-ERC20",
    "name": "band_erc20",
    "fname": "Band Protocol",
    "rpcport": 80,
    "mm2": 1,
    "chain_id": 1,
    "avg_blocktime": 15,
    "required_confirmations": 3,
    "decimals": 18,
    "protocol": {
      "type": "ERC20",
      "protocol_data": {
        "platform": "ETH",
        "contract_address": "0xBA11D00c5f74255f56a5E366F4F77f5A186d7f55"
      }
    },
    "derivation_path": "m/44'/60'"
  },
  {
    "coin": "BAND-FTM20",
    "name": "band_ftm20",
    "fname": "Band Protocol",
    "rpcport": 80,
    "mm2": 1,
    "chain_id": 250,
    "decimals": 18,
    "avg_blocktime": 1.8,
    "required_confirmations": 3,
    "protocol": {
      "type": "ERC20",
      "protocol_data": {
        "platform": "FTM",
        "contract_address": "0x46E7628E8b4350b2716ab470eE0bA1fa9e76c6C5"
      }
    },
    "derivation_path": "m/44'/1007'"
  },
  {
    "coin": "BAND-PLG20",
    "name": "band_plg20",
    "fname": "Band Protocol",
    "rpcport": 80,
    "mm2": 1,
    "chain_id": 137,
    "decimals": 18,
    "avg_blocktime": 1.8,
    "required_confirmations": 20,
    "protocol": {
      "type": "ERC20",
      "protocol_data": {
        "platform": "MATIC",
        "contract_address": "0xA8b1E0764f85f53dfe21760e8AfE5446D82606ac"
      }
    },
    "derivation_path": "m/44'/966'"
  },
  {
    "coin": "BAT-AVX20",
    "name": "bat_avx20",
    "fname": "Basic Attention Token",
    "rpcport": 80,
    "mm2": 1,
    "chain_id": 43114,
    "required_confirmations": 3,
    "avg_blocktime": 2.4,
    "decimals": 18,
    "protocol": {
      "type": "ERC20",
      "protocol_data": {
        "platform": "AVAX",
        "contract_address": "0x98443B96EA4b0858FDF3219Cd13e98C7A4690588"
      }
    },
    "derivation_path": "m/44'/9000'"
  },
  {
    "coin": "BAT-ERC20",
    "name": "bat_erc20",
    "fname": "Basic Attention Token",
    "rpcport": 80,
    "mm2": 1,
    "chain_id": 1,
    "required_confirmations": 3,
    "avg_blocktime": 15,
    "protocol": {
      "type": "ERC20",
      "protocol_data": {
        "platform": "ETH",
        "contract_address": "0x0D8775F648430679A709E98d2b0Cb6250d2887EF"
      }
    },
    "derivation_path": "m/44'/60'",
    "trezor_coin": "Basic Attention Token",
    "links": {
      "homepage": "https://basicattentiontoken.org"
    }
  },
  {
    "coin": "BAT-BEP20",
    "name": "bat_bep20",
    "fname": "Basic Attention Token",
    "rpcport": 80,
    "mm2": 1,
    "chain_id": 56,
    "avg_blocktime": 3,
    "required_confirmations": 3,
    "protocol": {
      "type": "ERC20",
      "protocol_data": {
        "platform": "BNB",
        "contract_address": "0x101d82428437127bF1608F699CD651e6Abf9766E"
      }
    },
    "derivation_path": "m/44'/714'"
  },
  {
    "coin": "BAT-KRC20",
    "name": "bat_krc20",
    "fname": "Basic Attention Token",
    "rpcport": 80,
    "mm2": 1,
    "chain_id": 321,
    "decimals": 18,
    "avg_blocktime": 3,
    "required_confirmations": 3,
    "protocol": {
      "type": "ERC20",
      "protocol_data": {
        "platform": "KCS",
        "contract_address": "0x0bF46C86Ce3B904660aE85677EaA20B0C1b24064"
      }
    },
    "derivation_path": "m/44'/641'"
  },
  {
    "coin": "BAT-PLG20",
    "name": "bat_plg20",
    "fname": "Basic Attention Token",
    "rpcport": 80,
    "mm2": 1,
    "chain_id": 137,
    "decimals": 18,
    "avg_blocktime": 1.8,
    "required_confirmations": 20,
    "protocol": {
      "type": "ERC20",
      "protocol_data": {
        "platform": "MATIC",
        "contract_address": "0x3Cef98bb43d732E2F285eE605a8158cDE967D219"
      }
    },
    "derivation_path": "m/44'/966'"
  },
  {
    "coin": "BCH",
    "name": "bch",
    "fname": "Bitcoin Cash",
    "rpcport": 33333,
    "pubtype": 0,
    "p2shtype": 5,
    "wiftype": 128,
    "txfee": 1000,
    "segwit": false,
    "fork_id": "0x40",
    "address_format": {
      "format": "cashaddress",
      "network": "bitcoincash"
    },
    "mm2": 1,
    "sign_message_prefix": "Bitcoin Signed Message:\n",
    "required_confirmations": 1,
    "avg_blocktime": 600,
    "protocol": {
      "type": "BCH",
      "protocol_data": {
        "slp_prefix": "simpleledger"
      }
    },
    "derivation_path": "m/44'/145'",
    "trezor_coin": "Bitcoin Cash",
    "links": {
      "github": "https://github.com/Bitcoin-ABC/bitcoin-abc",
      "homepage": "https://www.bitcoincash.org"
    }
  },
  {
    "coin": "USDT-SLP",
    "fname": "Tether",
    "protocol": {
      "type": "SLPTOKEN",
      "protocol_data": {
        "decimals": 8,
        "token_id": "9fc89d6b7d5be2eac0b3787c5b8236bca5de641b5bafafc8f450727b63615c11",
        "platform": "BCH",
        "required_confirmations": 1,
        "slp_prefix": "simpleledger"
      }
    },
    "mm2": 1,
    "derivation_path": "m/44'/145'"
  },
  {
    "coin": "TTT-SLP",
    "fname": "Trinity Trust Token",
    "protocol": {
      "type": "SLPTOKEN",
      "protocol_data": {
        "decimals": 2,
        "token_id": "5321508197ffed321c5fc9a1427e5c68b31d2c1ec92ae1c495f8acb08d8d66cd",
        "platform": "BCH",
        "required_confirmations": 1,
        "slp_prefix": "simpleledger"
      }
    },
    "mm2": 1,
    "derivation_path": "m/44'/145'"
  },
  {
    "coin": "ASLP-SLP",
    "fname": "AtomicSLP",
    "protocol": {
      "type": "SLPTOKEN",
      "protocol_data": {
        "decimals": 2,
        "token_id": "926894cbf50269b15c97559b9acfc1bd88cd5f20703313ce0ea0683ecdb40911",
        "platform": "BCH",
        "required_confirmations": 1,
        "slp_prefix": "simpleledger"
      }
    },
    "mm2": 1,
    "derivation_path": "m/44'/145'"
  },
  {
    "coin": "SPICE-SLP",
    "fname": "Spice",
    "protocol": {
      "type": "SLPTOKEN",
      "protocol_data": {
        "decimals": 8,
        "token_id": "4de69e374a8ed21cbddd47f2338cc0f479dc58daa2bbe11cd604ca488eca0ddf",
        "platform": "BCH",
        "required_confirmations": 1,
        "slp_prefix": "simpleledger"
      }
    },
    "mm2": 1,
    "derivation_path": "m/44'/145'"
  },
  {
    "coin": "FLEXUSD-ERC20",
    "name": "flexusd_erc20",
    "fname": "flexUSD",
    "rpcport": 80,
    "mm2": 1,
    "chain_id": 1,
    "decimals": 18,
    "avg_blocktime": 15,
    "required_confirmations": 3,
    "protocol": {
      "type": "ERC20",
      "protocol_data": {
        "platform": "ETH",
        "contract_address": "0xa774FFB4AF6B0A91331C084E1aebAE6Ad535e6F3"
      }
    },
    "derivation_path": "m/44'/60'"
  },
  {
    "coin": "FLEXUSD-SLP",
    "fname": "FlexUSD",
    "protocol": {
      "type": "SLPTOKEN",
      "protocol_data": {
        "decimals": 6,
        "token_id": "dd21be4532d93661e8ffe16db6535af0fb8ee1344d1fef81a193e2b4cfa9fbc9",
        "platform": "BCH",
        "required_confirmations": 1,
        "slp_prefix": "simpleledger"
      }
    },
    "mm2": 1,
    "derivation_path": "m/44'/145'"
  },
  {
    "coin": "SOUR-SLP",
    "fname": "Sour",
    "protocol": {
      "type": "SLPTOKEN",
      "protocol_data": {
        "decimals": 8,
        "token_id": "6448381f9649ecacd8c30189cfbfee71a91b6b9738ea494fe33f8b8b51cbfca0",
        "platform": "BCH",
        "required_confirmations": 1,
        "slp_prefix": "simpleledger"
      }
    },
    "mm2": 1,
    "derivation_path": "m/44'/145'"
  },
  {
    "coin": "PSF-SLP",
    "fname": "PS Foundation",
    "protocol": {
      "type": "SLPTOKEN",
      "protocol_data": {
        "decimals": 8,
        "token_id": "38e97c5d7d3585a2cbf3f9580c82ca33985f9cb0845d4dcce220cb709f9538b0",
        "platform": "BCH",
        "required_confirmations": 1,
        "slp_prefix": "simpleledger"
      }
    },
    "mm2": 1,
    "derivation_path": "m/44'/145'"
  },
  {
    "coin": "JOY-PLG20",
    "name": "joy_plg20",
    "fname": "Joystick.club",
    "rpcport": 80,
    "mm2": 1,
    "chain_id": 137,
    "decimals": 18,
    "avg_blocktime": 1.8,
    "required_confirmations": 20,
    "protocol": {
      "type": "ERC20",
      "protocol_data": {
        "platform": "MATIC",
        "contract_address": "0x218645F85Ff27FC456ef46c3CdacBF5c40B2F9E8"
      }
    },
    "derivation_path": "m/44'/966'"
  },
  {
    "coin": "MAZE-SLP",
    "fname": "Maze",
    "protocol": {
      "type": "SLPTOKEN",
      "protocol_data": {
        "decimals": 6,
        "token_id": "bb553ac2ac7af0fcd4f24f9dfacc7f925bfb1446c6e18c7966db95a8d50fb378",
        "platform": "BCH",
        "required_confirmations": 1,
        "slp_prefix": "simpleledger"
      }
    },
    "mm2": 1,
    "derivation_path": "m/44'/145'"
  },
  {
    "coin": "BBK",
    "name": "bitblocks",
    "fname": "BitBlocks",
    "rpcport": 59768,
    "pubtype": 25,
    "p2shtype": 85,
    "wiftype": 107,
    "txfee": 10000,
    "mm2": 1,
    "wallet_only": true,
    "sign_message_prefix": "DarkNet Signed Message:\n",
    "required_confirmations": 5,
    "avg_blocktime": 60,
    "protocol": {
      "type": "UTXO"
    },
    "links": {
      "github": "https://github.com/BitBlocksProject/BitBlocks",
      "homepage": "https://bitblocksproject.com"
    }
  },
  {
    "coin": "BBK-BEP20",
    "name": "bbk_bep20",
    "fname": "BitBlocks",
    "rpcport": 80,
    "mm2": 1,
    "chain_id": 56,
    "decimals": 18,
    "avg_blocktime": 3,
    "required_confirmations": 3,
    "protocol": {
      "type": "ERC20",
      "protocol_data": {
        "platform": "BNB",
        "contract_address": "0x9045B0eda6B6A556cf9B3d81C2db47411714f847"
      }
    },
    "derivation_path": "m/44'/714'"
  },
  {
    "coin": "BBK-PLG20",
    "name": "bbk_plg20",
    "fname": "BitBlocks",
    "rpcport": 80,
    "mm2": 1,
    "chain_id": 137,
    "decimals": 18,
    "avg_blocktime": 1.8,
    "required_confirmations": 20,
    "protocol": {
      "type": "ERC20",
      "protocol_data": {
        "platform": "MATIC",
        "contract_address": "0x2C8a46eF99Cb64928eB3Dd50A925327e02296F63"
      }
    },
    "derivation_path": "m/44'/966'"
  },
  {
    "coin": "BCH-ERC20",
    "name": "bch_erc20",
    "fname": "Bitcoin Cash",
    "rpcport": 80,
    "mm2": 1,
    "chain_id": 1,
    "decimals": 8,
    "avg_blocktime": 15,
    "required_confirmations": 3,
    "protocol": {
      "type": "ERC20",
      "protocol_data": {
        "platform": "ETH",
        "contract_address": "0x85c4EdC43724e954e5849cAAab61A26a9CB65F1B"
      }
    },
    "derivation_path": "m/44'/60'"
  },
  {
    "coin": "BCH-BEP20",
    "name": "bch_bep20",
    "fname": "Bitcoin Cash",
    "rpcport": 80,
    "mm2": 1,
    "chain_id": 56,
    "decimals": 18,
    "avg_blocktime": 3,
    "required_confirmations": 3,
    "protocol": {
      "type": "ERC20",
      "protocol_data": {
        "platform": "BNB",
        "contract_address": "0x8fF795a6F4D97E7887C79beA79aba5cc76444aDf"
      }
    },
    "derivation_path": "m/44'/714'"
  },
  {
    "coin": "BCH-HCO20",
    "name": "bch_hco20",
    "fname": "Bitcoin Cash",
    "rpcport": 80,
    "mm2": 1,
    "chain_id": 128,
    "avg_blocktime": 3,
    "decimals": 18,
    "required_confirmations": 3,
    "protocol": {
      "type": "ERC20",
      "protocol_data": {
        "platform": "HT",
        "contract_address": "0xeF3CEBD77E0C52cb6f60875d9306397B5Caca375"
      }
    },
    "derivation_path": "m/44'/1023'"
  },
  {
    "coin": "BIDR-BEP20",
    "name": "bidr_bep20",
    "fname": "BIDR",
    "rpcport": 80,
    "chain_id": 56,
    "mm2": 1,
    "avg_blocktime": 3,
    "required_confirmations": 3,
    "protocol": {
      "type": "ERC20",
      "protocol_data": {
        "platform": "BNB",
        "contract_address": "0x9A2f5556e9A637e8fBcE886d8e3cf8b316a1D8a2"
      }
    },
    "derivation_path": "m/44'/714'"
  },
  {
    "coin": "BITN",
    "name": "bitnet",
    "fname": "Bitnet",
    "sign_message_prefix": "Bitnet Signed Message:\n",
    "rpcport": 9332,
    "pubtype": 25,
    "p2shtype": 22,
    "wiftype": 158,
    "txfee": 700000,
    "segwit": true,
    "bech32_hrp": "bit",
    "mm2": 1,
    "required_confirmations": 1,
    "avg_blocktime": 600,
    "protocol": {
      "type": "UTXO"
    }
  },
  {
    "coin": "BLK",
    "name": "blackmore",
    "fname": "BlackCoin",
    "sign_message_prefix": "BlackCoin Signed Message:\n",
    "isPoS": 1,
    "rpcport": 15715,
    "pubtype": 25,
    "p2shtype": 85,
    "wiftype": 153,
    "txfee": 100000,
    "dust": 100000,
    "segwit": true,
    "mm2": 1,
    "required_confirmations": 5,
    "mature_confirmations": 500,
    "avg_blocktime": 66,
    "protocol": {
      "type": "UTXO"
    },
    "derivation_path": "m/44'/10'"
  },
  {
    "coin": "BLK-BEP20",
    "name": "blk_bep20",
    "fname": "BlackCoin",
    "rpcport": 80,
    "mm2": 1,
    "chain_id": 56,
    "decimals": 18,
    "avg_blocktime": 3,
    "required_confirmations": 3,
    "protocol": {
      "type": "ERC20",
      "protocol_data": {
        "platform": "BNB",
        "contract_address": "0xd2cDfD5d26dfA1D11116B9ED7DBd7C6B88C6e1D3"
      }
    },
    "derivation_path": "m/44'/714'"
  },
  {
    "coin": "tBLK",
    "name": "blackmore",
    "fname": "BlackCoin Testnet",
    "isPoS": 1,
    "rpcport": 25715,
    "pubtype": 111,
    "p2shtype": 196,
    "wiftype": 239,
    "txfee": 100000,
    "segwit": true,
    "mm2": 1,
    "is_testnet": true,
    "required_confirmations": 5,
    "mature_confirmations": 10,
    "avg_blocktime": 66,
    "protocol": {
      "type": "UTXO"
    }
  },
  {
    "coin": "BLOCX",
    "name": "blocx",
    "fname": "BLOCX.",
    "rpcport": 12973,
    "pubtype": 25,
    "p2shtype": 26,
    "wiftype": 153,
    "segwit": false,
    "txfee": 1000,
    "mm2": 1,
    "sign_message_prefix": "DarkCoin Signed Message:\n",
    "required_confirmations": 3,
    "avg_blocktime": 90,
    "protocol": {
      "type": "UTXO"
    },
    "links": {
      "github": "https://github.com/BLOCXTECH/BLOCX",
      "homepage": "https://blocx.tech"
    }
  },
  {
    "coin": "BNB",
    "name": "binancesmartchain",
    "fname": "Binance Coin",
    "avg_blocktime": 3,
    "rpcport": 80,
    "mm2": 1,
    "chain_id": 56,
    "required_confirmations": 3,
    "protocol": {
      "type": "ETH"
    },
    "derivation_path": "m/44'/714'",
    "trezor_coin": "Binance Smart Chain",
    "links": {
      "homepage": "https://www.binance.org"
    }
  },
  {
    "coin": "BOLI",
    "name": "bolivarcoin",
    "fname": "Bolivarcoin",
    "confpath": "USERHOME/.bolivarcoincore/bolivarcoin.conf",
    "rpcport": 3563,
    "pubtype": 85,
    "p2shtype": 5,
    "wiftype": 213,
    "segwit": false,
    "txfee": 10000,
    "mm2": 1,
    "sign_message_prefix": "DarkCoin Signed Message:\n",
    "required_confirmations": 3,
    "avg_blocktime": 180,
    "protocol": {
      "type": "UTXO"
    },
    "derivation_path": "m/44'/278'",
    "links": {
      "github": "https://github.com/BOLI-Project/BolivarCoin",
      "homepage": "https://bolis.info"
    }
  },
  {
    "coin": "BONE-ERC20",
    "name": "bone_erc20",
    "fname": "Bone ShibaSwap",
    "rpcport": 80,
    "mm2": 1,
    "chain_id": 1,
    "avg_blocktime": 15,
    "required_confirmations": 3,
    "protocol": {
      "type": "ERC20",
      "protocol_data": {
        "platform": "ETH",
        "contract_address": "0x9813037ee2218799597d83D4a5B6F3b6778218d9"
      }
    },
    "derivation_path": "m/44'/60'"
  },
  {
    "coin": "RBTC",
    "name": "rsksmartbitcoin",
    "fname": "RSK Smart Bitcoin",
    "sign_message_prefix": "RSK Signed Message:\n",
    "wallet_only": true,
    "avg_blocktime": 6,
    "rpcport": 80,
    "mm2": 1,
    "alias_ticker": "BTC",
    "chain_id": 30,
    "required_confirmations": 1,
    "protocol": {
      "type": "ETH"
    },
    "derivation_path": "m/44'/137'",
    "trezor_coin": "RSK",
    "links": {
      "homepage": "https://rsk.co"
    }
  },
  {
    "coin": "BNBT",
    "name": "binancesmartchaintest",
    "fname": "Binance Coin Testnet",
    "avg_blocktime": 15,
    "rpcport": 80,
    "chain_id": 97,
    "mm2": 1,
    "is_testnet": true,
    "required_confirmations": 3,
    "protocol": {
      "type": "ETH"
    }
  },
  {
    "coin": "BNT-BEP20",
    "name": "bnt_bep20",
    "fname": "Bancor",
    "rpcport": 80,
    "mm2": 1,
    "chain_id": 56,
    "avg_blocktime": 3,
    "required_confirmations": 3,
    "protocol": {
      "type": "ERC20",
      "protocol_data": {
        "platform": "BNB",
        "contract_address": "0xA069008A669e2Af00a86673D9D584cfb524A42Cc"
      }
    },
    "derivation_path": "m/44'/714'"
  },
  {
    "coin": "BNT-ERC20",
    "name": "bnt_erc20",
    "fname": "Bancor",
    "rpcport": 80,
    "mm2": 1,
    "chain_id": 1,
    "avg_blocktime": 15,
    "required_confirmations": 3,
    "decimals": 18,
    "protocol": {
      "type": "ERC20",
      "protocol_data": {
        "platform": "ETH",
        "contract_address": "0x1F573D6Fb3F13d689FF844B4cE37794d79a7FF1C"
      }
    },
    "derivation_path": "m/44'/60'",
    "trezor_coin": "Bancor Network Token",
    "links": {
      "github": "https://github.com/bancorprotocol",
      "homepage": "https://www.bancor.network"
    }
  },
  {
    "coin": "BNT-PLG20",
    "name": "bnt_plg20",
    "fname": "Bancor",
    "rpcport": 80,
    "mm2": 1,
    "chain_id": 137,
    "decimals": 18,
    "avg_blocktime": 1.8,
    "required_confirmations": 20,
    "protocol": {
      "type": "ERC20",
      "protocol_data": {
        "platform": "MATIC",
        "contract_address": "0xc26D47d5c33aC71AC5CF9F776D63Ba292a4F7842"
      }
    },
    "derivation_path": "m/44'/966'"
  },
  {
    "coin": "BORG-ERC20",
    "name": "borg_erc20",
    "fname": "SwissBorg",
    "rpcport": 80,
    "mm2": 1,
    "chain_id": 1,
    "decimals": 18,
    "avg_blocktime": 15,
    "required_confirmations": 3,
    "protocol": {
      "type": "ERC20",
      "protocol_data": {
        "platform": "ETH",
        "contract_address": "0x64d0f55Cd8C7133a9D7102b13987235F486F2224"
      }
    },
    "derivation_path": "m/44'/60'",
    "trezor_coin": "SwissBorg",
    "links": {
      "homepage": "https://swissborg.com"
    }
  },
  {
    "coin": "BRZ-BEP20",
    "name": "brz_bep20",
    "fname": "Brazilian Digital Token",
    "rpcport": 80,
    "mm2": 1,
    "chain_id": 56,
    "decimals": 4,
    "avg_blocktime": 3,
    "required_confirmations": 3,
    "protocol": {
      "type": "ERC20",
      "protocol_data": {
        "platform": "BNB",
        "contract_address": "0x71be881e9C5d4465B3FfF61e89c6f3651E69B5bb"
      }
    },
    "derivation_path": "m/44'/714'"
  },
  {
    "coin": "BRZ-ERC20_OLD",
    "name": "brz_erc20_old",
    "fname": "Brazilian Digital Token (OLD)",
    "rpcport": 80,
    "mm2": 1,
    "chain_id": 1,
    "decimals": 4,
    "avg_blocktime": 15,
    "required_confirmations": 3,
    "protocol": {
      "type": "ERC20",
      "protocol_data": {
        "platform": "ETH",
        "contract_address": "0x420412E765BFa6d85aaaC94b4f7b708C89be2e2B"
      }
    },
    "derivation_path": "m/44'/60'"
  },
  {
    "coin": "BRZ-ERC20",
    "name": "brz_erc20",
    "fname": "Brazilian Digital Token",
    "rpcport": 80,
    "mm2": 1,
    "chain_id": 1,
    "decimals": 18,
    "avg_blocktime": 15,
    "required_confirmations": 3,
    "protocol": {
      "type": "ERC20",
      "protocol_data": {
        "platform": "ETH",
        "contract_address": "0x01d33FD36ec67c6Ada32cf36b31e88EE190B1839"
      }
    },
    "derivation_path": "m/44'/60'"
  },
  {
    "coin": "BRZ-PLG20_OLD",
    "name": "brz_plg20_old",
    "fname": "Brazilian Digital Token (OLD)",
    "rpcport": 80,
    "mm2": 1,
    "chain_id": 137,
    "decimals": 4,
    "avg_blocktime": 1.8,
    "required_confirmations": 20,
    "protocol": {
      "type": "ERC20",
      "protocol_data": {
        "platform": "MATIC",
        "contract_address": "0x491a4eB4f1FC3BfF8E1d2FC856a6A46663aD556f"
      }
    },
    "derivation_path": "m/44'/966'"
  },
  {
    "coin": "BRZ-PLG20",
    "name": "brz_plg20",
    "fname": "Brazilian Digital Token",
    "rpcport": 80,
    "mm2": 1,
    "chain_id": 137,
    "decimals": 18,
    "avg_blocktime": 1.8,
    "required_confirmations": 20,
    "protocol": {
      "type": "ERC20",
      "protocol_data": {
        "platform": "MATIC",
        "contract_address": "0x4eD141110F6EeeAbA9A1df36d8c26f684d2475Dc"
      }
    },
    "derivation_path": "m/44'/966'"
  },
  {
    "coin": "BRZ-AVX20",
    "name": "brz_avx20",
    "fname": "Brazilian Digital Token",
    "rpcport": 80,
    "mm2": 1,
    "chain_id": 43114,
    "decimals": 4,
    "avg_blocktime": 2.4,
    "required_confirmations": 3,
    "protocol": {
      "type": "ERC20",
      "protocol_data": {
        "platform": "AVAX",
        "contract_address": "0x491a4eB4f1FC3BfF8E1d2FC856a6A46663aD556f"
      }
    },
    "derivation_path": "m/44'/9000'"
  },
  {
    "coin": "BSTY",
    "name": "globalboost",
    "fname": "GlobalBoost-Y",
    "rpcport": 8225,
    "pubtype": 77,
    "p2shtype": 139,
    "wiftype": 208,
    "txfee": 200000,
    "segwit": true,
    "bech32_hrp": "gb",
    "mm2": 1,
    "required_confirmations": 1,
    "avg_blocktime": 600,
    "protocol": {
      "type": "UTXO"
    },
    "derivation_path": "m/44'/664'"
  },
  {
    "coin": "BTC",
    "name": "bitcoin",
    "fname": "Bitcoin",
    "rpcport": 8332,
    "pubtype": 0,
    "p2shtype": 5,
    "wiftype": 128,
    "segwit": true,
    "bech32_hrp": "bc",
    "txfee": 0,
    "estimate_fee_mode": "ECONOMICAL",
    "mm2": 1,
    "wallet_only": false,
    "sign_message_prefix": "Bitcoin Signed Message:\n",
    "required_confirmations": 1,
    "avg_blocktime": 600,
    "protocol": {
      "type": "UTXO"
    },
    "derivation_path": "m/44'/0'",
    "trezor_coin": "Bitcoin",
    "links": {
      "github": "https://github.com/bitcoin/bitcoin",
      "homepage": "https://bitcoin.org"
    }
  },
  {
    "coin": "BTC-segwit",
    "name": "bitcoin",
    "fname": "Bitcoin",
    "sign_message_prefix": "Bitcoin Signed Message:\n",
    "rpcport": 8332,
    "pubtype": 0,
    "p2shtype": 5,
    "wiftype": 128,
    "segwit": true,
    "bech32_hrp": "bc",
    "address_format": {
      "format": "segwit"
    },
    "orderbook_ticker": "BTC",
    "txfee": 0,
    "estimate_fee_mode": "ECONOMICAL",
    "mm2": 1,
    "required_confirmations": 1,
    "avg_blocktime": 600,
    "protocol": {
      "type": "UTXO"
    },
    "derivation_path": "m/44'/0'",
    "trezor_coin": "Bitcoin",
    "links": {
      "github": "https://github.com/bitcoin/bitcoin",
      "homepage": "https://bitcoin.org"
    }
  },
  {
    "coin": "BTC-BEP20",
    "name": "btc_bep20",
    "fname": "Bitcoin",
    "rpcport": 80,
    "mm2": 1,
    "chain_id": 56,
    "avg_blocktime": 3,
    "required_confirmations": 3,
    "protocol": {
      "type": "ERC20",
      "protocol_data": {
        "platform": "BNB",
        "contract_address": "0x7130d2A12B9BCbFAe4f2634d864A1Ee1Ce3Ead9c"
      }
    },
    "derivation_path": "m/44'/714'"
  },
  {
    "coin": "BTCZ",
    "name": "bitcoinz",
    "fname": "BitcoinZ",
    "sign_message_prefix": "BitcoinZ Signed Message:\n",
    "rpcport": 1979,
    "taddr": 28,
    "pubtype": 184,
    "p2shtype": 189,
    "wiftype": 128,
    "txfee": 10000,
    "txversion": 4,
    "overwintered": 1,
    "mm2": 1,
    "required_confirmations": 2,
    "avg_blocktime": 150,
    "protocol": {
      "type": "UTXO"
    },
    "derivation_path": "m/44'/177'"
  },
  {
    "coin": "BTCZ-BEP20",
    "name": "btcz_bep20",
    "fname": "BitcoinZ",
    "rpcport": 80,
    "mm2": 1,
    "chain_id": 56,
    "decimals": 8,
    "avg_blocktime": 3,
    "required_confirmations": 3,
    "protocol": {
      "type": "ERC20",
      "protocol_data": {
        "platform": "BNB",
        "contract_address": "0xcBBB3e5099F769F6d4E2b8b92DC0e268f7E099D8"
      }
    },
    "derivation_path": "m/44'/714'"
  },
  {
    "coin": "BTE",
    "name": "bitweb",
    "fname": "Bitweb",
    "rpcport": 1605,
    "pubtype": 33,
    "p2shtype": 30,
    "wiftype": 128,
    "segwit": true,
    "bech32_hrp": "web",
    "txfee": 20000,
    "mm2": 1,
    "wallet_only": false,
    "required_confirmations": 3,
    "avg_blocktime": 60,
    "protocol": {
      "type": "UTXO"
    }
  },
  {
    "coin": "BTE-segwit",
    "name": "bitweb",
    "fname": "Bitweb",
    "rpcport": 1605,
    "pubtype": 33,
    "p2shtype": 30,
    "wiftype": 128,
    "segwit": true,
    "bech32_hrp": "web",
    "address_format": {
      "format": "segwit"
    },
    "orderbook_ticker": "BTE",
    "txfee": 20000,
    "mm2": 1,
    "required_confirmations": 3,
    "avg_blocktime": 60,
    "protocol": {
      "type": "UTXO"
    }
  },
  {
    "coin": "BTT-BEP20",
    "name": "btt_bep20",
    "fname": "BitTorrent (OLD)",
    "rpcport": 80,
    "mm2": 1,
    "chain_id": 56,
    "avg_blocktime": 3,
    "required_confirmations": 3,
    "protocol": {
      "type": "ERC20",
      "protocol_data": {
        "platform": "BNB",
        "contract_address": "0x8595F9dA7b868b1822194fAEd312235E43007b49"
      }
    },
    "derivation_path": "m/44'/714'"
  },
  {
    "coin": "BTTC-BEP20",
    "name": "bttc_bep20",
    "fname": "BitTorrent",
    "rpcport": 80,
    "mm2": 1,
    "chain_id": 56,
    "decimals": 18,
    "avg_blocktime": 3,
    "required_confirmations": 3,
    "protocol": {
      "type": "ERC20",
      "protocol_data": {
        "platform": "BNB",
        "contract_address": "0x352Cb5E19b12FC216548a2677bD0fce83BaE434B"
      }
    },
    "derivation_path": "m/44'/714'"
  },
  {
    "coin": "BTU-ERC20",
    "name": "btu_erc20",
    "fname": "BTU Protocol",
    "rpcport": 80,
    "mm2": 1,
    "chain_id": 1,
    "decimals": 18,
    "avg_blocktime": 15,
    "required_confirmations": 3,
    "protocol": {
      "type": "ERC20",
      "protocol_data": {
        "platform": "ETH",
        "contract_address": "0xb683D83a532e2Cb7DFa5275eED3698436371cc9f"
      }
    },
    "derivation_path": "m/44'/60'",
    "trezor_coin": "BTU Protocol",
    "links": {
      "github": "https://github.com/btuprotocol",
      "homepage": "https://btu-protocol.com"
    }
  },
  {
    "coin": "BTU-PLG20",
    "name": "btu_plg20",
    "fname": "BTU Protocol",
    "rpcport": 80,
    "mm2": 1,
    "chain_id": 137,
    "decimals": 18,
    "avg_blocktime": 1.8,
    "required_confirmations": 20,
    "protocol": {
      "type": "ERC20",
      "protocol_data": {
        "platform": "MATIC",
        "contract_address": "0xFdc26CDA2d2440d0E83CD1DeE8E8bE48405806DC"
      }
    },
    "derivation_path": "m/44'/966'"
  },
  {
    "coin": "BTX",
    "name": "bitcore",
    "fname": "BitCore",
    "rpcport": 9469,
    "pubtype": 3,
    "p2shtype": 125,
    "wiftype": 128,
    "segwit": true,
    "bech32_hrp": "btx",
    "txfee": 20000,
    "mm2": 1,
    "wallet_only": false,
    "required_confirmations": 3,
    "avg_blocktime": 150,
    "protocol": {
      "type": "UTXO"
    },
    "derivation_path": "m/44'/160'",
    "trezor_coin": "Bitcore",
    "links": {
      "github": "https://github.com/LIMXTEC/BitCore",
      "homepage": "https://bitcore.cc"
    }
  },
  {
    "coin": "BTX-segwit",
    "name": "bitcore",
    "fname": "BitCore",
    "rpcport": 9469,
    "pubtype": 3,
    "p2shtype": 125,
    "wiftype": 128,
    "segwit": true,
    "bech32_hrp": "btx",
    "address_format": {
      "format": "segwit"
    },
    "orderbook_ticker": "BTX",
    "txfee": 20000,
    "mm2": 1,
    "required_confirmations": 3,
    "avg_blocktime": 150,
    "protocol": {
      "type": "UTXO"
    },
    "derivation_path": "m/44'/160'",
    "trezor_coin": "Bitcore",
    "links": {
      "github": "https://github.com/LIMXTEC/BitCore",
      "homepage": "https://bitcore.cc"
    }
  },
  {
    "coin": "BTX-BEP20",
    "name": "btx_bep20",
    "fname": "BitCore",
    "rpcport": 80,
    "mm2": 1,
    "chain_id": 56,
    "decimals": 8,
    "avg_blocktime": 3,
    "required_confirmations": 3,
    "protocol": {
      "type": "ERC20",
      "protocol_data": {
        "platform": "BNB",
        "contract_address": "0x000000089fb24237dA101020Ff8e2AfD14624687"
      }
    },
    "derivation_path": "m/44'/714'"
  },
  {
    "coin": "BUSD-AVX20",
    "name": "busd_avx20",
    "fname": "Binance USD",
    "rpcport": 80,
    "mm2": 1,
    "chain_id": 43114,
    "required_confirmations": 3,
    "avg_blocktime": 2.4,
    "decimals": 18,
    "protocol": {
      "type": "ERC20",
      "protocol_data": {
        "platform": "AVAX",
        "contract_address": "0x9C9e5fD8bbc25984B178FdCE6117Defa39d2db39"
      }
    },
    "derivation_path": "m/44'/9000'"
  },
  {
    "coin": "BUSD-AVX20_OLD",
    "name": "busd_avx20_old",
    "fname": "Binance USD (OLD)",
    "rpcport": 80,
    "mm2": 1,
    "chain_id": 43114,
    "required_confirmations": 3,
    "avg_blocktime": 2.4,
    "decimals": 18,
    "protocol": {
      "type": "ERC20",
      "protocol_data": {
        "platform": "AVAX",
        "contract_address": "0x19860CCB0A68fd4213aB9D8266F7bBf05A8dDe98"
      }
    },
    "derivation_path": "m/44'/9000'"
  },
  {
    "coin": "BUSD-MVR20",
    "name": "busd_mvr20",
    "fname": "Binance USD",
    "rpcport": 80,
    "mm2": 1,
    "chain_id": 1285,
    "avg_blocktime": 15,
    "decimals": 18,
    "required_confirmations": 3,
    "protocol": {
      "type": "ERC20",
      "protocol_data": {
        "platform": "MOVR",
        "contract_address": "0x5D9ab5522c64E1F6ef5e3627ECCc093f56167818"
      }
    },
    "derivation_path": "m/44'/1285'"
  },
  {
    "coin": "BUSD-ERC20",
    "name": "busd_erc20",
    "fname": "Binance USD",
    "rpcport": 80,
    "mm2": 1,
    "chain_id": 1,
    "required_confirmations": 3,
    "avg_blocktime": 15,
    "protocol": {
      "type": "ERC20",
      "protocol_data": {
        "platform": "ETH",
        "contract_address": "0x4Fabb145d64652a948d72533023f6E7A623C7C53"
      }
    },
    "derivation_path": "m/44'/60'",
    "trezor_coin": "Binance USD (BUSD)",
    "links": {
      "github": "https://github.com/paxosglobal/busd-contract",
      "homepage": "https://www.paxos.com/busd"
    }
  },
  {
    "coin": "BUSD-BEP20",
    "name": "busd_bep20",
    "fname": "Binance USD",
    "rpcport": 80,
    "mm2": 1,
    "chain_id": 56,
    "avg_blocktime": 3,
    "required_confirmations": 3,
    "protocol": {
      "type": "ERC20",
      "protocol_data": {
        "platform": "BNB",
        "contract_address": "0xe9e7CEA3DedcA5984780Bafc599bD69ADd087D56"
      }
    },
    "derivation_path": "m/44'/714'"
  },
  {
    "coin": "BUSD-PLG20",
    "name": "busd_plg20",
    "fname": "Binance USD",
    "rpcport": 80,
    "mm2": 1,
    "chain_id": 137,
    "decimals": 18,
    "avg_blocktime": 1.8,
    "required_confirmations": 20,
    "protocol": {
      "type": "ERC20",
      "protocol_data": {
        "platform": "MATIC",
        "contract_address": "0xdAb529f40E671A1D4bF91361c21bf9f0C9712ab7"
      }
    },
    "derivation_path": "m/44'/966'"
  },
  {
    "coin": "CADC-ERC20",
    "name": "cadc_erc20",
    "fname": "CAD Coin",
    "rpcport": 80,
    "mm2": 1,
    "chain_id": 1,
    "decimals": 18,
    "avg_blocktime": 15,
    "required_confirmations": 3,
    "protocol": {
      "type": "ERC20",
      "protocol_data": {
        "platform": "ETH",
        "contract_address": "0xcaDC0acd4B445166f12d2C07EAc6E2544FbE2Eef"
      }
    },
    "derivation_path": "m/44'/60'"
  },
  {
    "coin": "CADC-PLG20",
    "name": "cadc_plg20",
    "fname": "CAD Coin",
    "rpcport": 80,
    "mm2": 1,
    "chain_id": 137,
    "decimals": 18,
    "avg_blocktime": 1.8,
    "required_confirmations": 20,
    "protocol": {
      "type": "ERC20",
      "protocol_data": {
        "platform": "MATIC",
        "contract_address": "0x9de41aFF9f55219D5bf4359F167d1D0c772A396D"
      }
    },
    "derivation_path": "m/44'/966'"
  },
  {
    "coin": "CAKE-BEP20",
    "name": "cake_bep20",
    "fname": "PancakeSwap",
    "rpcport": 80,
    "mm2": 1,
    "chain_id": 56,
    "avg_blocktime": 3,
    "required_confirmations": 3,
    "protocol": {
      "type": "ERC20",
      "protocol_data": {
        "platform": "BNB",
        "contract_address": "0x0E09FaBB73Bd3Ade0a17ECC321fD13a19e81cE82"
      }
    },
    "derivation_path": "m/44'/714'"
  },
  {
    "coin": "CASE-BEP20",
    "name": "case_bep20",
    "fname": "Case Token",
    "rpcport": 80,
    "mm2": 1,
    "chain_id": 56,
    "decimals": 8,
    "avg_blocktime": 3,
    "required_confirmations": 3,
    "protocol": {
      "type": "ERC20",
      "protocol_data": {
        "platform": "BNB",
        "contract_address": "0x5cafe85d8983f61C059df359c504F1Bab8009e9e"
      }
    },
    "derivation_path": "m/44'/714'"
  },
  {
    "coin": "CCL",
    "sign_message_prefix": "Komodo Signed Message:\n",
    "asset": "CCL",
    "fname": "CoinCollect",
    "rpcport": 20849,
    "txversion": 4,
    "overwintered": 1,
    "mm2": 1,
    "required_confirmations": 2,
    "requires_notarization": true,
    "avg_blocktime": 60,
    "protocol": {
      "type": "UTXO"
    },
    "derivation_path": "m/44'/141'",
    "trezor_coin": "Komodo"
  },
  {
    "coin": "CDN",
    "name": "canadaecoin",
    "fname": "Canada eCoin",
    "sign_message_prefix": "Canada eCoin Signed Message:\n",
    "rpcport": 34330,
    "pubtype": 28,
    "p2shtype": 5,
    "wiftype": 156,
    "txfee": 200000,
    "dust": 54600,
    "segwit": true,
    "bech32_hrp": "cdn",
    "mm2": 1,
    "wallet_only": false,
    "required_confirmations": 2,
    "avg_blocktime": 300,
    "protocol": {
      "type": "UTXO"
    },
    "derivation_path": "m/44'/34'"
  },
  {
    "coin": "CDN-segwit",
    "name": "canadaecoin",
    "fname": "Canada eCoin",
    "sign_message_prefix": "Canada eCoin Signed Message:\n",
    "rpcport": 34330,
    "pubtype": 28,
    "p2shtype": 5,
    "wiftype": 156,
    "txfee": 200000,
    "dust": 54600,
    "segwit": true,
    "bech32_hrp": "cdn",
    "address_format": {
      "format": "segwit"
    },
    "orderbook_ticker": "CDN",
    "mm2": 1,
    "required_confirmations": 2,
    "avg_blocktime": 300,
    "protocol": {
      "type": "UTXO"
    },
    "derivation_path": "m/44'/34'"
  },
  {
    "coin": "CDS-AVX20",
    "name": "cds_avx20",
    "fname": "Crypto Development Services",
    "rpcport": 80,
    "mm2": 1,
    "chain_id": 43114,
    "required_confirmations": 3,
    "avg_blocktime": 2.4,
    "decimals": 8,
    "protocol": {
      "type": "ERC20",
      "protocol_data": {
        "platform": "AVAX",
        "contract_address": "0x23f07a1C03e7C6D0C88e0E05E79B6E3511073fD5"
      }
    },
    "derivation_path": "m/44'/9000'"
  },
  {
    "coin": "CDS-BEP20",
    "name": "cds_bep20",
    "fname": "Crypto Development Services",
    "rpcport": 80,
    "mm2": 1,
    "chain_id": 56,
    "avg_blocktime": 3,
    "required_confirmations": 3,
    "protocol": {
      "type": "ERC20",
      "protocol_data": {
        "platform": "BNB",
        "contract_address": "0x23f07a1C03e7C6D0C88e0E05E79B6E3511073fD5"
      }
    },
    "derivation_path": "m/44'/714'"
  },
  {
    "coin": "CDS-PLG20",
    "name": "cds_plg20",
    "fname": "Crypto Development Services",
    "rpcport": 80,
    "mm2": 1,
    "chain_id": 137,
    "decimals": 8,
    "avg_blocktime": 1.8,
    "required_confirmations": 20,
    "protocol": {
      "type": "ERC20",
      "protocol_data": {
        "platform": "MATIC",
        "contract_address": "0x23f07a1C03e7C6D0C88e0E05E79B6E3511073fD5"
      }
    },
    "derivation_path": "m/44'/966'"
  },
  {
    "coin": "CEL-ERC20",
    "name": "cel_erc20",
    "fname": "Celsius",
    "rpcport": 80,
    "mm2": 1,
    "chain_id": 1,
    "decimals": 4,
    "avg_blocktime": 15,
    "required_confirmations": 3,
    "protocol": {
      "type": "ERC20",
      "protocol_data": {
        "platform": "ETH",
        "contract_address": "0xaaAEBE6Fe48E54f431b0C390CfaF0b017d09D42d"
      }
    },
    "derivation_path": "m/44'/60'"
  },
  {
    "coin": "CEL-PLG20",
    "name": "cel_plg20",
    "fname": "Celsius",
    "rpcport": 80,
    "mm2": 1,
    "chain_id": 137,
    "decimals": 4,
    "avg_blocktime": 1.8,
    "required_confirmations": 20,
    "protocol": {
      "type": "ERC20",
      "protocol_data": {
        "platform": "MATIC",
        "contract_address": "0xD85d1e945766Fea5Eda9103F918Bd915FbCa63E6"
      }
    },
    "derivation_path": "m/44'/966'"
  },
  {
    "coin": "CELR-ERC20",
    "name": "celr_erc20",
    "fname": "Celer Network",
    "rpcport": 80,
    "mm2": 1,
    "chain_id": 1,
    "decimals": 18,
    "avg_blocktime": 15,
    "required_confirmations": 3,
    "protocol": {
      "type": "ERC20",
      "protocol_data": {
        "platform": "ETH",
        "contract_address": "0x4F9254C83EB525f9FCf346490bbb3ed28a81C667"
      }
    },
    "derivation_path": "m/44'/60'",
    "trezor_coin": "CelerToken",
    "links": {
      "github": "https://github.com/celer-network",
      "homepage": "https://www.celer.network/"
    }
  },
  {
    "coin": "CELR-BEP20",
    "name": "celr_bep20",
    "fname": "Celer Network",
    "rpcport": 80,
    "mm2": 1,
    "chain_id": 56,
    "decimals": 18,
    "avg_blocktime": 3,
    "required_confirmations": 3,
    "protocol": {
      "type": "ERC20",
      "protocol_data": {
        "platform": "BNB",
        "contract_address": "0x1f9f6a696C6Fd109cD3956F45dC709d2b3902163"
      }
    },
    "derivation_path": "m/44'/714'"
  },
  {
    "coin": "CELR-ARB20",
    "name": "celr_arb20",
    "fname": "Celer Network",
    "rpcport": 80,
    "mm2": 1,
    "wallet_only": true,
    "chain_id": 42161,
    "decimals": 18,
    "avg_blocktime": 15,
    "required_confirmations": 3,
    "protocol": {
      "type": "ERC20",
      "protocol_data": {
        "platform": "ETH-ARB20",
        "contract_address": "0x3a8B787f78D775AECFEEa15706D4221B40F345AB"
      }
    }
  },
  {
    "coin": "CFX-BEP20",
    "name": "cfx_bep20",
    "fname": "Conflux",
    "rpcport": 80,
    "mm2": 1,
    "chain_id": 56,
    "decimals": 18,
    "avg_blocktime": 3,
    "required_confirmations": 3,
    "protocol": {
      "type": "ERC20",
      "protocol_data": {
        "platform": "BNB",
        "contract_address": "0x045c4324039dA91c52C55DF5D785385Aab073DcF"
      }
    },
    "derivation_path": "m/44'/714'"
  },
  {
    "coin": "CHTA",
    "name": "cheetahcoin",
    "fname": "Cheetahcoin",
    "rpcport": 8536,
    "pubtype": 28,
    "p2shtype": 5,
    "wiftype": 128,
    "txfee": 40000,
    "mm2": 1,
    "required_confirmations": 2,
    "avg_blocktime": 120,
    "protocol": {
      "type": "UTXO"
    },
    "derivation_path": "m/44'/682'"
  },
  {
    "coin": "CHTA-BEP20",
    "name": "chta_bep20",
    "fname": "Cheetahcoin",
    "rpcport": 80,
    "mm2": 1,
    "chain_id": 56,
    "decimals": 18,
    "avg_blocktime": 3,
    "required_confirmations": 3,
    "protocol": {
      "type": "ERC20",
      "protocol_data": {
        "platform": "BNB",
        "contract_address": "0xb096DF47073A39041D9ffeD5d4E1d1b0D5D6b8E7"
      }
    },
    "derivation_path": "m/44'/714'"
  },
  {
    "coin": "CHIPS",
    "name": "chips",
    "fname": "Chips",
    "rpcport": 57776,
    "pubtype": 60,
    "p2shtype": 85,
    "wiftype": 188,
    "txfee": 10000,
    "segwit": true,
    "mm2": 1,
    "required_confirmations": 2,
    "requires_notarization": true,
    "avg_blocktime": 10,
    "protocol": {
      "type": "UTXO"
    }
  },
  {
    "coin": "CHSB-ERC20_OLD",
    "name": "chsb_erc20_old",
    "fname": "SwissBorg (OLD)",
    "rpcport": 80,
    "mm2": 1,
    "chain_id": 1,
    "decimals": 8,
    "avg_blocktime": 15,
    "required_confirmations": 3,
    "protocol": {
      "type": "ERC20",
      "protocol_data": {
        "platform": "ETH",
        "contract_address": "0xba9d4199faB4f26eFE3551D490E3821486f135Ba"
      }
    },
    "derivation_path": "m/44'/60'",
    "trezor_coin": "SwissBorg",
    "links": {
      "homepage": "https://swissborg.com"
    }
  },
  {
    "coin": "CHSB-PLG20",
    "name": "chsb_plg20",
    "fname": "SwissBorg",
    "rpcport": 80,
    "mm2": 1,
    "chain_id": 137,
    "decimals": 8,
    "avg_blocktime": 1.8,
    "required_confirmations": 20,
    "protocol": {
      "type": "ERC20",
      "protocol_data": {
        "platform": "MATIC",
        "contract_address": "0x67Ce67ec4fCd4aCa0Fcb738dD080b2a21ff69D75"
      }
    },
    "derivation_path": "m/44'/966'"
  },
  {
    "coin": "CHZ-ERC20",
    "name": "chz_erc20",
    "fname": "Chiliz",
    "rpcport": 80,
    "mm2": 1,
    "chain_id": 1,
    "decimals": 18,
    "avg_blocktime": 15,
    "required_confirmations": 3,
    "protocol": {
      "type": "ERC20",
      "protocol_data": {
        "platform": "ETH",
        "contract_address": "0x3506424F91fD33084466F402d5D97f05F8e3b4AF"
      }
    },
    "derivation_path": "m/44'/60'"
  },
  {
    "coin": "CHZ-KRC20",
    "name": "chz_krc20",
    "fname": "Chiliz",
    "rpcport": 80,
    "mm2": 1,
    "chain_id": 321,
    "decimals": 18,
    "avg_blocktime": 3,
    "required_confirmations": 3,
    "protocol": {
      "type": "ERC20",
      "protocol_data": {
        "platform": "KCS",
        "contract_address": "0x6E8ce0519B7e4d691BaCE464099547E5fC17679c"
      }
    },
    "derivation_path": "m/44'/641'"
  },
  {
    "coin": "CHZ-PLG20",
    "name": "chz_plg20",
    "fname": "Chiliz",
    "rpcport": 80,
    "mm2": 1,
    "chain_id": 137,
    "decimals": 18,
    "avg_blocktime": 1.8,
    "required_confirmations": 20,
    "protocol": {
      "type": "ERC20",
      "protocol_data": {
        "platform": "MATIC",
        "contract_address": "0xf1938Ce12400f9a761084E7A80d37e732a4dA056"
      }
    },
    "derivation_path": "m/44'/966'"
  },
  {
    "coin": "CLAM",
    "name": "clams",
    "fname": "Clams",
    "isPoS": 1,
    "rpcport": 30174,
    "pubtype": 137,
    "p2shtype": 13,
    "wiftype": 133,
    "segwit": false,
    "txfee": 10000,
    "mm2": 1,
    "sign_message_prefix": "Clam Signed Message:\n",
    "required_confirmations": 5,
    "avg_blocktime": 60,
    "protocol": {
      "type": "UTXO"
    },
    "derivation_path": "m/44'/23'",
    "links": {
      "github": "https://github.com/nochowderforyou/clams",
      "homepage": "http://clamclient.com"
    }
  },
  {
    "coin": "CLC",
    "sign_message_prefix": "Komodo Signed Message:\n",
    "asset": "CLC",
    "fname": "Collider Coin",
    "rpcport": 31034,
    "txversion": 4,
    "overwintered": 1,
    "mm2": 1,
    "required_confirmations": 5,
    "requires_notarization": false,
    "avg_blocktime": 60,
    "protocol": {
      "type": "UTXO"
    },
    "derivation_path": "m/44'/141'",
    "trezor_coin": "Komodo"
  },
  {
    "coin": "CLP-BEP20",
    "name": "clp_bep20",
    "fname": "Crypto Lover Productions",
    "rpcport": 80,
    "mm2": 1,
    "chain_id": 56,
    "avg_blocktime": 3,
    "required_confirmations": 3,
    "protocol": {
      "type": "ERC20",
      "protocol_data": {
        "platform": "BNB",
        "contract_address": "0x3039e86d39A5BCF38E96D78fF93FD0aBe753212c"
      }
    },
    "derivation_path": "m/44'/714'"
  },
  {
    "coin": "COLX",
    "name": "ColossusXT",
    "fname": "ColossusXT",
    "rpcport": 51473,
    "pubtype": 30,
    "p2shtype": 13,
    "wiftype": 212,
    "txfee": 1000000000,
    "mm2": 1,
    "protocol": {
      "type": "UTXO"
    },
    "derivation_path": "m/44'/1999'"
  },
  {
    "coin": "COMP-AVX20",
    "name": "comp_avx20",
    "fname": "Compound",
    "rpcport": 80,
    "mm2": 1,
    "chain_id": 43114,
    "required_confirmations": 3,
    "avg_blocktime": 2.4,
    "decimals": 18,
    "protocol": {
      "type": "ERC20",
      "protocol_data": {
        "platform": "AVAX",
        "contract_address": "0xc3048E19E76CB9a3Aa9d77D8C03c29Fc906e2437"
      }
    },
    "derivation_path": "m/44'/9000'"
  },
  {
    "coin": "COMP-BEP20",
    "name": "comp_bep20",
    "fname": "Compound",
    "rpcport": 80,
    "mm2": 1,
    "chain_id": 56,
    "avg_blocktime": 3,
    "required_confirmations": 3,
    "protocol": {
      "type": "ERC20",
      "protocol_data": {
        "platform": "BNB",
        "contract_address": "0x52CE071Bd9b1C4B00A0b92D298c512478CaD67e8"
      }
    },
    "derivation_path": "m/44'/714'"
  },
  {
    "coin": "COMP-ERC20",
    "name": "comp_erc20",
    "fname": "Compound",
    "rpcport": 80,
    "mm2": 1,
    "chain_id": 1,
    "avg_blocktime": 15,
    "required_confirmations": 3,
    "decimals": 18,
    "protocol": {
      "type": "ERC20",
      "protocol_data": {
        "platform": "ETH",
        "contract_address": "0xc00e94Cb662C3520282E6f5717214004A7f26888"
      }
    },
    "derivation_path": "m/44'/60'",
    "trezor_coin": "Compound",
    "links": {
      "github": "https://github.com/compound-finance",
      "homepage": "https://compound.finance"
    }
  },
  {
    "coin": "COMP-KRC20",
    "name": "comp_krc20",
    "fname": "Compound",
    "rpcport": 80,
    "mm2": 1,
    "chain_id": 321,
    "decimals": 18,
    "avg_blocktime": 3,
    "required_confirmations": 3,
    "protocol": {
      "type": "ERC20",
      "protocol_data": {
        "platform": "KCS",
        "contract_address": "0x16c4106966cE30e06E806A7c40eEFb46d84cE7e5"
      }
    },
    "derivation_path": "m/44'/641'"
  },
  {
    "coin": "COMP-PLG20",
    "name": "comp_plg20",
    "fname": "Compound",
    "rpcport": 80,
    "mm2": 1,
    "chain_id": 137,
    "decimals": 18,
    "avg_blocktime": 1.8,
    "required_confirmations": 20,
    "protocol": {
      "type": "ERC20",
      "protocol_data": {
        "platform": "MATIC",
        "contract_address": "0x8505b9d2254A7Ae468c0E9dd10Ccea3A837aef5c"
      }
    },
    "derivation_path": "m/44'/966'"
  },
  {
    "coin": "CRO-ERC20",
    "name": "cro_erc20",
    "fname": "Crypto.com",
    "rpcport": 80,
    "mm2": 1,
    "chain_id": 1,
    "decimals": 8,
    "avg_blocktime": 15,
    "required_confirmations": 3,
    "protocol": {
      "type": "ERC20",
      "protocol_data": {
        "platform": "ETH",
        "contract_address": "0xA0b73E1Ff0B80914AB6fe0444E65848C4C34450b"
      }
    },
    "derivation_path": "m/44'/60'"
  },
  {
    "coin": "CRO-KRC20",
    "name": "cro_krc20",
    "fname": "Crypto.com",
    "rpcport": 80,
    "mm2": 1,
    "chain_id": 321,
    "decimals": 18,
    "avg_blocktime": 3,
    "required_confirmations": 3,
    "protocol": {
      "type": "ERC20",
      "protocol_data": {
        "platform": "KCS",
        "contract_address": "0x652D253b7Ca91810A4a05ACFc39729387c5090C0"
      }
    },
    "derivation_path": "m/44'/641'"
  },
  {
    "coin": "CRO-PLG20",
    "name": "cro_plg20",
    "fname": "Crypto.com",
    "rpcport": 80,
    "mm2": 1,
    "chain_id": 137,
    "decimals": 8,
    "avg_blocktime": 1.8,
    "required_confirmations": 20,
    "protocol": {
      "type": "ERC20",
      "protocol_data": {
        "platform": "MATIC",
        "contract_address": "0xAdA58DF0F643D959C2A47c9D4d4c1a4deFe3F11C"
      }
    },
    "derivation_path": "m/44'/966'"
  },
  {
    "coin": "CRT-QRC20",
    "name": "qtum",
    "fname": "CRT Token",
    "rpcport": 3889,
    "pubtype": 58,
    "p2shtype": 50,
    "wiftype": 128,
    "segwit": false,
    "txfee": 0,
    "dust": 72800,
    "mm2": 1,
    "required_confirmations": 3,
    "mature_confirmations": 2000,
    "avg_blocktime": 32,
    "protocol": {
      "type": "QRC20",
      "protocol_data": {
        "platform": "QTUM",
        "contract_address": "0x0f80aa32ba51e0acf171e106a1cfcd1eb9a9c3a5"
      }
    },
    "derivation_path": "m/44'/2301'"
  },
  {
    "coin": "CRV-ERC20",
    "name": "crv_erc20",
    "fname": "Curve DAO Token",
    "rpcport": 80,
    "mm2": 1,
    "chain_id": 1,
    "decimals": 18,
    "avg_blocktime": 15,
    "required_confirmations": 3,
    "protocol": {
      "type": "ERC20",
      "protocol_data": {
        "platform": "ETH",
        "contract_address": "0xD533a949740bb3306d119CC777fa900bA034cd52"
      }
    },
    "derivation_path": "m/44'/60'"
  },
  {
    "coin": "CRV-AVX20",
    "name": "crv_avx20",
    "fname": "Curve DAO Token",
    "rpcport": 80,
    "mm2": 1,
    "chain_id": 43114,
    "required_confirmations": 3,
    "avg_blocktime": 2.4,
    "decimals": 18,
    "protocol": {
      "type": "ERC20",
      "protocol_data": {
        "platform": "AVAX",
        "contract_address": "0x249848BeCA43aC405b8102Ec90Dd5F22CA513c06"
      }
    },
    "derivation_path": "m/44'/9000'"
  },
  {
    "coin": "CRV-FTM20",
    "name": "crv_ftm20",
    "fname": "Curve DAO Token",
    "rpcport": 80,
    "mm2": 1,
    "chain_id": 250,
    "decimals": 18,
    "avg_blocktime": 1.8,
    "required_confirmations": 3,
    "protocol": {
      "type": "ERC20",
      "protocol_data": {
        "platform": "FTM",
        "contract_address": "0x1E4F97b9f9F913c46F1632781732927B9019C68b"
      }
    },
    "derivation_path": "m/44'/1007'"
  },
  {
    "coin": "CRV-KRC20",
    "name": "crv_krc20",
    "fname": "Curve DAO Token",
    "rpcport": 80,
    "mm2": 1,
    "chain_id": 321,
    "decimals": 18,
    "avg_blocktime": 3,
    "required_confirmations": 3,
    "protocol": {
      "type": "ERC20",
      "protocol_data": {
        "platform": "KCS",
        "contract_address": "0x4500E16dA66b99e0C55D7B46EBBD59bc413BA171"
      }
    },
    "derivation_path": "m/44'/641'"
  },
  {
    "coin": "CRV-PLG20",
    "name": "crv_plg20",
    "fname": "Curve DAO Token",
    "rpcport": 80,
    "mm2": 1,
    "chain_id": 137,
    "decimals": 18,
    "avg_blocktime": 1.8,
    "required_confirmations": 20,
    "protocol": {
      "type": "ERC20",
      "protocol_data": {
        "platform": "MATIC",
        "contract_address": "0x172370d5Cd63279eFa6d502DAB29171933a610AF"
      }
    },
    "derivation_path": "m/44'/966'"
  },
  {
    "coin": "CST-BEP20",
    "name": "cst_bep20",
    "fname": "Crypto Swap Token",
    "rpcport": 80,
    "mm2": 1,
    "chain_id": 56,
    "avg_blocktime": 3,
    "required_confirmations": 3,
    "protocol": {
      "type": "ERC20",
      "protocol_data": {
        "platform": "BNB",
        "contract_address": "0xcC4b3EA1F25c8772D390dA1DB507832aBE4a9740"
      }
    },
    "derivation_path": "m/44'/714'"
  },
  {
    "coin": "CUMMIES-BEP20",
    "name": "cummies_bep20",
    "fname": "CumRocket",
    "rpcport": 80,
    "mm2": 1,
    "chain_id": 56,
    "avg_blocktime": 3,
    "required_confirmations": 3,
    "protocol": {
      "type": "ERC20",
      "protocol_data": {
        "platform": "BNB",
        "contract_address": "0x27Ae27110350B98d564b9A3eeD31bAeBc82d878d"
      }
    },
    "derivation_path": "m/44'/714'"
  },
  {
    "coin": "CVX-ERC20",
    "name": "cvx_erc20",
    "fname": "Convex Finance",
    "rpcport": 80,
    "mm2": 1,
    "chain_id": 1,
    "decimals": 18,
    "avg_blocktime": 15,
    "required_confirmations": 3,
    "protocol": {
      "type": "ERC20",
      "protocol_data": {
        "platform": "ETH",
        "contract_address": "0x4e3FBD56CD56c3e72c1403e103b45Db9da5B9D2B"
      }
    },
    "derivation_path": "m/44'/60'"
  },
  {
    "coin": "CY",
    "name": "cyberyen",
    "fname": "Cyberyen",
    "sign_message_prefix": "Cyberyen Signed Message:\n",
    "rpcport": 58382,
    "pubtype": 28,
    "p2shtype": 77,
    "wiftype": 156,
    "txfee": 0,
    "segwit": true,
    "bech32_hrp": "cy",
    "mm2": 1,
    "wallet_only": false,
    "required_confirmations": 2,
    "avg_blocktime": 60,
    "protocol": {
      "type": "UTXO"
    },
    "derivation_path": "m/44'/802'",
    "links": {
      "github": "https://github.com/cyberyen/cyberyen",
      "homepage": "https://cyberyen.org"
    }
  },
  {
    "coin": "CY-segwit",
    "name": "cyberyen",
    "fname": "Cyberyen",
    "sign_message_prefix": "Cyberyen Signed Message:\n",
    "rpcport": 58382,
    "pubtype": 28,
    "p2shtype": 77,
    "wiftype": 156,
    "txfee": 0,
    "segwit": true,
    "bech32_hrp": "cy",
    "address_format": {
      "format": "segwit"
    },
    "orderbook_ticker": "CY",
    "mm2": 1,
    "required_confirmations": 2,
    "avg_blocktime": 60,
    "protocol": {
      "type": "UTXO"
    },
    "derivation_path": "m/44'/802'",
    "links": {
      "github": "https://github.com/cyberyen/cyberyen",
      "homepage": "https://cyberyen.org"
    }
  },
  {
    "coin": "DAI-AVX20",
    "name": "dai_avx20",
    "fname": "Dai",
    "rpcport": 80,
    "mm2": 1,
    "chain_id": 43114,
    "required_confirmations": 3,
    "avg_blocktime": 2.4,
    "decimals": 18,
    "protocol": {
      "type": "ERC20",
      "protocol_data": {
        "platform": "AVAX",
        "contract_address": "0xd586E7F844cEa2F87f50152665BCbc2C279D8d70"
      }
    },
    "derivation_path": "m/44'/9000'"
  },
  {
    "coin": "DAI-ERC20",
    "name": "dai_erc20",
    "fname": "Dai",
    "rpcport": 80,
    "mm2": 1,
    "chain_id": 1,
    "avg_blocktime": 15,
    "required_confirmations": 3,
    "protocol": {
      "type": "ERC20",
      "protocol_data": {
        "platform": "ETH",
        "contract_address": "0x6B175474E89094C44Da98b954EedeAC495271d0F"
      }
    },
    "derivation_path": "m/44'/60'",
    "trezor_coin": "Dai Stablecoin v2.0",
    "links": {
      "github": "https://github.com/makerdao",
      "homepage": "https://makerdao.com"
    }
  },
  {
    "coin": "DAI-BEP20",
    "name": "dai_bep20",
    "fname": "Dai",
    "rpcport": 80,
    "mm2": 1,
    "chain_id": 56,
    "avg_blocktime": 3,
    "required_confirmations": 3,
    "protocol": {
      "type": "ERC20",
      "protocol_data": {
        "platform": "BNB",
        "contract_address": "0x1AF3F329e8BE154074D8769D1FFa4eE058B1DBc3"
      }
    },
    "derivation_path": "m/44'/714'"
  },
  {
    "coin": "DAI-FTM20",
    "name": "dai_ftm20",
    "fname": "Dai",
    "rpcport": 80,
    "mm2": 1,
    "chain_id": 250,
    "decimals": 18,
    "avg_blocktime": 1.8,
    "required_confirmations": 3,
    "protocol": {
      "type": "ERC20",
      "protocol_data": {
        "platform": "FTM",
        "contract_address": "0x8D11eC38a3EB5E956B052f67Da8Bdc9bef8Abf3E"
      }
    },
    "derivation_path": "m/44'/1007'"
  },
  {
    "coin": "DAI-HCO20",
    "name": "dai_hco20",
    "fname": "Dai",
    "rpcport": 80,
    "mm2": 1,
    "chain_id": 128,
    "decimals": 18,
    "avg_blocktime": 3,
    "required_confirmations": 3,
    "protocol": {
      "type": "ERC20",
      "protocol_data": {
        "platform": "HT",
        "contract_address": "0x3D760a45D0887DFD89A2F5385a236B29Cb46ED2a"
      }
    },
    "derivation_path": "m/44'/1023'"
  },
  {
    "coin": "DAI-MVR20",
    "name": "dai_mvr20",
    "fname": "Dai",
    "rpcport": 80,
    "mm2": 1,
    "chain_id": 1285,
    "avg_blocktime": 15,
    "decimals": 18,
    "required_confirmations": 3,
    "protocol": {
      "type": "ERC20",
      "protocol_data": {
        "platform": "MOVR",
        "contract_address": "0x80A16016cC4A2E6a2CACA8a4a498b1699fF0f844"
      }
    },
    "derivation_path": "m/44'/1285'"
  },
  {
    "coin": "DAI-PLG20",
    "name": "dai_plg20",
    "fname": "Dai",
    "rpcport": 80,
    "mm2": 1,
    "chain_id": 137,
    "decimals": 18,
    "avg_blocktime": 1.8,
    "required_confirmations": 20,
    "protocol": {
      "type": "ERC20",
      "protocol_data": {
        "platform": "MATIC",
        "contract_address": "0x8f3Cf7ad23Cd3CaDbD9735AFf958023239c6A063"
      }
    },
    "derivation_path": "m/44'/966'"
  },
  {
    "coin": "DASH",
    "name": "dashcore",
    "fname": "Dash",
    "confpath": "USERHOME/.dashcore/dash.conf",
    "rpcport": 9998,
    "pubtype": 76,
    "p2shtype": 16,
    "wiftype": 204,
    "txfee": 1000,
    "force_min_relay_fee": true,
    "mm2": 1,
    "required_confirmations": 2,
    "avg_blocktime": 150,
    "protocol": {
      "type": "UTXO"
    },
    "derivation_path": "m/44'/5'",
    "trezor_coin": "Dash",
    "links": {
      "github": "https://github.com/dashpay/dash",
      "homepage": "https://www.dash.org"
    }
  },
  {
    "coin": "DDD-ERC20",
    "name": "ddd_erc20",
    "fname": "Scry.info",
    "required_confirmations": 3,
    "avg_blocktime": 15,
    "rpcport": 80,
    "mm2": 1,
    "chain_id": 1,
    "protocol": {
      "type": "ERC20",
      "protocol_data": {
        "platform": "ETH",
        "contract_address": "0x9F5F3CFD7a32700C93F971637407ff17b91c7342"
      }
    },
    "derivation_path": "m/44'/60'"
  },
  {
    "coin": "DENT-ERC20",
    "name": "dent_erc20",
    "fname": "Dent",
    "required_confirmations": 3,
    "avg_blocktime": 15,
    "rpcport": 80,
    "mm2": 1,
    "chain_id": 1,
    "protocol": {
      "type": "ERC20",
      "protocol_data": {
        "platform": "ETH",
        "contract_address": "0x3597bfD533a99c9aa083587B074434E61Eb0A258"
      }
    },
    "derivation_path": "m/44'/60'",
    "trezor_coin": "DENT",
    "links": {
      "homepage": "https://www.dentwireless.com"
    }
  },
  {
    "coin": "DFX-ERC20",
    "name": "dfx_erc20",
    "fname": "DFX Finance",
    "rpcport": 80,
    "mm2": 1,
    "chain_id": 1,
    "decimals": 18,
    "avg_blocktime": 15,
    "required_confirmations": 3,
    "protocol": {
      "type": "ERC20",
      "protocol_data": {
        "platform": "ETH",
        "contract_address": "0x888888435FDe8e7d4c54cAb67f206e4199454c60"
      }
    },
    "derivation_path": "m/44'/60'"
  },
  {
    "coin": "DFX-PLG20_OLD",
    "name": "dfx_plg20_old",
    "fname": "DFX Finance (OLD)",
    "rpcport": 80,
    "mm2": 1,
    "chain_id": 137,
    "decimals": 18,
    "avg_blocktime": 1.8,
    "required_confirmations": 20,
    "protocol": {
      "type": "ERC20",
      "protocol_data": {
        "platform": "MATIC",
        "contract_address": "0xE7804D91dfCDE7F776c90043E03eAa6Df87E6395"
      }
    },
    "derivation_path": "m/44'/966'"
  },
  {
    "coin": "DFX-PLG20",
    "name": "dfx_plg20",
    "fname": "DFX Finance",
    "rpcport": 80,
    "mm2": 1,
    "chain_id": 137,
    "decimals": 18,
    "avg_blocktime": 1.8,
    "required_confirmations": 20,
    "protocol": {
      "type": "ERC20",
      "protocol_data": {
        "platform": "MATIC",
        "contract_address": "0x27f485b62C4A7E635F561A87560Adf5090239E93"
      }
    },
    "derivation_path": "m/44'/966'"
  },
  {
    "coin": "DGB",
    "name": "digibyte",
    "fname": "DigiByte",
    "sign_message_prefix": "DigiByte Signed Message:\n",
    "rpcport": 14022,
    "pubtype": 30,
    "p2shtype": 63,
    "wiftype": 128,
    "txfee": 10000000,
    "segwit": true,
    "bech32_hrp": "dgb",
    "mm2": 1,
    "wallet_only": false,
    "required_confirmations": 7,
    "avg_blocktime": 15,
    "protocol": {
      "type": "UTXO"
    },
    "derivation_path": "m/44'/20'",
    "trezor_coin": "DigiByte",
    "links": {
      "github": "https://github.com/digibyte/digibyte",
      "homepage": "https://digibyte.io"
    }
  },
  {
    "coin": "DGB-segwit",
    "name": "digibyte",
    "fname": "Digibyte",
    "sign_message_prefix": "DigiByte Signed Message:\n",
    "rpcport": 14022,
    "pubtype": 30,
    "p2shtype": 63,
    "wiftype": 128,
    "txfee": 10000000,
    "segwit": true,
    "bech32_hrp": "dgb",
    "address_format": {
      "format": "segwit"
    },
    "orderbook_ticker": "DGB",
    "mm2": 1,
    "required_confirmations": 7,
    "avg_blocktime": 15,
    "protocol": {
      "type": "UTXO"
    },
    "derivation_path": "m/44'/20'",
    "trezor_coin": "DigiByte",
    "links": {
      "github": "https://github.com/digibyte/digibyte",
      "homepage": "https://digibyte.io"
    }
  },
  {
    "coin": "DGC",
    "name": "digitalcoin",
    "fname": "Digitalcoin",
    "sign_message_prefix": "Digitalcoin Signed Message:\n",
    "rpcport": 7998,
    "pubtype": 30,
    "p2shtype": 5,
    "wiftype": 128,
    "txfee": 10000,
    "mm2": 1,
    "required_confirmations": 3,
    "avg_blocktime": 36,
    "protocol": {
      "type": "UTXO"
    },
    "derivation_path": "m/44'/18'"
  },
  {
    "coin": "DIA-ERC20",
    "name": "dia_erc20",
    "fname": "DIAToken",
    "rpcport": 80,
    "mm2": 1,
    "chain_id": 1,
    "decimals": 18,
    "avg_blocktime": 15,
    "required_confirmations": 3,
    "protocol": {
      "type": "ERC20",
      "protocol_data": {
        "platform": "ETH",
        "contract_address": "0x84cA8bc7997272c7CfB4D0Cd3D55cd942B3c9419"
      }
    },
    "derivation_path": "m/44'/60'"
  },
  {
    "coin": "DIA-BEP20",
    "name": "dia_bep20",
    "fname": "DIAToken",
    "rpcport": 80,
    "mm2": 1,
    "chain_id": 56,
    "decimals": 18,
    "avg_blocktime": 3,
    "required_confirmations": 3,
    "protocol": {
      "type": "ERC20",
      "protocol_data": {
        "platform": "BNB",
        "contract_address": "0x99956D38059cf7bEDA96Ec91Aa7BB2477E0901DD"
      }
    },
    "derivation_path": "m/44'/714'"
  },  
  {
    "coin": "DPC",
    "name": "dualpowecoin",
    "fname": "Dualpowcoin",
    "rpcport": 42002,
    "pubtype": 55,
    "p2shtype": 28,
    "wiftype": 128,
    "segwit": true,
    "bech32_hrp": "dpc",
    "txfee": 10000,
    "mm2": 1,
    "wallet_only": false,
    "required_confirmations": 6,
    "avg_blocktime": 300,
    "protocol": {
      "type": "UTXO"
    }
  },
    {
    "coin": "DIAC",
    "name": "diabasecore",
    "fname": "Diabase",
    "confpath": "USERHOME/.diabasecore/diabase.conf",
    "rpcport": 7676,
    "pubtype": 76,
    "p2shtype": 16,
    "wiftype": 204,
    "txfee": 1000,
    "force_min_relay_fee": true,
    "mm2": 1,
    "required_confirmations": 2,
    "avg_blocktime": 90,
    "protocol": {
      "type": "UTXO"
    },
    "derivation_path": "m/44'/5'",
    "links": {
      "github": "https://github.com/diabasecoin/diabase",
      "homepage": "https://www.diabasecoin.com"
    }
  },
  {
    "coin": "DIME",
    "name": "dimecoin",
    "fname": "Dimecoin",
    "rpcport": 11931,
    "pubtype": 15,
    "p2shtype": 9,
    "wiftype": 143,
    "segwit": false,
    "bech32_hrp": "vx",
    "txfee": 1000,
    "decimals": 5,
    "mm2": 1,
    "sign_message_prefix": "Dimecoin Signed Message:\n",
    "required_confirmations": 6,
    "avg_blocktime": 64,
    "protocol": {
      "type": "UTXO"
    },
    "links": {
      "github": "https://github.com/dime-coin/dimecoin/"
    }
  },
  {
    "coin": "DIMI",
    "name": "diminutivecoin",
    "fname": "Diminutive Coin",
    "rpcport": 49122,
    "pubtype": 32,
    "p2shtype": 30,
    "wiftype": 181,
    "isPoS": 1,
    "txfee": 1000,
    "segwit": false,
    "mm2": 1,
    "mature_confirmations": 75,
    "required_confirmations": 7,
    "avg_blocktime": 75,
    "protocol": {
      "type": "UTXO"
    }
  },
  {
    "coin": "DIMI-BEP20",
    "name": "dimi_bep20",
    "fname": "Diminutive Coin",
    "rpcport": 80,
    "mm2": 1,
    "chain_id": 56,
    "avg_blocktime": 3,
    "required_confirmations": 3,
    "protocol": {
      "type": "ERC20",
      "protocol_data": {
        "platform": "BNB",
        "contract_address": "0xA33789a5478Add74e8D7628E817a281aAbD92dA9"
      }
    },
    "derivation_path": "m/44'/714'"
  },
  {
    "coin": "DIMI-QRC20",
    "name": "qtum",
    "fname": "Diminutive Coin",
    "rpcport": 3889,
    "pubtype": 58,
    "p2shtype": 50,
    "wiftype": 128,
    "segwit": false,
    "txfee": 0,
    "dust": 72800,
    "mm2": 1,
    "required_confirmations": 3,
    "mature_confirmations": 2000,
    "avg_blocktime": 32,
    "protocol": {
      "type": "QRC20",
      "protocol_data": {
        "platform": "QTUM",
        "contract_address": "0x2c660b0d4d53382aeef855d3010d697970fa0bd5"
      }
    },
    "derivation_path": "m/44'/2301'"
  },
  {
    "coin": "DODO-BEP20",
    "name": "dodo_bep20",
    "fname": "DODO",
    "rpcport": 80,
    "mm2": 1,
    "chain_id": 56,
    "avg_blocktime": 3,
    "required_confirmations": 3,
    "protocol": {
      "type": "ERC20",
      "protocol_data": {
        "platform": "BNB",
        "contract_address": "0x67ee3Cb086F8a16f34beE3ca72FAD36F7Db929e2"
      }
    },
    "derivation_path": "m/44'/714'"
  },
  {
    "coin": "DODO-ERC20",
    "name": "dodo_erc20",
    "fname": "DODO",
    "rpcport": 80,
    "mm2": 1,
    "chain_id": 1,
    "avg_blocktime": 15,
    "required_confirmations": 3,
    "decimals": 18,
    "protocol": {
      "type": "ERC20",
      "protocol_data": {
        "platform": "ETH",
        "contract_address": "0x43Dfc4159D86F3A37A5A4B3D4580b888ad7d4DDd"
      }
    },
    "derivation_path": "m/44'/60'"
  },
  {
    "coin": "DODO-KRC20",
    "name": "dodo_krc20",
    "fname": "DODO",
    "rpcport": 80,
    "mm2": 1,
    "chain_id": 321,
    "decimals": 18,
    "avg_blocktime": 3,
    "required_confirmations": 3,
    "protocol": {
      "type": "ERC20",
      "protocol_data": {
        "platform": "KCS",
        "contract_address": "0x8724F9FB7B3f1bb6f2c90B3Ad3Fd6B3c20A06429"
      }
    },
    "derivation_path": "m/44'/641'"
  },
  {
    "coin": "DOGE",
    "name": "dogecoin",
    "fname": "Dogecoin",
    "sign_message_prefix": "Dogecoin Signed Message:\n",
    "rpcport": 22555,
    "pubtype": 30,
    "p2shtype": 22,
    "wiftype": 158,
    "txfee": 0,
    "force_min_relay_fee": true,
    "dust": 1000000,
    "mm2": 1,
    "required_confirmations": 2,
    "avg_blocktime": 60,
    "protocol": {
      "type": "UTXO"
    },
    "derivation_path": "m/44'/3'",
    "trezor_coin": "Dogecoin",
    "links": {
      "github": "https://github.com/dogecoin/dogecoin",
      "homepage": "https://dogecoin.com"
    }
  },
  {
    "coin": "DOGE-BEP20",
    "name": "doge_bep20",
    "fname": "Dogecoin",
    "rpcport": 80,
    "mm2": 1,
    "chain_id": 56,
    "avg_blocktime": 3,
    "required_confirmations": 3,
    "protocol": {
      "type": "ERC20",
      "protocol_data": {
        "platform": "BNB",
        "contract_address": "0xbA2aE424d960c26247Dd6c32edC70B295c744C43"
      }
    },
    "derivation_path": "m/44'/714'"
  },
  {
    "coin": "DOGEC",
    "name": "dogecash",
    "fname": "DogeCash",
    "rpcport": 56750,
    "pubtype": 30,
    "p2shtype": 19,
    "wiftype": 122,
    "txfee": 10000,
    "dust": 5460,
    "mm2": 1,
    "sign_message_prefix": "DarkNet Signed Message:\n",
    "required_confirmations": 5,
    "avg_blocktime": 60,
    "protocol": {
      "type": "UTXO"
    },
    "derivation_path": "m/44'/385'",
    "links": {
      "github": "https://github.com/dogecash/dogecash",
      "homepage": "https://dogecash.net"
    }
  },
  {
    "coin": "DOGEDASH-BEP20",
    "name": "dogedash_bep20",
    "fname": "Doge Dash",
    "rpcport": 80,
    "mm2": 1,
    "chain_id": 56,
    "avg_blocktime": 3,
    "required_confirmations": 3,
    "protocol": {
      "type": "ERC20",
      "protocol_data": {
        "platform": "BNB",
        "contract_address": "0x7AE5709c585cCFB3e61fF312EC632C21A5F03F70"
      }
    },
    "derivation_path": "m/44'/714'"
  },
  {
    "coin": "DOGGY-BEP20",
    "name": "doggy_bep20",
    "fname": "Doggy",
    "rpcport": 80,
    "mm2": 1,
    "chain_id": 56,
    "avg_blocktime": 3,
    "required_confirmations": 3,
    "protocol": {
      "type": "ERC20",
      "protocol_data": {
        "platform": "BNB",
        "contract_address": "0x74926B3d118a63F6958922d3DC05eB9C6E6E00c6"
      }
    },
    "derivation_path": "m/44'/714'"
  },
  {
    "coin": "DOT-BEP20",
    "name": "dot_bep20",
    "fname": "Polkadot",
    "rpcport": 80,
    "mm2": 1,
    "chain_id": 56,
    "avg_blocktime": 3,
    "required_confirmations": 3,
    "protocol": {
      "type": "ERC20",
      "protocol_data": {
        "platform": "BNB",
        "contract_address": "0x7083609fCE4d1d8Dc0C979AAb8c869Ea2C873402"
      }
    },
    "derivation_path": "m/44'/714'"
  },
  {
    "coin": "DOT-HCO20",
    "name": "dot_hco20",
    "fname": "Polkadot",
    "rpcport": 80,
    "mm2": 1,
    "chain_id": 128,
    "decimals": 18,
    "avg_blocktime": 3,
    "required_confirmations": 3,
    "protocol": {
      "type": "ERC20",
      "protocol_data": {
        "platform": "HT",
        "contract_address": "0xA2c49cEe16a5E5bDEFDe931107dc1fae9f7773E3"
      }
    },
    "derivation_path": "m/44'/1023'"
  },
  {
    "coin": "DP",
    "sign_message_prefix": "Komodo Signed Message:\n",
    "asset": "DP",
    "fname": "DigitalPrice",
    "rpcport": 28388,
    "txversion": 4,
    "overwintered": 1,
    "mm2": 1,
    "required_confirmations": 5,
    "requires_notarization": false,
    "avg_blocktime": 60,
    "protocol": {
      "type": "UTXO"
    },
    "derivation_path": "m/44'/141'",
    "trezor_coin": "Komodo"
  },
  {
    "coin": "DOI",
    "name": "doichain",
    "fname": "Doichain",
    "rpcport": 8339,
    "pubtype": 52,
    "p2shtype": 13,
    "wiftype": 180,
    "txfee": 1000,
    "dust": 5460,
    "segwit": true,
    "bech32_hrp": "dc",
    "mm2": 1,
    "required_confirmations": 2,
    "avg_blocktime": 600,
    "protocol": {
      "type": "UTXO"
    }
  },
  {
    "coin": "DUST",
    "sign_message_prefix": "Komodo Signed Message:\n",
    "asset": "DRAGONFAIRY",
    "fname": "Dragonfairy",
    "rpcport": 62842,
    "txversion": 4,
    "overwintered": 1,
    "mm2": 1,
    "required_confirmations": 3,
    "requires_notarization": false,
    "avg_blocktime": 30,
    "protocol": {
      "type": "UTXO"
    },
    "derivation_path": "m/44'/141'",
    "trezor_coin": "Komodo"
  },
  {
    "coin": "ECA",
    "name": "electra",
    "fname": "Electra",
    "rpcport": 5788,
    "pubtype": 33,
    "p2shtype": 40,
    "wiftype": 161,
    "txfee": 10000,
    "dust": 5460,
    "txversion": 7,
    "mm2": 1,
    "confpath": "USERHOME/.electra/Electra.conf",
    "required_confirmations": 5,
    "avg_blocktime": 60,
    "protocol": {
      "type": "UTXO"
    },
    "derivation_path": "m/44'/249'"
  },
  {
    "coin": "EFL",
    "name": "egulden",
    "fname": "e-Gulden",
    "confpath": "USERHOME/.egulden/coin.conf",
    "rpcport": 21015,
    "pubtype": 48,
    "p2shtype": 5,
    "wiftype": 176,
    "txfee": 200000,
    "dust": 54600,
    "mm2": 1,
    "required_confirmations": 3,
    "avg_blocktime": 120,
    "protocol": {
      "type": "UTXO"
    },
    "derivation_path": "m/44'/78'"
  },
  {
    "coin": "EGLD-BEP20",
    "name": "egld_bep20",
    "fname": "Elrond",
    "rpcport": 80,
    "mm2": 1,
    "chain_id": 56,
    "avg_blocktime": 3,
    "required_confirmations": 3,
    "protocol": {
      "type": "ERC20",
      "protocol_data": {
        "platform": "BNB",
        "contract_address": "0xbF7c81FFF98BbE61B40Ed186e4AfD6DDd01337fe"
      }
    },
    "derivation_path": "m/44'/714'"
  },
  {
    "coin": "EILN-ERC20",
    "name": "eiln_erc20",
    "fname": "eIlien",
    "rpcport": 80,
    "mm2": 1,
    "chain_id": 1,
    "decimals": 18,
    "avg_blocktime": 15,
    "required_confirmations": 3,
    "protocol": {
      "type": "ERC20",
      "protocol_data": {
        "platform": "ETH",
        "contract_address": "0xb0DBa4BD6b6C4fC9A1263D8C19A57A6BdD740A52"
      }
    },
    "derivation_path": "m/44'/60'"
  },
  {
    "coin": "ELF-BEP20",
    "name": "elf_bep20",
    "fname": "aelf",
    "rpcport": 80,
    "mm2": 1,
    "chain_id": 56,
    "avg_blocktime": 3,
    "required_confirmations": 3,
    "protocol": {
      "type": "ERC20",
      "protocol_data": {
        "platform": "BNB",
        "contract_address": "0xa3f020a5C92e15be13CAF0Ee5C95cF79585EeCC9"
      }
    },
    "derivation_path": "m/44'/714'"
  },
  {
    "coin": "ELF-ERC20",
    "name": "elf_erc20",
    "fname": "aelf",
    "rpcport": 80,
    "mm2": 1,
    "chain_id": 1,
    "avg_blocktime": 15,
    "required_confirmations": 3,
    "decimals": 18,
    "protocol": {
      "type": "ERC20",
      "protocol_data": {
        "platform": "ETH",
        "contract_address": "0xbf2179859fc6D5BEE9Bf9158632Dc51678a4100e"
      }
    },
    "derivation_path": "m/44'/60'",
    "trezor_coin": "ELF Token",
    "links": {
      "github": "https://github.com/aelfProject",
      "homepage": "https://aelf.io/"
    }
  },
  {
    "coin": "EMC2",
    "name": "einsteinium",
    "fname": "Einsteinium",
    "sign_message_prefix": "Einsteinium Signed Message:\n",
    "rpcport": 41879,
    "pubtype": 33,
    "p2shtype": 5,
    "wiftype": 176,
    "txfee": 100000,
    "dust": 54600,
    "mm2": 1,
    "required_confirmations": 2,
    "requires_notarization": true,
    "avg_blocktime": 60,
    "protocol": {
      "type": "UTXO"
    },
    "derivation_path": "m/44'/41'"
  },
  {
    "coin": "ENJ-ERC20",
    "name": "enj_erc20",
    "fname": "Enjin Coin",
    "rpcport": 80,
    "mm2": 1,
    "chain_id": 1,
    "decimals": 18,
    "avg_blocktime": 15,
    "required_confirmations": 3,
    "protocol": {
      "type": "ERC20",
      "protocol_data": {
        "platform": "ETH",
        "contract_address": "0xF629cBd94d3791C9250152BD8dfBDF380E2a3B9c"
      }
    },
    "derivation_path": "m/44'/60'",
    "trezor_coin": "ENJIN",
    "links": {
      "github": "https://github.com/enjin/contracts",
      "homepage": "https://enjincoin.io"
    }
  },
  {
    "coin": "ENJ-KRC20",
    "name": "enj_krc20",
    "fname": "Enjin Coin",
    "rpcport": 80,
    "mm2": 1,
    "chain_id": 321,
    "decimals": 18,
    "avg_blocktime": 3,
    "required_confirmations": 3,
    "protocol": {
      "type": "ERC20",
      "protocol_data": {
        "platform": "KCS",
        "contract_address": "0x6e2D990C8e718E7b6D86ed08eBf0FF2dEc05253B"
      }
    },
    "derivation_path": "m/44'/641'"
  },
  {
    "coin": "ENJ-PLG20",
    "name": "enj_plg20",
    "fname": "Enjin Coin",
    "rpcport": 80,
    "mm2": 1,
    "chain_id": 137,
    "decimals": 18,
    "avg_blocktime": 1.8,
    "required_confirmations": 20,
    "protocol": {
      "type": "ERC20",
      "protocol_data": {
        "platform": "MATIC",
        "contract_address": "0x7eC26842F195c852Fa843bB9f6D8B583a274a157"
      }
    },
    "derivation_path": "m/44'/966'"
  },
  {
    "coin": "EOS-BEP20",
    "name": "eos_bep20",
    "fname": "EOS",
    "rpcport": 80,
    "mm2": 1,
    "chain_id": 56,
    "avg_blocktime": 3,
    "required_confirmations": 3,
    "protocol": {
      "type": "ERC20",
      "protocol_data": {
        "platform": "BNB",
        "contract_address": "0x56b6fB708fC5732DEC1Afc8D8556423A2EDcCbD6"
      }
    },
    "derivation_path": "m/44'/714'"
  },
  {
    "coin": "ETC",
    "name": "ethereum classic",
    "fname": "Ethereum Classic",
    "rpcport": 80,
    "mm2": 1,
    "chain_id": 61,
    "required_confirmations": 3,
    "avg_blocktime": 15,
    "protocol": {
      "type": "ETH"
    },
    "derivation_path": "m/44'/61'",
    "trezor_coin": "Ethereum Classic",
    "links": {
      "homepage": "https://ethereumclassic.org"
    }
  },
  {
    "coin": "ETC-BEP20",
    "name": "etc_bep20",
    "fname": "Ethereum Classic",
    "rpcport": 80,
    "mm2": 1,
    "chain_id": 56,
    "avg_blocktime": 3,
    "required_confirmations": 3,
    "protocol": {
      "type": "ERC20",
      "protocol_data": {
        "platform": "BNB",
        "contract_address": "0x3d6545b08693daE087E957cb1180ee38B9e3c25E"
      }
    },
    "derivation_path": "m/44'/714'"
  },
  {
    "coin": "ETH",
    "name": "ethereum",
    "fname": "Ethereum",
    "rpcport": 80,
    "mm2": 1,
    "chain_id": 1,
    "sign_message_prefix": "Ethereum Signed Message:\n",
    "required_confirmations": 3,
    "avg_blocktime": 15,
    "protocol": {
      "type": "ETH"
    },
    "derivation_path": "m/44'/60'"
  },
  {
    "coin": "ETH-AVX20",
    "name": "ethereum avalanche",
    "fname": "Ethereum",
    "rpcport": 80,
    "mm2": 1,
    "chain_id": 43114,
    "required_confirmations": 3,
    "avg_blocktime": 2.4,
    "decimals": 18,
    "protocol": {
      "type": "ERC20",
      "protocol_data": {
        "platform": "AVAX",
        "contract_address": "0x49D5c2BdFfac6CE2BFdB6640F4F80f226bc10bAB"
      }
    },
    "derivation_path": "m/44'/9000'"
  },
  {
    "coin": "ETH-ARB20",
    "name": "eth_arb20",
    "fname": "Ethereum",
    "rpcport": 80,
    "mm2": 1,
    "chain_id": 42161,
    "required_confirmations": 3,
    "avg_blocktime": 15,
    "protocol": {
      "type": "ETH"
    }
  },
  {
    "coin": "ETH-BEP20",
    "name": "eth_bep20",
    "fname": "Ethereum",
    "rpcport": 80,
    "mm2": 1,
    "chain_id": 56,
    "avg_blocktime": 3,
    "required_confirmations": 3,
    "protocol": {
      "type": "ERC20",
      "protocol_data": {
        "platform": "BNB",
        "contract_address": "0x2170Ed0880ac9A755fd29B2688956BD959F933F8"
      }
    },
    "derivation_path": "m/44'/714'"
  },
  {
    "coin": "ETH-FTM20",
    "name": "eth_ftm20",
    "fname": "Ethereum",
    "rpcport": 80,
    "mm2": 1,
    "chain_id": 250,
    "decimals": 18,
    "avg_blocktime": 1.8,
    "required_confirmations": 3,
    "protocol": {
      "type": "ERC20",
      "protocol_data": {
        "platform": "FTM",
        "contract_address": "0x74b23882a30290451A17c44f4F05243b6b58C76d"
      }
    },
    "derivation_path": "m/44'/1007'"
  },
  {
    "coin": "ETH-HCO20",
    "name": "eth_hco20",
    "fname": "Ethereum",
    "rpcport": 80,
    "mm2": 1,
    "chain_id": 128,
    "decimals": 18,
    "avg_blocktime": 3,
    "required_confirmations": 3,
    "protocol": {
      "type": "ERC20",
      "protocol_data": {
        "platform": "HT",
        "contract_address": "0x64FF637fB478863B7468bc97D30a5bF3A428a1fD"
      }
    },
    "derivation_path": "m/44'/1023'"
  },
  {
    "coin": "ETH-KRC20",
    "name": "eth_krc20",
    "fname": "Ethereum",
    "rpcport": 80,
    "mm2": 1,
    "chain_id": 321,
    "decimals": 18,
    "avg_blocktime": 3,
    "required_confirmations": 3,
    "protocol": {
      "type": "ERC20",
      "protocol_data": {
        "platform": "KCS",
        "contract_address": "0xf55aF137A98607F7ED2eFEfA4cd2DfE70E4253b1"
      }
    },
    "derivation_path": "m/44'/641'"
  },
  {
    "coin": "ETH-PLG20",
    "name": "eth_plg20",
    "fname": "Ethereum",
    "rpcport": 80,
    "mm2": 1,
    "chain_id": 137,
    "decimals": 18,
    "avg_blocktime": 1.8,
    "required_confirmations": 20,
    "protocol": {
      "type": "ERC20",
      "protocol_data": {
        "platform": "MATIC",
        "contract_address": "0x7ceB23fD6bC0adD59E62ac25578270cFf1b9f619"
      }
    },
    "derivation_path": "m/44'/966'"
  },
  {
    "coin": "EURE-ERC20",
    "name": "eure_erc20",
    "fname": "Monerium EUR",
    "rpcport": 80,
    "mm2": 1,
    "chain_id": 1,
    "decimals": 18,
    "avg_blocktime": 15,
    "required_confirmations": 3,
    "protocol": {
      "type": "ERC20",
      "protocol_data": {
        "platform": "ETH",
        "contract_address": "0x3231Cb76718CDeF2155FC47b5286d82e6eDA273f"
      }
    },
    "derivation_path": "m/44'/60'"
  },
  {
    "coin": "EURE-PLG20",
    "name": "eure_plg20",
    "fname": "Monerium EUR",
    "rpcport": 80,
    "mm2": 1,
    "chain_id": 137,
    "decimals": 18,
    "avg_blocktime": 1.8,
    "required_confirmations": 20,
    "protocol": {
      "type": "ERC20",
      "protocol_data": {
        "platform": "MATIC",
        "contract_address": "0x18ec0A6E18E5bc3784fDd3a3634b31245ab704F6"
      }
    },
    "derivation_path": "m/44'/966'"
  },
  {
    "coin": "EUROE-ERC20",
    "name": "euroe_erc20",
    "fname": "EUROe Stablecoin",
    "rpcport": 80,
    "mm2": 1,
    "chain_id": 1,
    "decimals": 6,
    "avg_blocktime": 15,
    "required_confirmations": 3,
    "protocol": {
      "type": "ERC20",
      "protocol_data": {
        "platform": "ETH",
        "contract_address": "0x820802Fa8a99901F52e39acD21177b0BE6EE2974"
      }
    },
    "derivation_path": "m/44'/60'"
  },
  {
    "coin": "EUROE-PLG20",
    "name": "euroe_plg20",
    "fname": "EUROe Stablecoin",
    "rpcport": 80,
    "mm2": 1,
    "chain_id": 137,
    "decimals": 6,
    "avg_blocktime": 1.8,
    "required_confirmations": 20,
    "protocol": {
      "type": "ERC20",
      "protocol_data": {
        "platform": "MATIC",
        "contract_address": "0x820802Fa8a99901F52e39acD21177b0BE6EE2974"
      }
    },
    "derivation_path": "m/44'/966'"
  },
  {
    "coin": "EURS-ERC20",
    "name": "eurs_erc20",
    "fname": "STASIS EURO",
    "rpcport": 80,
    "mm2": 1,
    "chain_id": 1,
    "decimals": 2,
    "avg_blocktime": 15,
    "required_confirmations": 3,
    "protocol": {
      "type": "ERC20",
      "protocol_data": {
        "platform": "ETH",
        "contract_address": "0xdB25f211AB05b1c97D595516F45794528a807ad8"
      }
    },
    "derivation_path": "m/44'/60'",
    "trezor_coin": "STASIS EURS",
    "links": {
      "github": "https://github.com/stasisnet",
      "homepage": "https://stasis.net"
    }
  },
  {
    "coin": "EURS-PLG20",
    "name": "eurs_plg20",
    "fname": "STASIS EURO",
    "rpcport": 80,
    "mm2": 1,
    "chain_id": 137,
    "decimals": 2,
    "avg_blocktime": 1.8,
    "required_confirmations": 20,
    "protocol": {
      "type": "ERC20",
      "protocol_data": {
        "platform": "MATIC",
        "contract_address": "0xE111178A87A3BFf0c8d18DECBa5798827539Ae99"
      }
    },
    "derivation_path": "m/44'/966'"
  },
  {
    "coin": "EWT",
    "name": "ewt",
    "fname": "Energy Web",
    "rpcport": 80,
    "mm2": 1,
    "chain_id": 246,
    "required_confirmations": 3,
    "avg_blocktime": 5,
    "protocol": {
      "type": "ETH"
    },
    "derivation_path": "m/44'/246'",
    "trezor_coin": "Energy Web",
    "links": {
      "homepage": "https://www.energyweb.org"
    }
  },
  {
    "coin": "EXN-BEP20",
    "name": "exn_bep20",
    "fname": "Expoin",
    "rpcport": 80,
    "mm2": 1,
    "chain_id": 56,
    "decimals": 8,
    "avg_blocktime": 3,
    "required_confirmations": 3,
    "protocol": {
      "type": "ERC20",
      "protocol_data": {
        "platform": "BNB",
        "contract_address": "0xc88f6F4C400321FAd5c26d574f9933a991011360"
      }
    },
    "derivation_path": "m/44'/714'"
  },
  {
    "coin": "FEI-ERC20",
    "name": "fei_erc20",
    "fname": "Fei USD",
    "rpcport": 80,
    "mm2": 1,
    "chain_id": 1,
    "decimals": 18,
    "avg_blocktime": 15,
    "required_confirmations": 3,
    "protocol": {
      "type": "ERC20",
      "protocol_data": {
        "platform": "ETH",
        "contract_address": "0x956F47F50A910163D8BF957Cf5846D573E7f87CA"
      }
    },
    "derivation_path": "m/44'/60'"
  },
  {
    "coin": "FET-ERC20",
    "name": "fet_erc20",
    "fname": "Fetch.ai",
    "rpcport": 80,
    "mm2": 1,
    "chain_id": 1,
    "decimals": 18,
    "avg_blocktime": 15,
    "required_confirmations": 3,
    "protocol": {
      "type": "ERC20",
      "protocol_data": {
        "platform": "ETH",
        "contract_address": "0xaea46A60368A7bD060eec7DF8CBa43b7EF41Ad85"
      }
    },
    "derivation_path": "m/44'/60'"
  },
  {
    "coin": "FET-BEP20",
    "name": "fet_bep20",
    "fname": "Fetch.ai",
    "rpcport": 80,
    "mm2": 1,
    "chain_id": 56,
    "decimals": 18,
    "avg_blocktime": 3,
    "required_confirmations": 3,
    "protocol": {
      "type": "ERC20",
      "protocol_data": {
        "platform": "BNB",
        "contract_address": "0x031b41e504677879370e9DBcF937283A8691Fa7f"
      }
    },
    "derivation_path": "m/44'/714'"
  },
  {
    "coin": "FET-PLG20",
    "name": "fet_plg20",
    "fname": "Fetch.ai",
    "rpcport": 80,
    "mm2": 1,
    "chain_id": 137,
    "decimals": 18,
    "avg_blocktime": 1.8,
    "required_confirmations": 20,
    "protocol": {
      "type": "ERC20",
      "protocol_data": {
        "platform": "MATIC",
        "contract_address": "0x7583FEDDbceFA813dc18259940F76a02710A8905"
      }
    },
    "derivation_path": "m/44'/966'"
  },
  {
    "coin": "FIL-BEP20",
    "name": "fil_bep20",
    "fname": "Filecoin",
    "rpcport": 80,
    "mm2": 1,
    "chain_id": 56,
    "avg_blocktime": 3,
    "required_confirmations": 3,
    "protocol": {
      "type": "ERC20",
      "protocol_data": {
        "platform": "BNB",
        "contract_address": "0x0D8Ce2A99Bb6e3B7Db580eD848240e4a0F9aE153"
      }
    },
    "derivation_path": "m/44'/714'"
  },
  {
    "coin": "FIL-ERC20",
    "name": "fil_erc20",
    "fname": "Filecoin",
    "rpcport": 80,
    "mm2": 1,
    "chain_id": 1,
    "decimals": 18,
    "avg_blocktime": 15,
    "required_confirmations": 3,
    "protocol": {
      "type": "ERC20",
      "protocol_data": {
        "platform": "ETH",
        "contract_address": "0x8E16bf47065Fe843A82f4399bAF5aBac4E0822B7"
      }
    },
    "derivation_path": "m/44'/60'"
  },
  {
    "coin": "FIL-HCO20",
    "name": "fil_hco20",
    "fname": "Filecoin",
    "rpcport": 80,
    "mm2": 1,
    "chain_id": 128,
    "decimals": 18,
    "avg_blocktime": 3,
    "required_confirmations": 3,
    "protocol": {
      "type": "ERC20",
      "protocol_data": {
        "platform": "HT",
        "contract_address": "0xae3a768f9aB104c69A7CD6041fE16fFa235d1810"
      }
    },
    "derivation_path": "m/44'/1023'"
  },
  {
    "coin": "FIRO",
    "name": "firo",
    "fname": "Firo",
    "sign_message_prefix": "Firo Signed Message:\n",
    "rpcport": 8888,
    "pubtype": 82,
    "p2shtype": 7,
    "wiftype": 210,
    "txfee": 1000,
    "mm2": 1,
    "required_confirmations": 1,
    "avg_blocktime": 300,
    "protocol": {
      "type": "UTXO"
    },
    "trezor_coin": "Firo",
    "links": {
      "github": "https://github.com/firoorg/firo",
      "homepage": "https://firo.org"
    }
  },
  {
    "coin": "FIRO-BEP20",
    "name": "firo_bep20",
    "fname": "Firo",
    "rpcport": 80,
    "mm2": 1,
    "chain_id": 56,
    "avg_blocktime": 3,
    "required_confirmations": 3,
    "protocol": {
      "type": "ERC20",
      "protocol_data": {
        "platform": "BNB",
        "contract_address": "0xd5d0322b6bAb6a762C79f8c81A0B674778E13aeD"
      }
    },
    "derivation_path": "m/44'/714'"
  },
  {
    "coin": "FJC",
    "name": "fujicoin",
    "fname": "Fujicoin",
    "sign_message_prefix": "FujiCoin Signed Message:\n",
    "rpcport": 3776,
    "pubtype": 36,
    "p2shtype": 16,
    "wiftype": 164,
    "segwit": true,
    "bech32_hrp": "fc",
    "txfee": 0,
    "mm2": 1,
    "wallet_only": false,
    "required_confirmations": 3,
    "avg_blocktime": 60,
    "protocol": {
      "type": "UTXO"
    },
    "derivation_path": "m/44'/75'",
    "trezor_coin": "Fujicoin",
    "links": {
      "github": "https://github.com/fujicoin/fujicoin",
      "homepage": "https://fujicoin.org"
    }
  },
  {
    "coin": "FJC-segwit",
    "name": "fujicoin",
    "fname": "Fujicoin",
    "sign_message_prefix": "FujiCoin Signed Message:\n",
    "rpcport": 3776,
    "pubtype": 36,
    "p2shtype": 16,
    "wiftype": 164,
    "segwit": true,
    "bech32_hrp": "fc",
    "address_format": {
      "format": "segwit"
    },
    "orderbook_ticker": "FJC",
    "txfee": 0,
    "mm2": 1,
    "required_confirmations": 3,
    "avg_blocktime": 60,
    "protocol": {
      "type": "UTXO"
    },
    "derivation_path": "m/44'/75'",
    "trezor_coin": "Fujicoin",
    "links": {
      "github": "https://github.com/fujicoin/fujicoin",
      "homepage": "https://fujicoin.org"
    }
  },
  {
    "coin": "FJC-BEP20",
    "name": "fjc_bep20",
    "fname": "Fujicoin",
    "rpcport": 80,
    "mm2": 1,
    "chain_id": 56,
    "avg_blocktime": 3,
    "required_confirmations": 3,
    "protocol": {
      "type": "ERC20",
      "protocol_data": {
        "platform": "BNB",
        "contract_address": "0xd4451a8eE7D0978c60651a114b742Fa8d5857CDf"
      }
    },
    "derivation_path": "m/44'/714'"
  },
  {
    "coin": "FJCB-BEP20",
    "name": "fjcb_bep20",
    "fname": "FJCB Fujicoin",
    "rpcport": 80,
    "mm2": 1,
    "chain_id": 56,
    "avg_blocktime": 3,
    "required_confirmations": 3,
    "protocol": {
      "type": "ERC20",
      "protocol_data": {
        "platform": "BNB",
        "contract_address": "0xda73AE86D38D9b5D22C64722320cCC071cB79ba3"
      }
    },
    "derivation_path": "m/44'/714'"
  },
  {
    "coin": "FLOKI-BEP20",
    "name": "floki_bep20",
    "fname": "Floki Inu",
    "rpcport": 80,
    "mm2": 1,
    "chain_id": 56,
    "avg_blocktime": 3,
    "required_confirmations": 3,
    "protocol": {
      "type": "ERC20",
      "protocol_data": {
        "platform": "BNB",
        "contract_address": "0xfb5B838b6cfEEdC2873aB27866079AC55363D37E"
      }
    },
    "derivation_path": "m/44'/714'"
  },
  {
    "coin": "STFIRO-ERC20",
    "name": "firo_erc20",
    "fname": "StakedFIRO",
    "rpcport": 80,
    "mm2": 1,
    "chain_id": 1,
    "avg_blocktime": 15,
    "required_confirmations": 3,
    "decimals": 8,
    "protocol": {
      "type": "ERC20",
      "protocol_data": {
        "platform": "ETH",
        "contract_address": "0x160B1E5aaBFD70B2FC40Af815014925D71CEEd7E"
      }
    },
    "derivation_path": "m/44'/60'"
  },
  {
    "coin": "FLO",
    "name": "flo",
    "fname": "Florincoin",
    "rpcport": 7313,
    "pubtype": 35,
    "p2shtype": 8,
    "wiftype": 176,
    "txfee": 100000,
    "mm2": 1,
    "protocol": {
      "type": "UTXO"
    },
    "derivation_path": "m/44'/216'",
    "trezor_coin": "Flo",
    "links": {
      "github": "https://github.com/floblockchain/flo",
      "homepage": "https://flo.cash"
    }
  },
  {
    "coin": "FLOW-BEP20",
    "name": "flow_bep20",
    "fname": "Flow",
    "rpcport": 80,
    "mm2": 1,
    "chain_id": 56,
    "decimals": 18,
    "avg_blocktime": 3,
    "required_confirmations": 3,
    "protocol": {
      "type": "ERC20",
      "protocol_data": {
        "platform": "BNB",
        "contract_address": "0xC943c5320B9c18C153d1e2d12cC3074bebfb31A2"
      }
    },
    "derivation_path": "m/44'/714'"
  },
  {
    "coin": "FTC",
    "name": "feathercoin",
    "fname": "Feathercoin",
    "sign_message_prefix": "Feathercoin Signed Message:\n",
    "rpcport": 9337,
    "pubtype": 14,
    "p2shtype": 5,
    "wiftype": 142,
    "txfee": 1000000,
    "segwit": true,
    "bech32_hrp": "fc",
    "mm2": 1,
    "wallet_only": false,
    "required_confirmations": 5,
    "avg_blocktime": 60,
    "protocol": {
      "type": "UTXO"
    },
    "derivation_path": "m/44'/8'",
    "trezor_coin": "Feathercoin",
    "links": {
      "github": "https://github.com/FeatherCoin/Feathercoin",
      "homepage": "https://feathercoin.com"
    }
  },
  {
    "coin": "FTC-segwit",
    "name": "feathercoin",
    "fname": "Feathercoin",
    "sign_message_prefix": "Feathercoin Signed Message:\n",
    "rpcport": 9337,
    "pubtype": 14,
    "p2shtype": 5,
    "wiftype": 142,
    "txfee": 1000000,
    "segwit": true,
    "bech32_hrp": "fc",
    "address_format": {
      "format": "segwit"
    },
    "orderbook_ticker": "FTC",
    "mm2": 1,
    "required_confirmations": 5,
    "avg_blocktime": 60,
    "protocol": {
      "type": "UTXO"
    },
    "derivation_path": "m/44'/8'",
    "trezor_coin": "Feathercoin",
    "links": {
      "github": "https://github.com/FeatherCoin/Feathercoin",
      "homepage": "https://feathercoin.com"
    }
  },
  {
    "coin": "FTMT",
    "name": "ftmt",
    "fname": "Fantom Testnet",
    "is_testnet": true,
    "rpcport": 80,
    "mm2": 1,
    "chain_id": 4002,
    "required_confirmations": 3,
    "avg_blocktime": 15,
    "protocol": {
      "type": "ETH"
    }
  },
  {
    "coin": "FTM",
    "name": "ftm",
    "fname": "Fantom",
    "rpcport": 80,
    "mm2": 1,
    "chain_id": 250,
    "required_confirmations": 3,
    "avg_blocktime": 1.8,
    "protocol": {
      "type": "ETH"
    },
    "derivation_path": "m/44'/1007'",
    "trezor_coin": "Fantom Opera",
    "links": {
      "homepage": "https://fantom.foundation"
    }
  },
  {
    "coin": "FTM-BEP20",
    "name": "ftm_bep20",
    "fname": "Fantom",
    "rpcport": 80,
    "mm2": 1,
    "chain_id": 56,
    "avg_blocktime": 3,
    "required_confirmations": 3,
    "protocol": {
      "type": "ERC20",
      "protocol_data": {
        "platform": "BNB",
        "contract_address": "0xAD29AbB318791D579433D831ed122aFeAf29dcfe"
      }
    },
    "derivation_path": "m/44'/714'"
  },
  {
    "coin": "FTM-ERC20",
    "name": "ftm_erc20",
    "fname": "Fantom",
    "rpcport": 80,
    "mm2": 1,
    "chain_id": 1,
    "avg_blocktime": 15,
    "required_confirmations": 3,
    "protocol": {
      "type": "ERC20",
      "protocol_data": {
        "platform": "ETH",
        "contract_address": "0x4E15361FD6b4BB609Fa63C81A2be19d873717870"
      }
    },
    "derivation_path": "m/44'/60'",
    "trezor_coin": "Fantom Token",
    "links": {
      "github": "https://github.com/Fantom-foundation/",
      "homepage": "https://fantom.foundation/"
    }
  },
  {
    "coin": "FXS-BEP20",
    "name": "fxs_bep20",
    "fname": "Frax Share",
    "rpcport": 80,
    "mm2": 1,
    "chain_id": 56,
    "decimals": 18,
    "avg_blocktime": 3,
    "required_confirmations": 3,
    "protocol": {
      "type": "ERC20",
      "protocol_data": {
        "platform": "BNB",
        "contract_address": "0xDE2F075f6F14EB9D96755b24E416A53E736Ca363"
      }
    },
    "derivation_path": "m/44'/714'"
  },
  {
    "coin": "FXS-ERC20",
    "name": "fxs_erc20",
    "fname": "Frax Share",
    "rpcport": 80,
    "mm2": 1,
    "chain_id": 1,
    "decimals": 18,
    "avg_blocktime": 15,
    "required_confirmations": 3,
    "protocol": {
      "type": "ERC20",
      "protocol_data": {
        "platform": "ETH",
        "contract_address": "0x3432B6A60D23Ca0dFCa7761B7ab56459D9C964D0"
      }
    },
    "derivation_path": "m/44'/60'"
  },
  {
    "coin": "FXS-PLG20",
    "name": "fxs_plg20",
    "fname": "Frax Share",
    "rpcport": 80,
    "mm2": 1,
    "chain_id": 137,
    "decimals": 18,
    "avg_blocktime": 1.8,
    "required_confirmations": 20,
    "protocol": {
      "type": "ERC20",
      "protocol_data": {
        "platform": "MATIC",
        "contract_address": "0x1a3acf6D19267E2d3e7f898f42803e90C9219062"
      }
    },
    "derivation_path": "m/44'/966'"
  },
  {
    "coin": "FXS-AVX20",
    "name": "fxs_avx20",
    "fname": "Frax Share",
    "rpcport": 80,
    "mm2": 1,
    "chain_id": 43114,
    "decimals": 18,
    "avg_blocktime": 2.4,
    "required_confirmations": 3,
    "protocol": {
      "type": "ERC20",
      "protocol_data": {
        "platform": "AVAX",
        "contract_address": "0x214DB107654fF987AD859F34125307783fC8e387"
      }
    },
    "derivation_path": "m/44'/9000'"
  },
  {
    "coin": "FXS-MVR20",
    "name": "fxs_mvr20",
    "fname": "Frax Share",
    "rpcport": 80,
    "mm2": 1,
    "chain_id": 1285,
    "decimals": 18,
    "avg_blocktime": 15,
    "required_confirmations": 3,
    "protocol": {
      "type": "ERC20",
      "protocol_data": {
        "platform": "MOVR",
        "contract_address": "0x6f1D1Ee50846Fcbc3de91723E61cb68CFa6D0E98"
      }
    },
    "derivation_path": "m/44'/1285'"
  },
  {
    "coin": "FXS-FTM20",
    "name": "fxs_ftm20",
    "fname": "Frax Share",
    "rpcport": 80,
    "mm2": 1,
    "chain_id": 250,
    "decimals": 18,
    "avg_blocktime": 1.8,
    "required_confirmations": 3,
    "protocol": {
      "type": "ERC20",
      "protocol_data": {
        "platform": "FTM",
        "contract_address": "0x7d016eec9c25232b01F23EF992D98ca97fc2AF5a"
      }
    },
    "derivation_path": "m/44'/1007'"
  },
  {
    "coin": "GALA-ERC20",
    "name": "gala_erc20",
    "fname": "Gala",
    "rpcport": 80,
    "mm2": 1,
    "chain_id": 1,
    "decimals": 8,
    "avg_blocktime": 15,
    "required_confirmations": 3,
    "protocol": {
      "type": "ERC20",
      "protocol_data": {
        "platform": "ETH",
        "contract_address": "0x15D4c048F83bd7e37d49eA4C83a07267Ec4203dA"
      }
    },
    "derivation_path": "m/44'/60'"
  },
  {
    "coin": "GALA-BEP20",
    "name": "gala_bep20",
    "fname": "Gala",
    "rpcport": 80,
    "mm2": 1,
    "chain_id": 56,
    "decimals": 18,
    "avg_blocktime": 3,
    "required_confirmations": 3,
    "protocol": {
      "type": "ERC20",
      "protocol_data": {
        "platform": "BNB",
        "contract_address": "0x7dDEE176F665cD201F93eEDE625770E2fD911990"
      }
    },
    "wallet_only": true,
    "derivation_path": "m/44'/714'"
  },
  {
    "coin": "GAME-ERC20",
    "name": "game_erc20",
    "fname": "GameCredits",
    "rpcport": 80,
    "mm2": 1,
    "chain_id": 1,
    "decimals": 18,
    "avg_blocktime": 15,
    "required_confirmations": 3,
    "protocol": {
      "type": "ERC20",
      "protocol_data": {
        "platform": "ETH",
        "contract_address": "0x63f88A2298a5c4AEE3c216Aa6D926B184a4b2437"
      }
    },
    "derivation_path": "m/44'/60'"
  },
  {
    "coin": "GAME-PLG20",
    "name": "game_plg20",
    "fname": "GameCredits",
    "rpcport": 80,
    "mm2": 1,
    "chain_id": 137,
    "decimals": 18,
    "avg_blocktime": 1.8,
    "required_confirmations": 20,
    "protocol": {
      "type": "ERC20",
      "protocol_data": {
        "platform": "MATIC",
        "contract_address": "0x8d1566569d5b695d44a9a234540f68D393cDC40D"
      }
    },
    "derivation_path": "m/44'/966'"
  },
  {
    "coin": "GBX",
    "name": "gobyte",
    "fname": "GoByte",
    "confpath": "USERHOME/.gobytecore/gobyte.conf",
    "rpcport": 12454,
    "pubtype": 38,
    "p2shtype": 10,
    "wiftype": 198,
    "segwit": false,
    "txfee": 10000,
    "mm2": 1,
    "sign_message_prefix": "DarkCoin Signed Message:\n",
    "required_confirmations": 3,
    "avg_blocktime": 150,
    "protocol": {
      "type": "UTXO"
    },
    "derivation_path": "m/44'/176'",
    "links": {
      "github": "https://github.com/gobytecoin/gobyte",
      "homepage": "https://gobyte.network"
    }
  },
  {
    "coin": "GBX-BEP20",
    "name": "gbx_bep20",
    "fname": "GoByte",
    "rpcport": 80,
    "mm2": 1,
    "chain_id": 56,
    "decimals": 18,
    "avg_blocktime": 3,
    "required_confirmations": 3,
    "protocol": {
      "type": "ERC20",
      "protocol_data": {
        "platform": "BNB",
        "contract_address": "0x8E10F08C9A56a93B6adbfBcFda421919B3357596"
      }
    },
    "derivation_path": "m/44'/714'"
  },
  {
    "coin": "GFT-BEP20",
    "name": "gft_bep20",
    "fname": "Gifto",
    "rpcport": 80,
    "mm2": 1,
    "chain_id": 56,
    "decimals": 18,
    "avg_blocktime": 3,
    "required_confirmations": 3,
    "protocol": {
      "type": "ERC20",
      "protocol_data": {
        "platform": "BNB",
        "contract_address": "0x72fF5742319eF07061836F5C924aC6D72c919080"
      }
    },
    "derivation_path": "m/44'/714'"
  },
  {
    "coin": "GLC",
    "name": "goldcoin",
    "fname": "Goldcoin",
    "rpcport": 8122,
    "pubtype": 32,
    "p2shtype": 5,
    "wiftype": 160,
    "segwit": false,
    "txfee": 100000,
    "dust": 54600,
    "mm2": 1,
    "sign_message_prefix": "Goldcoin (GLC) Signed Message:\n",
    "required_confirmations": 3,
    "avg_blocktime": 120,
    "protocol": {
      "type": "UTXO"
    },
    "links": {
      "github": "https://github.com/goldcoin/goldcoin",
      "homepage": "https://www.goldcoinproject.org"
    }
  },
  {
    "coin": "GLEEC",
    "sign_message_prefix": "Komodo Signed Message:\n",
    "asset": "GLEEC",
    "fname": "Gleec",
    "rpcport": 23226,
    "txversion": 4,
    "overwintered": 1,
    "mm2": 1,
    "required_confirmations": 2,
    "requires_notarization": true,
    "avg_blocktime": 60,
    "protocol": {
      "type": "UTXO"
    },
    "derivation_path": "m/44'/141'",
    "trezor_coin": "Komodo"
  },
  {
    "coin": "GLM-ERC20",
    "name": "glm_erc20",
    "fname": "Golem",
    "rpcport": 80,
    "mm2": 1,
    "chain_id": 1,
    "decimals": 18,
    "avg_blocktime": 15,
    "required_confirmations": 3,
    "protocol": {
      "type": "ERC20",
      "protocol_data": {
        "platform": "ETH",
        "contract_address": "0x7DD9c5Cba05E151C895FDe1CF355C9A1D5DA6429"
      }
    },
    "derivation_path": "m/44'/60'"
  },
  {
    "coin": "GLM-PLG20",
    "name": "glm_plg20",
    "fname": "Golem",
    "rpcport": 80,
    "mm2": 1,
    "chain_id": 137,
    "decimals": 18,
    "avg_blocktime": 1.8,
    "required_confirmations": 20,
    "protocol": {
      "type": "ERC20",
      "protocol_data": {
        "platform": "MATIC",
        "contract_address": "0x0B220b82F3eA3B7F6d9A1D8ab58930C064A2b5Bf"
      }
    },
    "derivation_path": "m/44'/966'"
  },
  {
    "coin": "GM-BEP20",
    "name": "gm_bep20",
    "fname": "GM Wagmi",
    "rpcport": 80,
    "mm2": 1,
    "chain_id": 56,
    "avg_blocktime": 3,
    "required_confirmations": 3,
    "protocol": {
      "type": "ERC20",
      "protocol_data": {
        "platform": "BNB",
        "contract_address": "0xA55C1e67039B6d59E91eb4cDa2bfc5A854989102"
      }
    },
    "derivation_path": "m/44'/714'"
  },
  {
    "coin": "GMT-BEP20",
    "name": "gmt_bep20",
    "fname": "STEPN",
    "rpcport": 80,
    "mm2": 1,
    "chain_id": 56,
    "decimals": 8,
    "avg_blocktime": 3,
    "required_confirmations": 3,
    "protocol": {
      "type": "ERC20",
      "protocol_data": {
        "platform": "BNB",
        "contract_address": "0x3019BF2a2eF8040C242C9a4c5c4BD4C81678b2A1"
      }
    },
    "derivation_path": "m/44'/714'"
  },
  {
    "coin": "GMT-PLG20",
    "name": "gmt_plg20",
    "fname": "STEPN",
    "rpcport": 80,
    "mm2": 1,
    "chain_id": 137,
    "decimals": 8,
    "avg_blocktime": 1.8,
    "required_confirmations": 20,
    "protocol": {
      "type": "ERC20",
      "protocol_data": {
        "platform": "MATIC",
        "contract_address": "0x714DB550b574b3E927af3D93E26127D15721D4C2"
      }
    },
    "derivation_path": "m/44'/966'"
  },
  {
    "coin": "GMX-AVX20",
    "name": "gmx_avx20",
    "fname": "GMX",
    "rpcport": 80,
    "mm2": 1,
    "chain_id": 43114,
    "decimals": 18,
    "avg_blocktime": 2.4,
    "required_confirmations": 3,
    "protocol": {
      "type": "ERC20",
      "protocol_data": {
        "platform": "AVAX",
        "contract_address": "0x62edc0692BD897D2295872a9FFCac5425011c661"
      }
    },
    "derivation_path": "m/44'/9000'"
  },
  {
    "coin": "GNO-ERC20",
    "name": "gno_erc20",
    "fname": "Gnosis",
    "rpcport": 80,
    "mm2": 1,
    "chain_id": 1,
    "decimals": 18,
    "avg_blocktime": 15,
    "required_confirmations": 3,
    "protocol": {
      "type": "ERC20",
      "protocol_data": {
        "platform": "ETH",
        "contract_address": "0x6810e776880C02933D47DB1b9fc05908e5386b96"
      }
    },
    "derivation_path": "m/44'/60'",
    "trezor_coin": "Gnosis",
    "links": {
      "homepage": "https://gnosis.pm"
    }
  },
  {
    "coin": "GNO-PLG20",
    "name": "gno_plg20",
    "fname": "Gnosis",
    "rpcport": 80,
    "mm2": 1,
    "chain_id": 137,
    "decimals": 18,
    "avg_blocktime": 1.8,
    "required_confirmations": 20,
    "protocol": {
      "type": "ERC20",
      "protocol_data": {
        "platform": "MATIC",
        "contract_address": "0x5FFD62D3C3eE2E81C00A7b9079FB248e7dF024A8"
      }
    },
    "derivation_path": "m/44'/966'"
  },
  {
    "coin": "GNS-PLG20",
    "name": "gns_plg20",
    "fname": "Gains Network",
    "rpcport": 80,
    "mm2": 1,
    "chain_id": 137,
    "decimals": 18,
    "avg_blocktime": 1.8,
    "required_confirmations": 20,
    "protocol": {
      "type": "ERC20",
      "protocol_data": {
        "platform": "MATIC",
        "contract_address": "0xE5417Af564e4bFDA1c483642db72007871397896"
      }
    },
    "derivation_path": "m/44'/966'"
  },
  {
    "coin": "GRLC",
    "name": "garlicoin",
    "fname": "Garlicoin",
    "sign_message_prefix": "Garlicoin Signed Message:\n",
    "rpcport": 42068,
    "pubtype": 38,
    "p2shtype": 50,
    "wiftype": 176,
    "segwit": true,
    "bech32_hrp": "grlc",
    "txfee": 100000,
    "dust": 54600,
    "mm2": 1,
    "required_confirmations": 5,
    "avg_blocktime": 40,
    "protocol": {
      "type": "UTXO"
    },
    "derivation_path": "m/44'/69420'"
  },
  {
    "coin": "GRLC-ERC20",
    "name": "grlc_erc20",
    "fname": "Garlicoin",
    "rpcport": 80,
    "mm2": 1,
    "chain_id": 1,
    "decimals": 8,
    "avg_blocktime": 15,
    "required_confirmations": 3,
    "protocol": {
      "type": "ERC20",
      "protocol_data": {
        "platform": "ETH",
        "contract_address": "0x58f7345b5295E43aA454911571f13be186655BE9"
      }
    },
    "derivation_path": "m/44'/60'"
  },
  {
    "coin": "GRLC-BEP20",
    "name": "grlc_bep20",
    "fname": "Garlicoin",
    "rpcport": 80,
    "mm2": 1,
    "chain_id": 56,
    "decimals": 8,
    "avg_blocktime": 3,
    "required_confirmations": 3,
    "protocol": {
      "type": "ERC20",
      "protocol_data": {
        "platform": "BNB",
        "contract_address": "0x7283DfA2d8D7e277b148cc263B5d8Ae02f1076D3"
      }
    },
    "derivation_path": "m/44'/714'"
  },
  {
    "coin": "GRS",
    "name": "groestlcoin",
    "fname": "Groestlcoin",
    "sign_message_prefix": "GroestCoin Signed Message:\n",
    "rpcport": 1441,
    "pubtype": 36,
    "p2shtype": 5,
    "wiftype": 128,
    "txfee": 10000,
    "dust": 10000,
    "segwit": true,
    "bech32_hrp": "grs",
    "mm2": 1,
    "required_confirmations": 5,
    "avg_blocktime": 60,
    "protocol": {
      "type": "UTXO"
    },
    "derivation_path": "m/44'/17'",
    "trezor_coin": "Groestlcoin",
    "links": {
      "github": "https://github.com/Groestlcoin/groestlcoin",
      "homepage": "https://www.groestlcoin.org"
    }
  },
  {
    "coin": "GRT-AVX20",
    "name": "grt_avx20",
    "fname": "The Graph",
    "rpcport": 80,
    "mm2": 1,
    "chain_id": 43114,
    "required_confirmations": 3,
    "avg_blocktime": 2.4,
    "decimals": 18,
    "protocol": {
      "type": "ERC20",
      "protocol_data": {
        "platform": "AVAX",
        "contract_address": "0x8a0cAc13c7da965a312f08ea4229c37869e85cB9"
      }
    },
    "derivation_path": "m/44'/9000'"
  },
  {
    "coin": "GRT-ERC20",
    "name": "grt_erc20",
    "fname": "The Graph",
    "rpcport": 80,
    "mm2": 1,
    "chain_id": 1,
    "decimals": 18,
    "avg_blocktime": 15,
    "required_confirmations": 3,
    "protocol": {
      "type": "ERC20",
      "protocol_data": {
        "platform": "ETH",
        "contract_address": "0xc944E90C64B2c07662A292be6244BDf05Cda44a7"
      }
    },
    "derivation_path": "m/44'/60'",
    "trezor_coin": "Graph Token",
    "links": {
      "github": "https://github.com/graphprotocol",
      "homepage": "https://thegraph.com"
    }
  },
  {
    "coin": "GRT-KRC20",
    "name": "grt_krc20",
    "fname": "The Graph",
    "rpcport": 80,
    "mm2": 1,
    "chain_id": 321,
    "decimals": 18,
    "avg_blocktime": 3,
    "required_confirmations": 3,
    "protocol": {
      "type": "ERC20",
      "protocol_data": {
        "platform": "KCS",
        "contract_address": "0xb49dd3eDB98FBe82A01DFcb556Cd016964baf5A3"
      }
    },
    "derivation_path": "m/44'/641'"
  },
  {
    "coin": "GRT-PLG20",
    "name": "grt_plg20",
    "fname": "The Graph",
    "rpcport": 80,
    "mm2": 1,
    "chain_id": 137,
    "decimals": 18,
    "avg_blocktime": 1.8,
    "required_confirmations": 20,
    "protocol": {
      "type": "ERC20",
      "protocol_data": {
        "platform": "MATIC",
        "contract_address": "0x5fe2B58c013d7601147DcdD68C143A77499f5531"
      }
    },
    "derivation_path": "m/44'/966'"
  },
  {
    "coin": "GST-BEP20",
    "name": "gst_bep20",
    "fname": "Green Satoshi Token",
    "rpcport": 80,
    "mm2": 1,
    "chain_id": 56,
    "decimals": 8,
    "avg_blocktime": 3,
    "required_confirmations": 3,
    "protocol": {
      "type": "ERC20",
      "protocol_data": {
        "platform": "BNB",
        "contract_address": "0x4a2c860cEC6471b9F5F5a336eB4F38bb21683c98"
      }
    },
    "derivation_path": "m/44'/714'"
  },
  {
    "coin": "GT-ERC20",
    "name": "gt_erc20",
    "fname": "Gate",
    "rpcport": 80,
    "mm2": 1,
    "chain_id": 1,
    "decimals": 18,
    "avg_blocktime": 15,
    "required_confirmations": 3,
    "protocol": {
      "type": "ERC20",
      "protocol_data": {
        "platform": "ETH",
        "contract_address": "0xE66747a101bFF2dBA3697199DCcE5b743b454759"
      }
    },
    "derivation_path": "m/44'/60'"
  },
  {
    "coin": "GUSD-ERC20",
    "name": "gusd_erc20",
    "fname": "Gemini Dollar",
    "rpcport": 80,
    "mm2": 1,
    "chain_id": 1,
    "decimals": 2,
    "avg_blocktime": 15,
    "required_confirmations": 3,
    "protocol": {
      "type": "ERC20",
      "protocol_data": {
        "platform": "ETH",
        "contract_address": "0x056Fd409E1d7A124BD7017459dFEa2F387b6d5Cd"
      }
    },
    "derivation_path": "m/44'/60'"
  },
  {
    "coin": "HEX-ERC20",
    "name": "hex_erc20",
    "fname": "HEX",
    "rpcport": 80,
    "mm2": 1,
    "chain_id": 1,
    "decimals": 8,
    "avg_blocktime": 15,
    "required_confirmations": 3,
    "protocol": {
      "type": "ERC20",
      "protocol_data": {
        "platform": "ETH",
        "contract_address": "0x2b591e99afE9f32eAA6214f7B7629768c40Eeb39"
      }
    },
    "derivation_path": "m/44'/60'",
    "trezor_coin": "HEX",
    "links": {
      "github": "https://github.com/bitcoinHEX",
      "homepage": "https://hex.win"
    }
  },
  {
    "coin": "HEX-PLG20",
    "name": "hex_plg20",
    "fname": "HEX",
    "rpcport": 80,
    "mm2": 1,
    "chain_id": 137,
    "decimals": 8,
    "avg_blocktime": 1.8,
    "required_confirmations": 20,
    "protocol": {
      "type": "ERC20",
      "protocol_data": {
        "platform": "MATIC",
        "contract_address": "0x23D29D30e35C5e8D321e1dc9A8a61BFD846D4C5C"
      }
    },
    "derivation_path": "m/44'/966'"
  },
  {
    "coin": "HOT-ERC20",
    "name": "hot_erc20",
    "fname": "Holo",
    "rpcport": 80,
    "mm2": 1,
    "chain_id": 1,
    "decimals": 18,
    "avg_blocktime": 15,
    "required_confirmations": 3,
    "protocol": {
      "type": "ERC20",
      "protocol_data": {
        "platform": "ETH",
        "contract_address": "0x6c6EE5e31d828De241282B9606C8e98Ea48526E2"
      }
    },
    "derivation_path": "m/44'/60'"
  },
  {
    "coin": "HOT-PLG20",
    "name": "hot_plg20",
    "fname": "Holo",
    "rpcport": 80,
    "mm2": 1,
    "chain_id": 137,
    "decimals": 18,
    "avg_blocktime": 1.8,
    "required_confirmations": 20,
    "protocol": {
      "type": "ERC20",
      "protocol_data": {
        "platform": "MATIC",
        "contract_address": "0x0C51f415cF478f8D08c246a6C6Ee180C5dC3A012"
      }
    },
    "derivation_path": "m/44'/966'"
  },
  {
    "coin": "HT",
    "name": "huobi-token",
    "fname": "Huobi Token",
    "rpcport": 80,
    "mm2": 1,
    "chain_id": 128,
    "required_confirmations": 3,
    "avg_blocktime": 3,
    "protocol": {
      "type": "ETH"
    },
    "derivation_path": "m/44'/1010'",
    "trezor_coin": "Huobi ECO Chain",
    "links": {
      "homepage": "https://www.hecochain.com"
    }
  },
  {
    "coin": "HT-ERC20",
    "name": "huobi-token",
    "fname": "Huobi Token",
    "required_confirmations": 3,
    "avg_blocktime": 15,
    "rpcport": 80,
    "mm2": 1,
    "chain_id": 1,
    "protocol": {
      "type": "ERC20",
      "protocol_data": {
        "platform": "ETH",
        "contract_address": "0x6f259637dcD74C767781E37Bc6133cd6A68aa161"
      }
    },
    "derivation_path": "m/44'/60'",
    "trezor_coin": "Huobi Token",
    "links": {
      "homepage": "https://www.hbg.com"
    }
  },
  {
    "coin": "HUSD-ERC20",
    "name": "husd_erc20",
    "fname": "HUSD",
    "rpcport": 80,
    "mm2": 1,
    "chain_id": 1,
    "decimals": 8,
    "avg_blocktime": 15,
    "required_confirmations": 3,
    "protocol": {
      "type": "ERC20",
      "protocol_data": {
        "platform": "ETH",
        "contract_address": "0xdF574c24545E5FfEcb9a659c229253D4111d87e1"
      }
    },
    "derivation_path": "m/44'/60'"
  },
  {
    "coin": "HUSD-HCO20",
    "name": "husd_hco20",
    "fname": "HUSD",
    "rpcport": 80,
    "mm2": 1,
    "chain_id": 128,
    "decimals": 8,
    "avg_blocktime": 3,
    "required_confirmations": 3,
    "protocol": {
      "type": "ERC20",
      "protocol_data": {
        "platform": "HT",
        "contract_address": "0x0298c2b32eaE4da002a15f36fdf7615BEa3DA047"
      }
    },
    "derivation_path": "m/44'/1023'"
  },
  {
    "coin": "HUSD-KRC20",
    "name": "husd_krc20",
    "fname": "HUSD",
    "rpcport": 80,
    "mm2": 1,
    "chain_id": 321,
    "decimals": 18,
    "avg_blocktime": 3,
    "required_confirmations": 3,
    "protocol": {
      "type": "ERC20",
      "protocol_data": {
        "platform": "KCS",
        "contract_address": "0xBEc1e1009CE00ECf7F16372451Ac849b39C32897"
      }
    },
    "derivation_path": "m/44'/641'"
  },
  {
    "coin": "HUSD-PLG20",
    "name": "husd_plg20",
    "fname": "HUSD",
    "rpcport": 80,
    "mm2": 1,
    "chain_id": 137,
    "decimals": 8,
    "avg_blocktime": 1.8,
    "required_confirmations": 20,
    "protocol": {
      "type": "ERC20",
      "protocol_data": {
        "platform": "MATIC",
        "contract_address": "0x2088C47Fc0c78356c622F79dBa4CbE1cCfA84A91"
      }
    },
    "derivation_path": "m/44'/966'"
  },
  {
    "coin": "IL8P",
    "name": "infiniloop",
    "fname": "InfiniLooP",
    "isPoS": 1,
    "rpcport": 9459,
    "pubtype": 33,
    "p2shtype": 85,
    "wiftype": 153,
    "txfee": 100000,
    "dust": 100000,
    "mm2": 1,
    "mature_confirmations": 500,
    "required_confirmations": 7,
    "avg_blocktime": 45,
    "protocol": {
      "type": "UTXO"
    }
  },
  {
    "coin": "ILN",
    "sign_message_prefix": "Komodo Signed Message:\n",
    "asset": "ILN",
    "fname": "Ilien",
    "rpcport": 12986,
    "txversion": 4,
    "overwintered": 1,
    "mm2": 1,
    "p2p": 12985,
    "magic": "feb4cb23",
    "nSPV": "5.9.102.210, 5.9.253.195, 5.9.253.196, 5.9.253.197, 5.9.253.198, 5.9.253.199, 5.9.253.200, 5.9.253.201, 5.9.253.202, 5.9.253.203",
    "required_confirmations": 2,
    "requires_notarization": true,
    "avg_blocktime": 60,
    "protocol": {
      "type": "UTXO"
    },
    "derivation_path": "m/44'/141'",
    "trezor_coin": "Komodo"
  },
  {
    "coin": "ILN-BEP20",
    "name": "iln_bep20",
    "fname": "Ilien",
    "rpcport": 80,
    "mm2": 1,
    "chain_id": 56,
    "decimals": 18,
    "avg_blocktime": 3,
    "required_confirmations": 3,
    "protocol": {
      "type": "ERC20",
      "protocol_data": {
        "platform": "BNB",
        "contract_address": "0xb49a312677BA1E80DDe23C17E46E80B3E86b533d"
      }
    },
    "derivation_path": "m/44'/714'"
  },
  {
    "coin": "ILN-PLG20",
    "name": "iln_plg20",
    "fname": "Ilien",
    "rpcport": 80,
    "mm2": 1,
    "chain_id": 137,
    "decimals": 18,
    "avg_blocktime": 1.8,
    "required_confirmations": 20,
    "protocol": {
      "type": "ERC20",
      "protocol_data": {
        "platform": "MATIC",
        "contract_address": "0x2bAa79e7C13C302210436455925E68aD8fA687F0"
      }
    },
    "derivation_path": "m/44'/966'"
  },
  {
    "coin": "ILNSW-PLG20",
    "name": "ilnsw_plg20",
    "fname": "Ilien Swap",
    "rpcport": 80,
    "mm2": 1,
    "chain_id": 137,
    "decimals": 18,
    "avg_blocktime": 1.8,
    "required_confirmations": 20,
    "protocol": {
      "type": "ERC20",
      "protocol_data": {
        "platform": "MATIC",
        "contract_address": "0x0483Ddbb510d22b206f2F3bDAC18528C952c4213"
      }
    },
    "derivation_path": "m/44'/966'"
  },
  {
    "coin": "ILV-ERC20",
    "name": "ilv_erc20",
    "fname": "Illuvium",
    "rpcport": 80,
    "mm2": 1,
    "chain_id": 1,
    "decimals": 18,
    "avg_blocktime": 15,
    "required_confirmations": 3,
    "protocol": {
      "type": "ERC20",
      "protocol_data": {
        "platform": "ETH",
        "contract_address": "0x767FE9EDC9E0dF98E07454847909b5E959D7ca0E"
      }
    },
    "derivation_path": "m/44'/60'"
  },
  {
    "coin": "ILV-BEP20",
    "name": "ilv_bep20",
    "fname": "Illuvium",
    "rpcport": 80,
    "mm2": 1,
    "chain_id": 56,
    "decimals": 18,
    "avg_blocktime": 3,
    "required_confirmations": 3,
    "protocol": {
      "type": "ERC20",
      "protocol_data": {
        "platform": "BNB",
        "contract_address": "0x4d5AC5cc4f8aBdf2EC2Cb986C00C382369f787D4"
      }
    },
    "derivation_path": "m/44'/714'"
  },
  {
    "coin": "IMX-ERC20",
    "name": "imx_erc20",
    "fname": "ImmutableX",
    "rpcport": 80,
    "mm2": 1,
    "chain_id": 1,
    "decimals": 18,
    "avg_blocktime": 15,
    "required_confirmations": 3,
    "protocol": {
      "type": "ERC20",
      "protocol_data": {
        "platform": "ETH",
        "contract_address": "0xF57e7e7C23978C3cAEC3C3548E3D615c346e79fF"
      }
    },
    "derivation_path": "m/44'/60'"
  },
  {
    "coin": "INJ-BEP20",
    "name": "inj_bep20",
    "fname": "Injective Protocol",
    "rpcport": 80,
    "mm2": 1,
    "chain_id": 56,
    "avg_blocktime": 3,
    "required_confirmations": 3,
    "protocol": {
      "type": "ERC20",
      "protocol_data": {
        "platform": "BNB",
        "contract_address": "0xa2B726B1145A4773F68593CF171187d8EBe4d495"
      }
    },
    "derivation_path": "m/44'/714'"
  },
  {
    "coin": "INJ-ERC20",
    "name": "inj_erc20",
    "fname": "Injective Protocol",
    "rpcport": 80,
    "mm2": 1,
    "chain_id": 1,
    "avg_blocktime": 15,
    "required_confirmations": 3,
    "protocol": {
      "type": "ERC20",
      "protocol_data": {
        "platform": "ETH",
        "contract_address": "0xe28b3B32B6c345A34Ff64674606124Dd5Aceca30"
      }
    },
    "derivation_path": "m/44'/60'"
  },
  {
    "coin": "IOTA-BEP20",
    "name": "iota_bep20",
    "fname": "IOTA",
    "rpcport": 80,
    "mm2": 1,
    "chain_id": 56,
    "avg_blocktime": 3,
    "required_confirmations": 3,
    "protocol": {
      "type": "ERC20",
      "protocol_data": {
        "platform": "BNB",
        "contract_address": "0xd944f1D1e9d5f9Bb90b62f9D45e447D989580782"
      }
    },
    "derivation_path": "m/44'/714'"
  },
  {
    "coin": "IOTX-BEP20",
    "name": "iotx_bep20",
    "fname": "IoTeX",
    "rpcport": 80,
    "mm2": 1,
    "chain_id": 56,
    "avg_blocktime": 3,
    "required_confirmations": 3,
    "protocol": {
      "type": "ERC20",
      "protocol_data": {
        "platform": "BNB",
        "contract_address": "0x9678E42ceBEb63F23197D726B29b1CB20d0064E5"
      }
    },
    "derivation_path": "m/44'/714'"
  },
  {
    "coin": "IOTX-PLG20",
    "name": "iotx_plg20",
    "fname": "IoTeX",
    "rpcport": 80,
    "mm2": 1,
    "chain_id": 137,
    "decimals": 18,
    "avg_blocktime": 1.8,
    "required_confirmations": 20,
    "protocol": {
      "type": "ERC20",
      "protocol_data": {
        "platform": "MATIC",
        "contract_address": "0xf6372cDb9c1d3674E83842e3800F2A62aC9F3C66"
      }
    },
    "derivation_path": "m/44'/966'"
  },
  {
    "coin": "JDB-BEP20",
    "name": "jdb_bep20",
    "fname": "Jeet Detector Bot",
    "rpcport": 80,
    "mm2": 1,
    "chain_id": 56,
    "avg_blocktime": 3,
    "required_confirmations": 3,
    "protocol": {
      "type": "ERC20",
      "protocol_data": {
        "platform": "BNB",
        "contract_address": "0x7874CAFf04AFB8B6f5cbBE3ebec3f83Fcd882272"
      }
    },
    "derivation_path": "m/44'/714'"
  },
  {
    "coin": "JAUD-PLG20",
    "name": "jaud_plg20",
    "fname": "Jarvis Australian Dollar",
    "rpcport": 80,
    "mm2": 1,
    "chain_id": 137,
    "decimals": 18,
    "avg_blocktime": 1.8,
    "required_confirmations": 20,
    "protocol": {
      "type": "ERC20",
      "protocol_data": {
        "platform": "MATIC",
        "contract_address": "0xCB7F1Ef7246D1497b985f7FC45A1A31F04346133"
      }
    },
    "derivation_path": "m/44'/966'"
  },
  {
    "coin": "JBRL-BEP20",
    "name": "jbrl_bep20",
    "fname": "Jarvis Brazilian Real",
    "rpcport": 80,
    "mm2": 1,
    "chain_id": 56,
    "decimals": 18,
    "avg_blocktime": 3,
    "required_confirmations": 3,
    "protocol": {
      "type": "ERC20",
      "protocol_data": {
        "platform": "BNB",
        "contract_address": "0x316622977073BBC3dF32E7d2A9B3c77596a0a603"
      }
    },
    "derivation_path": "m/44'/714'"
  },
  {
    "coin": "JBRL-PLG20",
    "name": "jbrl_plg20",
    "fname": "Jarvis Brazilian Real",
    "rpcport": 80,
    "mm2": 1,
    "chain_id": 137,
    "decimals": 18,
    "avg_blocktime": 1.8,
    "required_confirmations": 20,
    "protocol": {
      "type": "ERC20",
      "protocol_data": {
        "platform": "MATIC",
        "contract_address": "0xf2f77FE7b8e66571E0fca7104c4d670BF1C8d722"
      }
    },
    "derivation_path": "m/44'/966'"
  },
  {
    "coin": "JCAD-PLG20",
    "name": "jcad_plg20",
    "fname": "Jarvis Canadian Dollar",
    "rpcport": 80,
    "mm2": 1,
    "chain_id": 137,
    "decimals": 18,
    "avg_blocktime": 1.8,
    "required_confirmations": 20,
    "protocol": {
      "type": "ERC20",
      "protocol_data": {
        "platform": "MATIC",
        "contract_address": "0x8ca194A3b22077359b5732DE53373D4afC11DeE3"
      }
    },
    "derivation_path": "m/44'/966'"
  },
  {
    "coin": "JCHF-AVX20",
    "name": "jchf_avx20",
    "fname": "Jarvis Swiss Franc",
    "rpcport": 80,
    "mm2": 1,
    "chain_id": 43114,
    "decimals": 18,
    "avg_blocktime": 2.4,
    "required_confirmations": 3,
    "protocol": {
      "type": "ERC20",
      "protocol_data": {
        "platform": "AVAX",
        "contract_address": "0x2d5563da42b06FbBF9c67b7DC073cF6A7842239e"
      }
    },
    "derivation_path": "m/44'/9000'"
  },
  {
    "coin": "JCHF-BEP20",
    "name": "jchf_bep20",
    "fname": "Jarvis Swiss Franc",
    "rpcport": 80,
    "mm2": 1,
    "chain_id": 56,
    "decimals": 18,
    "avg_blocktime": 3,
    "required_confirmations": 3,
    "protocol": {
      "type": "ERC20",
      "protocol_data": {
        "platform": "BNB",
        "contract_address": "0x7c869b5A294b1314E985283d01C702B62224a05f"
      }
    },
    "derivation_path": "m/44'/714'"
  },
  {
    "coin": "JCHF-ERC20",
    "name": "jchf_erc20",
    "fname": "Jarvis Swiss Franc",
    "rpcport": 80,
    "mm2": 1,
    "chain_id": 1,
    "decimals": 18,
    "avg_blocktime": 15,
    "required_confirmations": 3,
    "protocol": {
      "type": "ERC20",
      "protocol_data": {
        "platform": "ETH",
        "contract_address": "0x53dfEa0A8CC2A2A2e425E1C174Bc162999723ea0"
      }
    },
    "derivation_path": "m/44'/60'"
  },
  {
    "coin": "JCHF-PLG20",
    "name": "jchf_plg20",
    "fname": "Jarvis Swiss Franc",
    "rpcport": 80,
    "mm2": 1,
    "chain_id": 137,
    "decimals": 18,
    "avg_blocktime": 1.8,
    "required_confirmations": 20,
    "protocol": {
      "type": "ERC20",
      "protocol_data": {
        "platform": "MATIC",
        "contract_address": "0xbD1463F02f61676d53fd183C2B19282BFF93D099"
      }
    },
    "derivation_path": "m/44'/966'"
  },
  {
    "coin": "JCNY-PLG20",
    "name": "jcny_plg20",
    "fname": "Jarvis Chinese Yuan",
    "rpcport": 80,
    "mm2": 1,
    "chain_id": 137,
    "decimals": 18,
    "avg_blocktime": 1.8,
    "required_confirmations": 20,
    "protocol": {
      "type": "ERC20",
      "protocol_data": {
        "platform": "MATIC",
        "contract_address": "0x84526c812D8f6c4fD6C1a5B68713AFF50733E772"
      }
    },
    "derivation_path": "m/44'/966'"
  },
  {
    "coin": "JEUR-AVX20",
    "name": "jeur_avx20",
    "fname": "Jarvis Euro",
    "rpcport": 80,
    "mm2": 1,
    "chain_id": 43114,
    "decimals": 18,
    "avg_blocktime": 2.4,
    "required_confirmations": 3,
    "protocol": {
      "type": "ERC20",
      "protocol_data": {
        "platform": "AVAX",
        "contract_address": "0x9fB1d52596c44603198fB0aee434fac3a679f702"
      }
    },
    "derivation_path": "m/44'/9000'"
  },
  {
    "coin": "JEUR-BEP20",
    "name": "jeur_bep20",
    "fname": "Jarvis Euro",
    "rpcport": 80,
    "mm2": 1,
    "chain_id": 56,
    "decimals": 18,
    "avg_blocktime": 3,
    "required_confirmations": 3,
    "protocol": {
      "type": "ERC20",
      "protocol_data": {
        "platform": "BNB",
        "contract_address": "0x23b8683Ff98F9E4781552DFE6f12Aa32814924e8"
      }
    },
    "derivation_path": "m/44'/714'"
  },
  {
    "coin": "JEUR-ERC20",
    "name": "jeur_erc20",
    "fname": "Jarvis Euro",
    "rpcport": 80,
    "mm2": 1,
    "chain_id": 1,
    "decimals": 18,
    "avg_blocktime": 15,
    "required_confirmations": 3,
    "protocol": {
      "type": "ERC20",
      "protocol_data": {
        "platform": "ETH",
        "contract_address": "0x0f17BC9a994b87b5225cFb6a2Cd4D667ADb4F20B"
      }
    },
    "derivation_path": "m/44'/60'"
  },
  {
    "coin": "JEUR-PLG20",
    "name": "jeur_plg20",
    "fname": "Jarvis Euro",
    "rpcport": 80,
    "mm2": 1,
    "chain_id": 137,
    "decimals": 18,
    "avg_blocktime": 1.8,
    "required_confirmations": 20,
    "protocol": {
      "type": "ERC20",
      "protocol_data": {
        "platform": "MATIC",
        "contract_address": "0x4e3Decbb3645551B8A19f0eA1678079FCB33fB4c"
      }
    },
    "derivation_path": "m/44'/966'"
  },
  {
    "coin": "JGBP-BEP20",
    "name": "jgbp_bep20",
    "fname": "Jarvis British Pound",
    "rpcport": 80,
    "mm2": 1,
    "chain_id": 56,
    "decimals": 18,
    "avg_blocktime": 3,
    "required_confirmations": 3,
    "protocol": {
      "type": "ERC20",
      "protocol_data": {
        "platform": "BNB",
        "contract_address": "0x048E9b1ddF9EBbb224812372280e94Ccac443f9e"
      }
    },
    "derivation_path": "m/44'/714'"
  },
  {
    "coin": "JGBP-ERC20",
    "name": "jgbp_erc20",
    "fname": "Jarvis British Pound",
    "rpcport": 80,
    "mm2": 1,
    "chain_id": 1,
    "decimals": 18,
    "avg_blocktime": 15,
    "required_confirmations": 3,
    "protocol": {
      "type": "ERC20",
      "protocol_data": {
        "platform": "ETH",
        "contract_address": "0x7409856CAE628f5d578B285B45669b36E7005283"
      }
    },
    "derivation_path": "m/44'/60'"
  },
  {
    "coin": "JGBP-PLG20",
    "name": "jgbp_plg20",
    "fname": "Jarvis British Pound",
    "rpcport": 80,
    "mm2": 1,
    "chain_id": 137,
    "decimals": 18,
    "avg_blocktime": 1.8,
    "required_confirmations": 20,
    "protocol": {
      "type": "ERC20",
      "protocol_data": {
        "platform": "MATIC",
        "contract_address": "0x767058F11800FBA6A682E73A6e79ec5eB74Fac8c"
      }
    },
    "derivation_path": "m/44'/966'"
  },
  {
    "coin": "JGOLD-PLG20",
    "name": "jgold_plg20",
    "fname": "Jarvis Gold",
    "rpcport": 80,
    "mm2": 1,
    "chain_id": 137,
    "decimals": 18,
    "avg_blocktime": 1.8,
    "required_confirmations": 20,
    "protocol": {
      "type": "ERC20",
      "protocol_data": {
        "platform": "MATIC",
        "contract_address": "0x192Ef3FFF1708456D3A1F21354FA8d6bFd86b45c"
      }
    },
    "derivation_path": "m/44'/966'"
  },
  {
    "coin": "JJPY-PLG20",
    "name": "jjpy_plg20",
    "fname": "Jarvis Japanese Yen",
    "rpcport": 80,
    "mm2": 1,
    "chain_id": 137,
    "decimals": 18,
    "avg_blocktime": 1.8,
    "required_confirmations": 20,
    "protocol": {
      "type": "ERC20",
      "protocol_data": {
        "platform": "MATIC",
        "contract_address": "0x8343091F2499FD4b6174A46D067A920a3b851FF9"
      }
    },
    "derivation_path": "m/44'/966'"
  },
  {
    "coin": "JKRW-PLG20",
    "name": "jkrw_plg20",
    "fname": "Jarvis South Korean Won",
    "rpcport": 80,
    "mm2": 1,
    "chain_id": 137,
    "decimals": 18,
    "avg_blocktime": 1.8,
    "required_confirmations": 20,
    "protocol": {
      "type": "ERC20",
      "protocol_data": {
        "platform": "MATIC",
        "contract_address": "0xa22f6bc96f13bcC84dF36109c973d3c0505a067E"
      }
    },
    "derivation_path": "m/44'/966'"
  },
  {
    "coin": "JMXN-PLG20",
    "name": "jmxn_plg20",
    "fname": "Jarvis Mexican Peso",
    "rpcport": 80,
    "mm2": 1,
    "chain_id": 137,
    "decimals": 18,
    "avg_blocktime": 1.8,
    "required_confirmations": 20,
    "protocol": {
      "type": "ERC20",
      "protocol_data": {
        "platform": "MATIC",
        "contract_address": "0xBD1fe73e1f12bD2bc237De9b626F056f21f86427"
      }
    },
    "derivation_path": "m/44'/966'"
  },
  {
    "coin": "JNZD-PLG20",
    "name": "jnzd_plg20",
    "fname": "Jarvis New Zealand Dollar",
    "rpcport": 80,
    "mm2": 1,
    "chain_id": 137,
    "decimals": 18,
    "avg_blocktime": 1.8,
    "required_confirmations": 20,
    "protocol": {
      "type": "ERC20",
      "protocol_data": {
        "platform": "MATIC",
        "contract_address": "0x6b526Daf03B4C47AF2bcc5860B12151823Ff70E0"
      }
    },
    "derivation_path": "m/44'/966'"
  },
  {
    "coin": "JPHP-PLG20",
    "name": "jphp_plg20",
    "fname": "Jarvis Philippine Peso",
    "rpcport": 80,
    "mm2": 1,
    "chain_id": 137,
    "decimals": 18,
    "avg_blocktime": 1.8,
    "required_confirmations": 20,
    "protocol": {
      "type": "ERC20",
      "protocol_data": {
        "platform": "MATIC",
        "contract_address": "0x486880FB16408b47f928F472f57beC55AC6089d1"
      }
    },
    "derivation_path": "m/44'/966'"
  },
  {
    "coin": "JPLN-PLG20",
    "name": "jpln_plg20",
    "fname": "Jarvis Polish Zloty",
    "rpcport": 80,
    "mm2": 1,
    "chain_id": 137,
    "decimals": 18,
    "avg_blocktime": 1.8,
    "required_confirmations": 20,
    "protocol": {
      "type": "ERC20",
      "protocol_data": {
        "platform": "MATIC",
        "contract_address": "0x08E6d1F0c4877Ef2993Ad733Fc6F1D022d0E9DBf"
      }
    },
    "derivation_path": "m/44'/966'"
  },
  {
    "coin": "JPYC-AVX20",
    "name": "jpyc_avx20",
    "fname": "JPY Coin",
    "rpcport": 80,
    "mm2": 1,
    "chain_id": 43114,
    "decimals": 18,
    "avg_blocktime": 2.4,
    "required_confirmations": 3,
    "protocol": {
      "type": "ERC20",
      "protocol_data": {
        "platform": "AVAX",
        "contract_address": "0x431D5dfF03120AFA4bDf332c61A6e1766eF37BDB"
      }
    },
    "derivation_path": "m/44'/9000'"
  },
  {
    "coin": "JPYC-PLG20",
    "name": "jpyc_plg20",
    "fname": "JPY Coin",
    "rpcport": 80,
    "mm2": 1,
    "chain_id": 137,
    "decimals": 18,
    "avg_blocktime": 1.8,
    "required_confirmations": 20,
    "protocol": {
      "type": "ERC20",
      "protocol_data": {
        "platform": "MATIC",
        "contract_address": "0x431D5dfF03120AFA4bDf332c61A6e1766eF37BDB"
      }
    },
    "derivation_path": "m/44'/966'"
  },
  {
    "coin": "JRT-ERC20",
    "name": "jrt_erc20",
    "fname": "Jarvis Reward Token",
    "rpcport": 80,
    "mm2": 1,
    "chain_id": 1,
    "required_confirmations": 3,
    "avg_blocktime": 15,
    "protocol": {
      "type": "ERC20",
      "protocol_data": {
        "platform": "ETH",
        "contract_address": "0x8A9C67fee641579dEbA04928c4BC45F66e26343A"
      }
    },
    "derivation_path": "m/44'/60'"
  },
  {
    "coin": "JRT-PLG20",
    "name": "jrt_plg20",
    "fname": "Jarvis Reward Token",
    "rpcport": 80,
    "mm2": 1,
    "chain_id": 137,
    "decimals": 18,
    "avg_blocktime": 1.8,
    "required_confirmations": 20,
    "protocol": {
      "type": "ERC20",
      "protocol_data": {
        "platform": "MATIC",
        "contract_address": "0x596eBE76e2DB4470966ea395B0d063aC6197A8C5"
      }
    },
    "derivation_path": "m/44'/966'"
  },
  {
    "coin": "JSEK-PLG20",
    "name": "jsek_plg20",
    "fname": "Jarvis Swedish Krona",
    "rpcport": 80,
    "mm2": 1,
    "chain_id": 137,
    "decimals": 18,
    "avg_blocktime": 1.8,
    "required_confirmations": 20,
    "protocol": {
      "type": "ERC20",
      "protocol_data": {
        "platform": "MATIC",
        "contract_address": "0x197E5d6CcfF265AC3E303a34Db360ee1429f5d1A"
      }
    },
    "derivation_path": "m/44'/966'"
  },
  {
    "coin": "JSGD-PLG20",
    "name": "jsgd_plg20",
    "fname": "Jarvis Singapore Dollar",
    "rpcport": 80,
    "mm2": 1,
    "chain_id": 137,
    "decimals": 18,
    "avg_blocktime": 1.8,
    "required_confirmations": 20,
    "protocol": {
      "type": "ERC20",
      "protocol_data": {
        "platform": "MATIC",
        "contract_address": "0xa926db7a4CC0cb1736D5ac60495ca8Eb7214B503"
      }
    },
    "derivation_path": "m/44'/966'"
  },
  {
    "coin": "JTRY-PLG20",
    "name": "jtry_plg20",
    "fname": "Jarvis Turkish Lira",
    "rpcport": 80,
    "mm2": 1,
    "chain_id": 137,
    "decimals": 18,
    "avg_blocktime": 1.8,
    "required_confirmations": 20,
    "protocol": {
      "type": "ERC20",
      "protocol_data": {
        "platform": "MATIC",
        "contract_address": "0x2A227fc77Bb2cf8f1881a04eCC8fA01EC57EC9fc"
      }
    },
    "derivation_path": "m/44'/966'"
  },
  {
    "coin": "JUSD-PLG20",
    "name": "jusd_plg20",
    "fname": "Jarvis United States Dollar",
    "rpcport": 80,
    "mm2": 1,
    "chain_id": 137,
    "decimals": 18,
    "avg_blocktime": 1.8,
    "required_confirmations": 20,
    "protocol": {
      "type": "ERC20",
      "protocol_data": {
        "platform": "MATIC",
        "contract_address": "0xc948EE9a0687C292ac4d8C1e2557aD652D6baf44"
      }
    },
    "derivation_path": "m/44'/966'"
  },
  {
    "coin": "JST-BEP20",
    "name": "jst_bep20",
    "fname": "JUST",
    "rpcport": 80,
    "mm2": 1,
    "chain_id": 56,
    "decimals": 18,
    "avg_blocktime": 3,
    "required_confirmations": 3,
    "protocol": {
      "type": "ERC20",
      "protocol_data": {
        "platform": "BNB",
        "contract_address": "0xeA998D307ACA04D4f0A3B3036Aba84AE2E409C0A"
      }
    },
    "derivation_path": "m/44'/714'"
  },
  {
    "coin": "KCS",
    "name": "kucoin-token",
    "fname": "KuCoin Token",
    "rpcport": 80,
    "mm2": 1,
    "chain_id": 321,
    "required_confirmations": 3,
    "avg_blocktime": 3,
    "protocol": {
      "type": "ETH"
    },
    "derivation_path": "m/44'/641'",
    "trezor_coin": "KCC",
    "links": {
      "homepage": "https://kcc.io"
    }
  },
  {
    "coin": "KIP0002",
    "sign_message_prefix": "Komodo Signed Message:\n",
    "asset": "KIP0002",
    "fname": "KIP0002",
    "rpcport": 46856,
    "txversion": 4,
    "overwintered": 1,
    "mm2": 1,
    "required_confirmations": 2,
    "avg_blocktime": 60,
    "wallet_only": true,
    "protocol": {
      "type": "UTXO"
    },
    "derivation_path": "m/44'/141'",
    "trezor_coin": "Komodo"
  },
  {
    "coin": "KIP0003",
    "sign_message_prefix": "Komodo Signed Message:\n",
    "asset": "KIP0003",
    "fname": "KIP0003",
    "rpcport": 46866,
    "txversion": 4,
    "overwintered": 1,
    "mm2": 1,
    "required_confirmations": 2,
    "avg_blocktime": 60,
    "wallet_only": true,
    "protocol": {
      "type": "UTXO"
    },
    "derivation_path": "m/44'/141'",
    "trezor_coin": "Komodo"
  },
  {
    "coin": "KIP0004",
    "sign_message_prefix": "Komodo Signed Message:\n",
    "asset": "KIP0004",
    "fname": "KIP0004",
    "rpcport": 46876,
    "txversion": 4,
    "overwintered": 1,
    "mm2": 1,
    "required_confirmations": 2,
    "avg_blocktime": 60,
    "wallet_only": true,
    "protocol": {
      "type": "UTXO"
    },
    "derivation_path": "m/44'/141'",
    "trezor_coin": "Komodo"
  },
  {
    "coin": "KMD",
    "name": "komodo",
    "fname": "Komodo",
    "rpcport": 7771,
    "pubtype": 60,
    "p2shtype": 85,
    "wiftype": 188,
    "txversion": 4,
    "overwintered": 1,
    "txfee": 1000,
    "mm2": 1,
    "sign_message_prefix": "Komodo Signed Message:\n",
    "required_confirmations": 2,
    "requires_notarization": true,
    "avg_blocktime": 60,
    "protocol": {
      "type": "UTXO"
    },
    "derivation_path": "m/44'/141'",
    "trezor_coin": "Komodo",
    "links": {
      "github": "https://github.com/komodoplatform/komodo",
      "homepage": "https://komodoplatform.com"
    }
  },
  {
    "coin": "KMD-BEP20",
    "name": "kmd_bep20",
    "fname": "Komodo",
    "rpcport": 80,
    "mm2": 1,
    "chain_id": 56,
    "avg_blocktime": 3,
    "required_confirmations": 3,
    "protocol": {
      "type": "ERC20",
      "protocol_data": {
        "platform": "BNB",
        "contract_address": "0x2003f7ba57Ea956B05B85C60B4B2Ceea9b111256"
      }
    },
    "derivation_path": "m/44'/714'"
  },
  {
    "coin": "KNC-BEP20",
    "name": "knc_bep20",
    "fname": "Kyber Network",
    "rpcport": 80,
    "mm2": 1,
    "chain_id": 56,
    "avg_blocktime": 3,
    "required_confirmations": 3,
    "protocol": {
      "type": "ERC20",
      "protocol_data": {
        "platform": "BNB",
        "contract_address": "0xfe56d5892BDffC7BF58f2E84BE1b2C32D21C308b"
      }
    },
    "derivation_path": "m/44'/714'"
  },
  {
    "coin": "KNC-ERC20",
    "name": "knc_erc20",
    "fname": "Kyber Network",
    "rpcport": 80,
    "mm2": 1,
    "chain_id": 1,
    "avg_blocktime": 15,
    "required_confirmations": 3,
    "protocol": {
      "type": "ERC20",
      "protocol_data": {
        "platform": "ETH",
        "contract_address": "0xdeFA4e8a7bcBA345F687a2f1456F5Edd9CE97202"
      }
    },
    "derivation_path": "m/44'/60'",
    "trezor_coin": "Kyber Network",
    "links": {
      "github": "https://github.com/KyberNetwork",
      "homepage": "https://kyber.network"
    }
  },
  {
    "coin": "KNC-PLG20",
    "name": "knc_plg20",
    "fname": "Kyber Network",
    "rpcport": 80,
    "mm2": 1,
    "chain_id": 137,
    "decimals": 18,
    "avg_blocktime": 1.8,
    "required_confirmations": 20,
    "protocol": {
      "type": "ERC20",
      "protocol_data": {
        "platform": "MATIC",
        "contract_address": "0x1C954E8fe737F99f68Fa1CCda3e51ebDB291948C"
      }
    },
    "derivation_path": "m/44'/966'"
  },
  {
    "coin": "KNC-AVX20",
    "name": "knc_avx20",
    "fname": "Kyber Network",
    "rpcport": 80,
    "mm2": 1,
    "chain_id": 43114,
    "decimals": 18,
    "avg_blocktime": 2.4,
    "required_confirmations": 3,
    "protocol": {
      "type": "ERC20",
      "protocol_data": {
        "platform": "AVAX",
        "contract_address": "0x39fC9e94Caeacb435842FADeDeCB783589F50f5f"
      }
    },
    "derivation_path": "m/44'/9000'"
  },
  {
    "coin": "KOIN",
    "sign_message_prefix": "Komodo Signed Message:\n",
    "asset": "KOIN",
    "fname": "Koinon",
    "rpcport": 10702,
    "txversion": 4,
    "overwintered": 1,
    "mm2": 1,
    "required_confirmations": 2,
    "requires_notarization": true,
    "avg_blocktime": 60,
    "protocol": {
      "type": "UTXO"
    },
    "derivation_path": "m/44'/141'",
    "trezor_coin": "Komodo"
  },
  {
    "coin": "KSM-BEP20",
    "name": "ksm_bep20",
    "fname": "Kusama",
    "rpcport": 80,
    "mm2": 1,
    "chain_id": 56,
    "decimals": 18,
    "avg_blocktime": 3,
    "required_confirmations": 3,
    "protocol": {
      "type": "ERC20",
      "protocol_data": {
        "platform": "BNB",
        "contract_address": "0x2aa69E8D25C045B659787BC1f03ce47a388DB6E8"
      }
    },
    "derivation_path": "m/44'/714'"
  },
  {
    "coin": "LABS",
    "sign_message_prefix": "Komodo Signed Message:\n",
    "asset": "LABS",
    "fname": "KMD Labs",
    "rpcport": 40265,
    "txversion": 4,
    "overwintered": 1,
    "mm2": 1,
    "required_confirmations": 5,
    "avg_blocktime": 60,
    "protocol": {
      "type": "UTXO"
    },
    "derivation_path": "m/44'/141'",
    "trezor_coin": "Komodo"
  },
  {
    "coin": "LBC",
    "name": "lbrycrd",
    "fname": "LBRY Credits",
    "sign_message_prefix": "LBRYcrd Signed Message:\n",
    "rpcport": 9245,
    "pubtype": 85,
    "p2shtype": 122,
    "wiftype": 28,
    "txfee": 10000,
    "segwit": true,
    "bech32_hrp": "lbc",
    "mm2": 1,
    "wallet_only": false,
    "required_confirmations": 3,
    "avg_blocktime": 150,
    "protocol": {
      "type": "UTXO"
    },
    "derivation_path": "m/44'/140'"
  },
  {
    "coin": "LBC-segwit",
    "name": "lbrycrd",
    "fname": "LBRY Credits",
    "sign_message_prefix": "LBRYcrd Signed Message:\n",
    "rpcport": 9245,
    "pubtype": 85,
    "p2shtype": 122,
    "wiftype": 28,
    "txfee": 10000,
    "segwit": true,
    "bech32_hrp": "lbc",
    "address_format": {
      "format": "segwit"
    },
    "orderbook_ticker": "LBC",
    "mm2": 1,
    "required_confirmations": 3,
    "avg_blocktime": 150,
    "protocol": {
      "type": "UTXO"
    },
    "derivation_path": "m/44'/140'"
  },
  {
    "coin": "LCC",
    "name": "litecoincash",
    "fname": "Litecoin Cash",
    "sign_message_prefix": "Litecoin Signed Message:\n",
    "rpcport": 62457,
    "pubtype": 28,
    "p2shtype": 50,
    "wiftype": 176,
    "decimals": 7,
    "fork_id": "0x40",
    "signature_version": "base",
    "txfee": 20000,
    "segwit": true,
    "bech32_hrp": "lcc",
    "mm2": 1,
    "wallet_only": false,
    "required_confirmations": 4,
    "avg_blocktime": 150,
    "protocol": {
      "type": "UTXO"
    },
    "derivation_path": "m/44'/192'"
  },
  {
    "coin": "LCC-segwit",
    "name": "litecoincash",
    "fname": "Litecoin Cash",
    "sign_message_prefix": "Litecoin Signed Message:\n",
    "rpcport": 62457,
    "pubtype": 28,
    "p2shtype": 50,
    "wiftype": 176,
    "decimals": 7,
    "fork_id": "0x40",
    "signature_version": "base",
    "txfee": 20000,
    "segwit": true,
    "bech32_hrp": "lcc",
    "address_format": {
      "format": "segwit"
    },
    "orderbook_ticker": "LCC",
    "mm2": 1,
    "required_confirmations": 4,
    "avg_blocktime": 150,
    "protocol": {
      "type": "UTXO"
    },
    "derivation_path": "m/44'/192'"
  },
  {
    "coin": "LDO-ERC20",
    "name": "ldo_erc20",
    "fname": "Lido DAO",
    "rpcport": 80,
    "mm2": 1,
    "chain_id": 1,
    "decimals": 18,
    "avg_blocktime": 15,
    "required_confirmations": 3,
    "protocol": {
      "type": "ERC20",
      "protocol_data": {
        "platform": "ETH",
        "contract_address": "0x5A98FcBEA516Cf06857215779Fd812CA3beF1B32"
      }
    },
    "derivation_path": "m/44'/60'"
  },
  {
    "coin": "LDO-PLG20",
    "name": "ldo_plg20",
    "fname": "Lido DAO",
    "rpcport": 80,
    "mm2": 1,
    "chain_id": 137,
    "decimals": 18,
    "avg_blocktime": 1.8,
    "required_confirmations": 20,
    "protocol": {
      "type": "ERC20",
      "protocol_data": {
        "platform": "MATIC",
        "contract_address": "0xC3C7d422809852031b44ab29EEC9F1EfF2A58756"
      }
    },
    "derivation_path": "m/44'/966'"
  },
  {
    "coin": "LNC",
    "name": "lightningcash",
    "fname": "LightningCash",
    "rpcport": 9110,
    "pubtype": 28,
    "p2shtype": 50,
    "wiftype": 176,
    "decimals": 8,
    "signature_version": "base",
    "txfee": 10000,
    "segwit": true,
    "bech32_hrp": "lnc",
    "mm2": 1,
    "required_confirmations": 6,
    "avg_blocktime": 5,
    "protocol": {
      "type": "UTXO"
    }
  },
  {
    "coin": "LEO-ERC20",
    "name": "leo_erc20",
    "fname": "LEO Token",
    "rpcport": 80,
    "mm2": 1,
    "chain_id": 1,
    "decimals": 18,
    "avg_blocktime": 15,
    "required_confirmations": 3,
    "protocol": {
      "type": "ERC20",
      "protocol_data": {
        "platform": "ETH",
        "contract_address": "0x2AF5D2aD76741191D15Dfe7bF6aC92d4Bd912Ca3"
      }
    },
    "derivation_path": "m/44'/60'",
    "trezor_coin": "LEOcoin",
    "links": {
      "homepage": "https://www.leocoin.org/"
    }
  },
  {
    "coin": "LEO-PLG20",
    "name": "leo_plg20",
    "fname": "LEO Token",
    "rpcport": 80,
    "mm2": 1,
    "chain_id": 137,
    "decimals": 18,
    "avg_blocktime": 1.8,
    "required_confirmations": 20,
    "protocol": {
      "type": "ERC20",
      "protocol_data": {
        "platform": "MATIC",
        "contract_address": "0x06D02e9D62A13fC76BB229373FB3BBBD1101D2fC"
      }
    },
    "derivation_path": "m/44'/966'"
  },
  {
    "coin": "LINK-ERC20",
    "name": "link_erc20",
    "fname": "Chainlink",
    "required_confirmations": 3,
    "avg_blocktime": 15,
    "rpcport": 80,
    "mm2": 1,
    "chain_id": 1,
    "protocol": {
      "type": "ERC20",
      "protocol_data": {
        "platform": "ETH",
        "contract_address": "0x514910771AF9Ca656af840dff83E8264EcF986CA"
      }
    },
    "derivation_path": "m/44'/60'"
  },
  {
    "coin": "LINK-AVX20",
    "name": "link_avx20",
    "fname": "Chainlink",
    "rpcport": 80,
    "mm2": 1,
    "chain_id": 43114,
    "required_confirmations": 3,
    "avg_blocktime": 2.4,
    "decimals": 18,
    "protocol": {
      "type": "ERC20",
      "protocol_data": {
        "platform": "AVAX",
        "contract_address": "0x5947BB275c521040051D82396192181b413227A3"
      }
    },
    "derivation_path": "m/44'/9000'"
  },
  {
    "coin": "LINK-BEP20",
    "name": "link_bep20",
    "fname": "Chainlink",
    "rpcport": 80,
    "mm2": 1,
    "chain_id": 56,
    "avg_blocktime": 3,
    "required_confirmations": 3,
    "protocol": {
      "type": "ERC20",
      "protocol_data": {
        "platform": "BNB",
        "contract_address": "0xF8A0BF9cF54Bb92F17374d9e9A321E6a111a51bD"
      }
    },
    "derivation_path": "m/44'/714'"
  },
  {
    "coin": "LINK-FTM20",
    "name": "link_ftm20",
    "fname": "Chainlink",
    "rpcport": 80,
    "mm2": 1,
    "chain_id": 250,
    "decimals": 18,
    "avg_blocktime": 1.8,
    "required_confirmations": 3,
    "protocol": {
      "type": "ERC20",
      "protocol_data": {
        "platform": "FTM",
        "contract_address": "0xb3654dc3D10Ea7645f8319668E8F54d2574FBdC8"
      }
    },
    "derivation_path": "m/44'/1007'"
  },
  {
    "coin": "LINK-HCO20",
    "name": "link_hco20",
    "fname": "Chainlink",
    "rpcport": 80,
    "mm2": 1,
    "chain_id": 128,
    "decimals": 18,
    "avg_blocktime": 3,
    "required_confirmations": 3,
    "protocol": {
      "type": "ERC20",
      "protocol_data": {
        "platform": "HT",
        "contract_address": "0x9e004545c59D359F6B7BFB06a26390b087717b42"
      }
    },
    "derivation_path": "m/44'/1023'"
  },
  {
    "coin": "LINK-KRC20",
    "name": "link_krc20",
    "fname": "Chainlink",
    "rpcport": 80,
    "mm2": 1,
    "chain_id": 321,
    "decimals": 18,
    "avg_blocktime": 3,
    "required_confirmations": 3,
    "protocol": {
      "type": "ERC20",
      "protocol_data": {
        "platform": "KCS",
        "contract_address": "0x47841910329aaa6b88D5e9DcdE9000195151dc72"
      }
    },
    "derivation_path": "m/44'/641'"
  },
  {
    "coin": "LINK-PLG20",
    "name": "link_plg20",
    "fname": "Chainlink",
    "rpcport": 80,
    "mm2": 1,
    "chain_id": 137,
    "decimals": 18,
    "avg_blocktime": 1.8,
    "required_confirmations": 20,
    "protocol": {
      "type": "ERC20",
      "protocol_data": {
        "platform": "MATIC",
        "contract_address": "0x53E0bca35eC356BD5ddDFebbD1Fc0fD03FaBad39"
      }
    },
    "derivation_path": "m/44'/966'"
  },
  {
    "coin": "LOOP-BEP20",
    "name": "loop_bep20",
    "fname": "LoopNetwork",
    "rpcport": 80,
    "mm2": 1,
    "chain_id": 56,
    "decimals": 18,
    "avg_blocktime": 3,
    "required_confirmations": 3,
    "protocol": {
      "type": "ERC20",
      "protocol_data": {
        "platform": "BNB",
        "contract_address": "0xcE186ad6430E2Fe494a22C9eDbD4c68794a28B35"
      }
    },
    "derivation_path": "m/44'/714'"
  },
  {
    "coin": "LRC-ERC20",
    "name": "lrc_erc20",
    "fname": "Loopring",
    "rpcport": 80,
    "mm2": 1,
    "chain_id": 1,
    "decimals": 18,
    "avg_blocktime": 15,
    "required_confirmations": 3,
    "protocol": {
      "type": "ERC20",
      "protocol_data": {
        "platform": "ETH",
        "contract_address": "0xBBbbCA6A901c926F240b89EacB641d8Aec7AEafD"
      }
    },
    "derivation_path": "m/44'/60'",
    "trezor_coin": "Loopring",
    "links": {
      "github": "https://github.com/loopring",
      "homepage": "https://loopring.org"
    }
  },
  {
    "coin": "LRC-BEP20",
    "name": "lrc_bep20",
    "fname": "Loopring",
    "rpcport": 80,
    "mm2": 1,
    "chain_id": 56,
    "decimals": 18,
    "avg_blocktime": 3,
    "required_confirmations": 3,
    "protocol": {
      "type": "ERC20",
      "protocol_data": {
        "platform": "BNB",
        "contract_address": "0x66e4d38b20173F509A1fF5d82866949e4fE898da"
      }
    },
    "derivation_path": "m/44'/714'"
  },
  {
    "coin": "LRC-PLG20",
    "name": "lrc_plg20",
    "fname": "Loopring",
    "rpcport": 80,
    "mm2": 1,
    "chain_id": 137,
    "decimals": 18,
    "avg_blocktime": 1.8,
    "required_confirmations": 20,
    "protocol": {
      "type": "ERC20",
      "protocol_data": {
        "platform": "MATIC",
        "contract_address": "0x84e1670F61347CDaeD56dcc736FB990fBB47ddC1"
      }
    },
    "derivation_path": "m/44'/966'"
  },
  {
    "coin": "WCN",
    "name": "widecoin",
    "fname": "Widecoin",
    "rpcport": 8552,
    "pubtype": 73,
    "p2shtype": 33,
    "wiftype": 153,
    "txfee": 100000,
    "segwit": true,
    "bech32_hrp": "wc",
    "mm2": 1,
    "wallet_only": false,
    "required_confirmations": 2,
    "avg_blocktime": 30,
    "protocol": {
      "type": "UTXO"
    },
    "derivation_path": "m/44'/613'"
  },
  {
    "coin": "WCN-segwit",
    "name": "widecoin",
    "fname": "Widecoin",
    "rpcport": 8552,
    "pubtype": 73,
    "p2shtype": 33,
    "wiftype": 153,
    "txfee": 100000,
    "segwit": true,
    "bech32_hrp": "wc",
    "address_format": {
      "format": "segwit"
    },
    "orderbook_ticker": "WCN",
    "mm2": 1,
    "required_confirmations": 2,
    "avg_blocktime": 30,
    "protocol": {
      "type": "UTXO"
    },
    "derivation_path": "m/44'/613'"
  },
  {
    "coin": "LEASH-ERC20",
    "name": "leash_erc20",
    "fname": "Doge Killer",
    "rpcport": 80,
    "mm2": 1,
    "chain_id": 1,
    "avg_blocktime": 15,
    "required_confirmations": 3,
    "protocol": {
      "type": "ERC20",
      "protocol_data": {
        "platform": "ETH",
        "contract_address": "0x27C70Cd1946795B66be9d954418546998b546634"
      }
    },
    "derivation_path": "m/44'/60'"
  },
  {
    "coin": "LOOM-ERC20",
    "name": "loom_erc20",
    "fname": "Loom Network",
    "rpcport": 80,
    "mm2": 1,
    "chain_id": 1,
    "decimals": 18,
    "avg_blocktime": 15,
    "required_confirmations": 3,
    "protocol": {
      "type": "ERC20",
      "protocol_data": {
        "platform": "ETH",
        "contract_address": "0x42476F744292107e34519F9c357927074Ea3F75D"
      }
    },
    "derivation_path": "m/44'/60'",
    "trezor_coin": "LOOM",
    "links": {
      "github": "github.com/loomnetwork/",
      "homepage": "https://loomx.io"
    }
  },
  {
    "coin": "LOOM-BEP20",
    "name": "loom_bep20",
    "fname": "Loom Network",
    "rpcport": 80,
    "mm2": 1,
    "chain_id": 56,
    "decimals": 18,
    "avg_blocktime": 3,
    "required_confirmations": 3,
    "protocol": {
      "type": "ERC20",
      "protocol_data": {
        "platform": "BNB",
        "contract_address": "0xE6Ce27025F13f5213bBc560dC275e292965a392F"
      }
    },
    "derivation_path": "m/44'/714'"
  },
  {
    "coin": "LSWAP-BEP20",
    "name": "lswap_bep20",
    "fname": "LoopSwap",
    "rpcport": 80,
    "mm2": 1,
    "chain_id": 56,
    "decimals": 18,
    "avg_blocktime": 3,
    "required_confirmations": 3,
    "protocol": {
      "type": "ERC20",
      "protocol_data": {
        "platform": "BNB",
        "contract_address": "0x3F8a14f5a3Ee2F4A3Ed61cCF5EEA3c9535C090C8"
      }
    },
    "derivation_path": "m/44'/714'"
  },
  {
    "coin": "LTC",
    "name": "litecoin",
    "fname": "Litecoin",
    "sign_message_prefix": "Litecoin Signed Message:\n",
    "rpcport": 9332,
    "pubtype": 48,
    "p2shtype": 50,
    "wiftype": 176,
    "txfee": 0,
    "dust": 5460,
    "segwit": true,
    "bech32_hrp": "ltc",
    "mm2": 1,
    "wallet_only": false,
    "required_confirmations": 2,
    "avg_blocktime": 150,
    "protocol": {
      "type": "UTXO"
    },
    "derivation_path": "m/44'/2'",
    "trezor_coin": "Litecoin",
    "links": {
      "github": "https://github.com/litecoin-project/litecoin",
      "homepage": "https://litecoin.org"
    }
  },
  {
    "coin": "LTC-segwit",
    "name": "litecoin",
    "fname": "Litecoin",
    "sign_message_prefix": "Litecoin Signed Message:\n",
    "rpcport": 9332,
    "pubtype": 48,
    "p2shtype": 50,
    "wiftype": 176,
    "txfee": 0,
    "dust": 5460,
    "segwit": true,
    "bech32_hrp": "ltc",
    "address_format": {
      "format": "segwit"
    },
    "orderbook_ticker": "LTC",
    "mm2": 1,
    "required_confirmations": 2,
    "avg_blocktime": 150,
    "protocol": {
      "type": "UTXO"
    },
    "derivation_path": "m/44'/2'",
    "trezor_coin": "Litecoin",
    "links": {
      "github": "https://github.com/litecoin-project/litecoin",
      "homepage": "https://litecoin.org"
    }
  },
  {
    "coin": "LYNX",
    "name": "lynx",
    "fname": "Lynx",
    "sign_message_prefix": "Lynx Signed Message:\n",
    "rpcport": 9332,
    "pubtype": 45,
    "p2shtype": 22,
    "wiftype": 173,
    "txfee": 100000,
    "dust": 54600,
    "segwit": false,
    "mm2": 1,
    "required_confirmations": 1,
    "avg_blocktime": 1200,
    "protocol": {
      "type": "UTXO"
    },
    "derivation_path": "m/44'/191'"
  },
  {
    "coin": "MANA-ERC20",
    "name": "mana_erc20",
    "fname": "Decentraland",
    "rpcport": 80,
    "mm2": 1,
    "chain_id": 1,
    "decimals": 18,
    "avg_blocktime": 15,
    "required_confirmations": 3,
    "protocol": {
      "type": "ERC20",
      "protocol_data": {
        "platform": "ETH",
        "contract_address": "0x0F5D2fB29fb7d3CFeE444a200298f468908cC942"
      }
    },
    "derivation_path": "m/44'/60'",
    "trezor_coin": "Decentraland MANA",
    "links": {
      "github": "https://github.com/decentraland",
      "homepage": "https://decentraland.org"
    }
  },
  {
    "coin": "MANA-BEP20",
    "name": "mana_bep20",
    "fname": "Decentraland",
    "rpcport": 80,
    "mm2": 1,
    "chain_id": 56,
    "decimals": 18,
    "avg_blocktime": 3,
    "required_confirmations": 3,
    "protocol": {
      "type": "ERC20",
      "protocol_data": {
        "platform": "BNB",
        "contract_address": "0x26433c8127d9b4e9B71Eaa15111DF99Ea2EeB2f8"
      }
    },
    "derivation_path": "m/44'/714'"
  },
  {
    "coin": "MANA-KRC20",
    "name": "mana_krc20",
    "fname": "Decentraland",
    "rpcport": 80,
    "mm2": 1,
    "chain_id": 321,
    "decimals": 18,
    "avg_blocktime": 3,
    "required_confirmations": 3,
    "protocol": {
      "type": "ERC20",
      "protocol_data": {
        "platform": "KCS",
        "contract_address": "0xC19a5caCC2bb68Ff09f2Fcc695F31493A039Fa5e"
      }
    },
    "derivation_path": "m/44'/641'"
  },
  {
    "coin": "MANA-PLG20",
    "name": "mana_plg20",
    "fname": "Decentraland",
    "rpcport": 80,
    "mm2": 1,
    "chain_id": 137,
    "decimals": 18,
    "avg_blocktime": 1.8,
    "required_confirmations": 20,
    "protocol": {
      "type": "ERC20",
      "protocol_data": {
        "platform": "MATIC",
        "contract_address": "0xA1c57f48F0Deb89f569dFbE6E2B7f46D33606fD4"
      }
    },
    "derivation_path": "m/44'/966'"
  },
  {
    "coin": "MASK-BEP20",
    "name": "mask_bep20",
    "fname": "Mask Network",
    "rpcport": 80,
    "mm2": 1,
    "chain_id": 56,
    "decimals": 18,
    "avg_blocktime": 3,
    "required_confirmations": 3,
    "protocol": {
      "type": "ERC20",
      "protocol_data": {
        "platform": "BNB",
        "contract_address": "0x2eD9a5C8C13b93955103B9a7C167B67Ef4d568a3"
      }
    },
    "derivation_path": "m/44'/714'"
  },
  {
    "coin": "MASK-ERC20",
    "name": "mask_erc20",
    "fname": "Mask Network",
    "rpcport": 80,
    "mm2": 1,
    "chain_id": 1,
    "decimals": 18,
    "avg_blocktime": 15,
    "required_confirmations": 3,
    "protocol": {
      "type": "ERC20",
      "protocol_data": {
        "platform": "ETH",
        "contract_address": "0x69af81e73A73B40adF4f3d4223Cd9b1ECE623074"
      }
    },
    "derivation_path": "m/44'/60'"
  },
  {
    "coin": "MASK-PLG20",
    "name": "mask_plg20",
    "fname": "Mask Network",
    "rpcport": 80,
    "mm2": 1,
    "chain_id": 137,
    "decimals": 18,
    "avg_blocktime": 1.8,
    "required_confirmations": 20,
    "protocol": {
      "type": "ERC20",
      "protocol_data": {
        "platform": "MATIC",
        "contract_address": "0x2B9E7ccDF0F4e5B24757c1E1a80e311E34Cb10c7"
      }
    },
    "derivation_path": "m/44'/966'"
  },
  {
    "coin": "MATICTEST",
    "name": "matic testnet",
    "fname": "Matic Testnet",
    "is_testnet": true,
    "rpcport": 80,
    "mm2": 1,
    "chain_id": 80001,
    "avg_blocktime": 1.8,
    "required_confirmations": 3,
    "protocol": {
      "type": "ETH"
    }
  },
  {
    "coin": "MATIC",
    "name": "matic",
    "fname": "Polygon",
    "rpcport": 80,
    "mm2": 1,
    "chain_id": 137,
    "avg_blocktime": 1.8,
    "required_confirmations": 20,
    "protocol": {
      "type": "ETH"
    },
    "derivation_path": "m/44'/966'",
    "trezor_coin": "Polygon",
    "links": {
      "homepage": "https://polygon.technology/"
    }
  },
  {
    "coin": "MATIC-BEP20",
    "name": "matic_bep20",
    "fname": "Polygon",
    "rpcport": 80,
    "mm2": 1,
    "chain_id": 56,
    "avg_blocktime": 3,
    "required_confirmations": 3,
    "protocol": {
      "type": "ERC20",
      "protocol_data": {
        "platform": "BNB",
        "contract_address": "0xCC42724C6683B7E57334c4E856f4c9965ED682bD"
      }
    },
    "derivation_path": "m/44'/714'"
  },
  {
    "coin": "MATIC-ERC20",
    "name": "matic_erc20",
    "fname": "Polygon",
    "rpcport": 80,
    "mm2": 1,
    "chain_id": 1,
    "avg_blocktime": 15,
    "required_confirmations": 3,
    "decimals": 18,
    "protocol": {
      "type": "ERC20",
      "protocol_data": {
        "platform": "ETH",
        "contract_address": "0x7D1AfA7B718fb893dB30A3aBc0Cfc608AaCfeBB0"
      }
    },
    "derivation_path": "m/44'/60'",
    "trezor_coin": "Matic Token",
    "links": {
      "homepage": "https://polygon.technology/"
    }
  },
  {
    "coin": "MATIC-HCO20",
    "name": "matic_hco20",
    "fname": "Polygon",
    "rpcport": 80,
    "mm2": 1,
    "chain_id": 128,
    "decimals": 18,
    "avg_blocktime": 3,
    "required_confirmations": 3,
    "protocol": {
      "type": "ERC20",
      "protocol_data": {
        "platform": "HT",
        "contract_address": "0xdB11743fe8B129b49b11236E8a715004BDabe7e5"
      }
    },
    "derivation_path": "m/44'/1023'"
  },
  {
    "coin": "MATIC-KRC20",
    "name": "matic_krc20",
    "fname": "Polygon",
    "rpcport": 80,
    "mm2": 1,
    "chain_id": 321,
    "decimals": 18,
    "avg_blocktime": 3,
    "required_confirmations": 3,
    "protocol": {
      "type": "ERC20",
      "protocol_data": {
        "platform": "KCS",
        "contract_address": "0x1B8e27ABA297466fc6765Ce55BD12A8E216759da"
      }
    },
    "derivation_path": "m/44'/641'"
  },
  {
    "coin": "MC-ERC20",
    "name": "mc_erc20",
    "fname": "Merit Circle",
    "rpcport": 80,
    "mm2": 1,
    "chain_id": 1,
    "decimals": 18,
    "avg_blocktime": 15,
    "required_confirmations": 3,
    "protocol": {
      "type": "ERC20",
      "protocol_data": {
        "platform": "ETH",
        "contract_address": "0x949D48EcA67b17269629c7194F4b727d4Ef9E5d6"
      }
    },
    "derivation_path": "m/44'/60'"
  },
  {
    "coin": "MC-BEP20",
    "name": "mc_bep20",
    "fname": "Merit Circle",
    "rpcport": 80,
    "mm2": 1,
    "chain_id": 56,
    "decimals": 18,
    "avg_blocktime": 3,
    "required_confirmations": 3,
    "protocol": {
      "type": "ERC20",
      "protocol_data": {
        "platform": "BNB",
        "contract_address": "0x949D48EcA67b17269629c7194F4b727d4Ef9E5d6"
      }
    },
    "derivation_path": "m/44'/714'"
  },
  {
    "coin": "MCL",
    "sign_message_prefix": "Komodo Signed Message:\n",
    "asset": "MCL",
    "fname": "Marmara Credit Loops",
    "rpcport": 33825,
    "txversion": 4,
    "overwintered": 1,
    "mm2": 1,
    "required_confirmations": 5,
    "requires_notarization": false,
    "avg_blocktime": 60,
    "protocol": {
      "type": "UTXO"
    },
    "derivation_path": "m/44'/141'",
    "trezor_coin": "Komodo"
  },
  {
    "coin": "MINDS-ERC20",
    "name": "minds_erc20",
    "fname": "Minds",
    "rpcport": 80,
    "mm2": 1,
    "chain_id": 1,
    "avg_blocktime": 15,
    "required_confirmations": 3,
    "decimals": 18,
    "protocol": {
      "type": "ERC20",
      "protocol_data": {
        "platform": "ETH",
        "contract_address": "0xB26631c6dda06aD89B93C71400D25692de89c068"
      }
    },
    "derivation_path": "m/44'/60'",
    "trezor_coin": "Minds Token",
    "links": {
      "homepage": "https://www.minds.com/"
    }
  },
  {
    "coin": "MIL",
    "name": "mil",
    "fname": "Milevium",
    "sign_message_prefix": "MIL Signed Message:\n",
    "rpcport": 41889,
    "pubtype": 50,
    "p2shtype": 196,
    "wiftype": 239,
    "txfee": 100000,
    "dust": 54600,
    "mm2": 1,
    "required_confirmations": 2,
    "requires_notarization": true,
    "avg_blocktime": 60,
    "protocol": {
      "type": "UTXO"
    }
  },
  {
    "coin": "MINU-BEP20",
    "name": "minu_bep20",
    "fname": "Minu",
    "rpcport": 80,
    "mm2": 1,
    "wallet_only": true,
    "chain_id": 56,
    "decimals": 18,
    "avg_blocktime": 3,
    "required_confirmations": 3,
    "protocol": {
      "type": "ERC20",
      "protocol_data": {
        "platform": "BNB",
        "contract_address": "0xf48f91df403976060cC05dBbf8A0901b09fdeFd4"
      }
    },
    "derivation_path": "m/44'/714'"
  },
  {
    "coin": "MIR-ERC20",
    "name": "mir_erc20",
    "fname": "Mirror Protocol",
    "rpcport": 80,
    "mm2": 1,
    "chain_id": 1,
    "decimals": 18,
    "avg_blocktime": 15,
    "required_confirmations": 3,
    "protocol": {
      "type": "ERC20",
      "protocol_data": {
        "platform": "ETH",
        "contract_address": "0x09a3EcAFa817268f77BE1283176B946C4ff2E608"
      }
    },
    "derivation_path": "m/44'/60'"
  },
  {
    "coin": "MIR-BEP20",
    "name": "mir_bep20",
    "fname": "Mirror Protocol",
    "rpcport": 80,
    "mm2": 1,
    "chain_id": 56,
    "decimals": 18,
    "avg_blocktime": 3,
    "required_confirmations": 3,
    "protocol": {
      "type": "ERC20",
      "protocol_data": {
        "platform": "BNB",
        "contract_address": "0x5B6DcF557E2aBE2323c48445E8CC948910d8c2c9"
      }
    },
    "derivation_path": "m/44'/714'"
  },
  {
    "coin": "MKR-AVX20",
    "name": "mkr_avx20",
    "fname": "Maker",
    "rpcport": 80,
    "mm2": 1,
    "chain_id": 43114,
    "required_confirmations": 3,
    "avg_blocktime": 2.4,
    "decimals": 18,
    "protocol": {
      "type": "ERC20",
      "protocol_data": {
        "platform": "AVAX",
        "contract_address": "0x88128fd4b259552A9A1D457f435a6527AAb72d42"
      }
    },
    "derivation_path": "m/44'/9000'"
  },
  {
    "coin": "MKR-BEP20",
    "name": "mkr_bep20",
    "fname": "Maker",
    "rpcport": 80,
    "mm2": 1,
    "chain_id": 56,
    "avg_blocktime": 3,
    "required_confirmations": 3,
    "protocol": {
      "type": "ERC20",
      "protocol_data": {
        "platform": "BNB",
        "contract_address": "0x5f0Da599BB2ccCfcf6Fdfd7D81743B6020864350"
      }
    },
    "derivation_path": "m/44'/714'"
  },
  {
    "coin": "MKR-ERC20",
    "name": "mkr_erc20",
    "fname": "Maker",
    "rpcport": 80,
    "mm2": 1,
    "chain_id": 1,
    "avg_blocktime": 15,
    "required_confirmations": 3,
    "decimals": 18,
    "protocol": {
      "type": "ERC20",
      "protocol_data": {
        "platform": "ETH",
        "contract_address": "0x9f8F72aA9304c8B593d555F12eF6589cC3A579A2"
      }
    },
    "derivation_path": "m/44'/60'",
    "trezor_coin": "MakerDAO",
    "links": {
      "github": "https://github.com/makerdao",
      "homepage": "https://makerdao.com"
    }
  },
  {
    "coin": "MKR-KRC20",
    "name": "mkr_krc20",
    "fname": "Maker",
    "rpcport": 80,
    "mm2": 1,
    "chain_id": 321,
    "decimals": 18,
    "avg_blocktime": 3,
    "required_confirmations": 3,
    "protocol": {
      "type": "ERC20",
      "protocol_data": {
        "platform": "KCS",
        "contract_address": "0xdE81028C743f5304fe2cdEfac588f572d629a687"
      }
    },
    "derivation_path": "m/44'/641'"
  },
  {
    "coin": "MKR-PLG20",
    "name": "mkr_plg20",
    "fname": "Maker",
    "rpcport": 80,
    "mm2": 1,
    "chain_id": 137,
    "decimals": 18,
    "avg_blocktime": 1.8,
    "required_confirmations": 20,
    "protocol": {
      "type": "ERC20",
      "protocol_data": {
        "platform": "MATIC",
        "contract_address": "0x6f7C932e7684666C9fd1d44527765433e01fF61d"
      }
    },
    "derivation_path": "m/44'/966'"
  },
  {
    "coin": "MM-ERC20",
    "name": "mm_erc20",
    "fname": "Million",
    "rpcport": 80,
    "mm2": 1,
    "chain_id": 1,
    "avg_blocktime": 15,
    "required_confirmations": 3,
    "protocol": {
      "type": "ERC20",
      "protocol_data": {
        "platform": "ETH",
        "contract_address": "0x6B4c7A5e3f0B99FCD83e9c089BDDD6c7FCe5c611"
      }
    },
    "derivation_path": "m/44'/60'",
    "trezor_coin": "Million",
    "links": {
      "homepage": "https://www.milliontoken.org"
    }
  },
  {
    "coin": "MM-AVX20",
    "name": "mm_avx20",
    "fname": "Million",
    "rpcport": 80,
    "mm2": 1,
    "chain_id": 43114,
    "required_confirmations": 3,
    "avg_blocktime": 2.4,
    "decimals": 18,
    "protocol": {
      "type": "ERC20",
      "protocol_data": {
        "platform": "AVAX",
        "contract_address": "0x993163CaD35162fB579D7B64e6695cB076EF5064"
      }
    },
    "derivation_path": "m/44'/9000'"
  },
  {
    "coin": "MM-BEP20",
    "name": "mm_bep20",
    "fname": "Million",
    "rpcport": 80,
    "mm2": 1,
    "chain_id": 56,
    "decimals": 18,
    "avg_blocktime": 3,
    "required_confirmations": 3,
    "protocol": {
      "type": "ERC20",
      "protocol_data": {
        "platform": "BNB",
        "contract_address": "0xBF05279F9Bf1CE69bBFEd670813b7e431142Afa4"
      }
    },
    "derivation_path": "m/44'/714'"
  },
  {
    "coin": "MM-MVR20",
    "name": "mm_mvr20",
    "fname": "Million",
    "rpcport": 80,
    "mm2": 1,
    "chain_id": 1285,
    "avg_blocktime": 15,
    "decimals": 18,
    "required_confirmations": 3,
    "protocol": {
      "type": "ERC20",
      "protocol_data": {
        "platform": "MOVR",
        "contract_address": "0x95bf7E307BC1ab0BA38ae10fc27084bC36FcD605"
      }
    },
    "derivation_path": "m/44'/1285'"
  },
  {
    "coin": "MM-PLG20",
    "name": "mm_plg20",
    "fname": "Million",
    "rpcport": 80,
    "mm2": 1,
    "chain_id": 137,
    "decimals": 18,
    "avg_blocktime": 1.8,
    "required_confirmations": 20,
    "protocol": {
      "type": "ERC20",
      "protocol_data": {
        "platform": "MATIC",
        "contract_address": "0x5647Fe4281F8F6F01E84BCE775AD4b828A7b8927"
      }
    },
    "derivation_path": "m/44'/966'"
  },
  {
    "coin": "MONA",
    "name": "monacoin",
    "fname": "MonaCoin",
    "sign_message_prefix": "Monacoin Signed Message:\n",
    "rpcport": 9402,
    "pubtype": 50,
    "p2shtype": 5,
    "wiftype": 176,
    "txfee": 100000,
    "dust": 100000,
    "segwit": true,
    "bech32_hrp": "mona",
    "mm2": 1,
    "wallet_only": false,
    "required_confirmations": 5,
    "avg_blocktime": 90,
    "protocol": {
      "type": "UTXO"
    },
    "derivation_path": "m/44'/22'",
    "trezor_coin": "Monacoin",
    "links": {
      "github": "https://github.com/monacoinproject/monacoin",
      "homepage": "https://monacoin.org"
    }
  },
  {
    "coin": "MONA-segwit",
    "name": "monacoin",
    "fname": "MonaCoin",
    "sign_message_prefix": "Monacoin Signed Message:\n",
    "rpcport": 9402,
    "pubtype": 50,
    "p2shtype": 5,
    "wiftype": 176,
    "txfee": 100000,
    "dust": 100000,
    "segwit": true,
    "bech32_hrp": "mona",
    "address_format": {
      "format": "segwit"
    },
    "orderbook_ticker": "MONA",
    "mm2": 1,
    "required_confirmations": 5,
    "avg_blocktime": 90,
    "protocol": {
      "type": "UTXO"
    },
    "derivation_path": "m/44'/22'",
    "trezor_coin": "Monacoin",
    "links": {
      "github": "https://github.com/monacoinproject/monacoin",
      "homepage": "https://monacoin.org"
    }
  },
  {
    "coin": "MOVR",
    "name": "moonriver",
    "fname": "Moonriver",
    "rpcport": 80,
    "mm2": 1,
    "chain_id": 1285,
    "required_confirmations": 3,
    "avg_blocktime": 15,
    "protocol": {
      "type": "ETH"
    },
    "derivation_path": "m/44'/1285'",
    "trezor_coin": "Moonriver",
    "links": {
      "homepage": "https://moonbeam.network/networks/moonriver/"
    }
  },
  {
    "coin": "GLMR",
    "name": "moonbeam",
    "fname": "Moonbeam",
    "rpcport": 80,
    "mm2": 1,
    "chain_id": 1284,
    "required_confirmations": 3,
    "avg_blocktime": 15,
    "protocol": {
      "type": "ETH"
    },
    "derivation_path": "m/44'/1284'",
    "trezor_coin": "Moonbeam",
    "links": {
      "homepage": "https://moonbeam.network/networks/moonbeam/"
    }
  },
  {
    "coin": "NAV",
    "name": "navcoin",
    "fname": "Navcoin",
    "sign_message_prefix": "Navcoin Signed Message:\n",
    "isPoS": 1,
    "txversion": 3,
    "confpath": "USERHOME/.navcoin4/navcoin.conf",
    "rpcport": 44444,
    "pubtype": 53,
    "p2shtype": 85,
    "wiftype": 150,
    "txfee": 10000,
    "mm2": 1,
    "required_confirmations": 10,
    "avg_blocktime": 30,
    "protocol": {
      "type": "UTXO"
    },
    "derivation_path": "m/44'/130'"
  },
  {
    "coin": "NAV-BEP20",
    "name": "nav_bep20",
    "fname": "Navcoin",
    "rpcport": 80,
    "mm2": 1,
    "chain_id": 56,
    "decimals": 8,
    "avg_blocktime": 3,
    "required_confirmations": 3,
    "protocol": {
      "type": "ERC20",
      "protocol_data": {
        "platform": "BNB",
        "contract_address": "0xBFEf6cCFC830D3BaCA4F6766a0d4AaA242Ca9F3D"
      }
    },
    "derivation_path": "m/44'/714'"
  },
  {
    "coin": "NEAR-BEP20",
    "name": "near_bep20",
    "fname": "NEAR Protocol",
    "rpcport": 80,
    "mm2": 1,
    "chain_id": 56,
    "avg_blocktime": 3,
    "required_confirmations": 3,
    "protocol": {
      "type": "ERC20",
      "protocol_data": {
        "platform": "BNB",
        "contract_address": "0x1Fa4a73a3F0133f0025378af00236f3aBDEE5D63"
      }
    },
    "derivation_path": "m/44'/714'"
  },
  {
    "coin": "NENG",
    "name": "nengcoin",
    "fname": "Nengcoin",
    "rpcport": 6376,
    "pubtype": 53,
    "p2shtype": 5,
    "wiftype": 176,
    "txfee": 200000,
    "mm2": 1,
    "required_confirmations": 2,
    "avg_blocktime": 60,
    "protocol": {
      "type": "UTXO"
    },
    "derivation_path": "m/44'/681'"
  },
  {
    "coin": "NENG-BEP20",
    "name": "neng_bep20",
    "fname": "Nengcoin",
    "rpcport": 80,
    "mm2": 1,
    "chain_id": 56,
    "decimals": 18,
    "avg_blocktime": 3,
    "required_confirmations": 3,
    "protocol": {
      "type": "ERC20",
      "protocol_data": {
        "platform": "BNB",
        "contract_address": "0xaD2c0B5ee5424C6b6f9C06E4fEF3FD7CD9FF0264"
      }
    },
    "derivation_path": "m/44'/714'"
  },
  {
    "coin": "NEXO-ERC20",
    "name": "nexo_erc20",
    "fname": "Nexo",
    "rpcport": 80,
    "mm2": 1,
    "chain_id": 1,
    "decimals": 18,
    "avg_blocktime": 15,
    "required_confirmations": 3,
    "protocol": {
      "type": "ERC20",
      "protocol_data": {
        "platform": "ETH",
        "contract_address": "0xB62132e35a6c13ee1EE0f84dC5d40bad8d815206"
      }
    },
    "derivation_path": "m/44'/60'",
    "trezor_coin": "Nexo",
    "links": {
      "homepage": "http://nexo.io"
    }
  },
  {
    "coin": "NEXO-KRC20",
    "name": "nexo_krc20",
    "fname": "Nexo",
    "rpcport": 80,
    "mm2": 1,
    "chain_id": 321,
    "decimals": 18,
    "avg_blocktime": 3,
    "required_confirmations": 3,
    "protocol": {
      "type": "ERC20",
      "protocol_data": {
        "platform": "KCS",
        "contract_address": "0xb7A18bd55e8E3E2262d7c8Ee7b4DD9B216Df0Faf"
      }
    },
    "derivation_path": "m/44'/641'"
  },
  {
    "coin": "NEXO-PLG20",
    "name": "nexo_plg20",
    "fname": "Nexo",
    "rpcport": 80,
    "mm2": 1,
    "chain_id": 137,
    "decimals": 18,
    "avg_blocktime": 1.8,
    "required_confirmations": 20,
    "protocol": {
      "type": "ERC20",
      "protocol_data": {
        "platform": "MATIC",
        "contract_address": "0x41b3966B4FF7b427969ddf5da3627d6AEAE9a48E"
      }
    },
    "derivation_path": "m/44'/966'"
  },
  {
    "coin": "NINJA",
    "sign_message_prefix": "Komodo Signed Message:\n",
    "asset": "NINJA",
    "fname": "Ninja",
    "rpcport": 8427,
    "txversion": 4,
    "overwintered": 1,
    "mm2": 1,
    "required_confirmations": 2,
    "requires_notarization": true,
    "avg_blocktime": 60,
    "protocol": {
      "type": "UTXO"
    },
    "derivation_path": "m/44'/141'",
    "trezor_coin": "Komodo"
  },
  {
    "coin": "NMC",
    "name": "namecoin",
    "fname": "Namecoin",
    "rpcport": 8336,
    "pubtype": 52,
    "p2shtype": 13,
    "wiftype": 180,
    "txfee": 0,
    "segwit": true,
    "bech32_hrp": "nc",
    "mm2": 1,
    "wallet_only": false,
    "required_confirmations": 2,
    "avg_blocktime": 600,
    "protocol": {
      "type": "UTXO"
    },
    "derivation_path": "m/44'/7'",
    "trezor_coin": "Namecoin",
    "links": {
      "github": "https://github.com/namecoin/namecoin-core",
      "homepage": "https://namecoin.org"
    }
  },
  {
    "coin": "NMC-segwit",
    "name": "namecoin",
    "fname": "Namecoin",
    "rpcport": 8336,
    "pubtype": 52,
    "p2shtype": 13,
    "wiftype": 180,
    "txfee": 0,
    "segwit": true,
    "bech32_hrp": "nc",
    "address_format": {
      "format": "segwit"
    },
    "orderbook_ticker": "NMC",
    "mm2": 1,
    "required_confirmations": 2,
    "avg_blocktime": 600,
    "protocol": {
      "type": "UTXO"
    },
    "derivation_path": "m/44'/7'",
    "trezor_coin": "Namecoin",
    "links": {
      "github": "https://github.com/namecoin/namecoin-core",
      "homepage": "https://namecoin.org"
    }
  },
  {
    "coin": "NVC",
    "name": "novacoin",
    "fname": "Novacoin",
    "sign_message_prefix": "Novacoin Signed Message:\n",
    "isPoS": 1,
    "rpcport": 8344,
    "pubtype": 8,
    "p2shtype": 20,
    "wiftype": 136,
    "decimals": 6,
    "txfee": 1000,
    "dust": 10000,
    "mm2": 1,
    "wallet_only": true,
    "mature_confirmations": 500,
    "required_confirmations": 1,
    "avg_blocktime": 450,
    "protocol": {
      "type": "UTXO"
    },
    "derivation_path": "m/44'/50'"
  },
  {
    "coin": "NVC-BEP20",
    "name": "nvc_bep20",
    "fname": "Novacoin",
    "rpcport": 80,
    "mm2": 1,
    "chain_id": 56,
    "avg_blocktime": 3,
    "required_confirmations": 3,
    "protocol": {
      "type": "ERC20",
      "protocol_data": {
        "platform": "BNB",
        "contract_address": "0xBF84720097de111A80f46f9D077643967042841A"
      }
    },
    "derivation_path": "m/44'/714'"
  },
  {
    "coin": "NVC-QRC20",
    "name": "qtum",
    "fname": "Novacoin",
    "rpcport": 3889,
    "pubtype": 58,
    "p2shtype": 50,
    "wiftype": 128,
    "segwit": false,
    "txfee": 0,
    "dust": 72800,
    "mm2": 1,
    "required_confirmations": 3,
    "mature_confirmations": 2000,
    "avg_blocktime": 32,
    "protocol": {
      "type": "QRC20",
      "protocol_data": {
        "platform": "QTUM",
        "contract_address": "0xffb67c56c42b71144ae394dbfe298d863fbb3b9e"
      }
    },
    "derivation_path": "m/44'/2301'"
  },
  {
    "coin": "NZDS-ERC20",
    "name": "nzds_erc20",
    "fname": "NZD Stablecoin",
    "rpcport": 80,
    "mm2": 1,
    "chain_id": 1,
    "decimals": 6,
    "avg_blocktime": 15,
    "required_confirmations": 3,
    "protocol": {
      "type": "ERC20",
      "protocol_data": {
        "platform": "ETH",
        "contract_address": "0xDa446fAd08277B4D2591536F204E018f32B6831c"
      }
    },
    "derivation_path": "m/44'/60'"
  },
  {
    "coin": "NZDS-PLG20",
    "name": "nzds_plg20",
    "fname": "NZD Stablecoin",
    "rpcport": 80,
    "mm2": 1,
    "chain_id": 137,
    "decimals": 6,
    "avg_blocktime": 1.8,
    "required_confirmations": 20,
    "protocol": {
      "type": "ERC20",
      "protocol_data": {
        "platform": "MATIC",
        "contract_address": "0xeaFE31Cd9e8E01C8f0073A2C974f728Fb80e9DcE"
      }
    },
    "derivation_path": "m/44'/966'"
  },
  {
    "coin": "NYAN",
    "name": "nyancoin",
    "fname": "Nyancoin",
    "rpcport": 33700,
    "pubtype": 45,
    "p2shtype": 5,
    "wiftype": 173,
    "txfee": 100000,
    "segwit": false,
    "bech32_hrp": "ny",
    "mm2": 1,
    "required_confirmations": 10,
    "avg_blocktime": 60,
    "protocol": {
      "type": "UTXO"
    }
  },
  {
    "coin": "NYC-BEP20",
    "name": "nyc_bep20",
    "fname": "NewYorkCoin",
    "rpcport": 80,
    "mm2": 1,
    "chain_id": 56,
    "decimals": 18,
    "avg_blocktime": 3,
    "required_confirmations": 3,
    "protocol": {
      "type": "ERC20",
      "protocol_data": {
        "platform": "BNB",
        "contract_address": "0x6c015277B0f9b8c24B20BD8BbbD29FDb25738A69"
      }
    },
    "derivation_path": "m/44'/714'"
  },
  {
    "coin": "OCEAN-BEP20",
    "name": "ocean_bep20",
    "fname": "Ocean Protocol",
    "rpcport": 80,
    "mm2": 1,
    "chain_id": 56,
    "avg_blocktime": 3,
    "required_confirmations": 3,
    "protocol": {
      "type": "ERC20",
      "protocol_data": {
        "platform": "BNB",
        "contract_address": "0xDCe07662CA8EbC241316a15B611c89711414Dd1a"
      }
    },
    "derivation_path": "m/44'/714'"
  },
  {
    "coin": "OCEAN-ERC20",
    "name": "ocean_erc20",
    "fname": "Ocean Protocol",
    "rpcport": 80,
    "mm2": 1,
    "chain_id": 1,
    "avg_blocktime": 15,
    "required_confirmations": 3,
    "protocol": {
      "type": "ERC20",
      "protocol_data": {
        "platform": "ETH",
        "contract_address": "0x967da4048cD07aB37855c090aAF366e4ce1b9F48"
      }
    },
    "derivation_path": "m/44'/60'",
    "trezor_coin": "Ocean Token",
    "links": {
      "github": "https://github.com/oceanprotocol",
      "homepage": "https://oceanprotocol.com"
    }
  },
  {
    "coin": "OCEAN-PLG20",
    "name": "ocean_plg20",
    "fname": "Ocean Protocol",
    "rpcport": 80,
    "mm2": 1,
    "chain_id": 137,
    "decimals": 18,
    "avg_blocktime": 1.8,
    "required_confirmations": 20,
    "protocol": {
      "type": "ERC20",
      "protocol_data": {
        "platform": "MATIC",
        "contract_address": "0x282d8efCe846A88B159800bd4130ad77443Fa1A1"
      }
    },
    "derivation_path": "m/44'/966'"
  },
  {
    "coin": "OMG-ERC20",
    "name": "omg_erc20",
    "fname": "OMG Network",
    "rpcport": 80,
    "mm2": 1,
    "chain_id": 1,
    "decimals": 18,
    "avg_blocktime": 15,
    "required_confirmations": 3,
    "protocol": {
      "type": "ERC20",
      "protocol_data": {
        "platform": "ETH",
        "contract_address": "0xd26114cd6EE289AccF82350c8d8487fedB8A0C07"
      }
    },
    "derivation_path": "m/44'/60'",
    "trezor_coin": "OmiseGO",
    "links": {
      "github": "https://github.com/omisego",
      "homepage": "https://omg.omise.co"
    }
  },
  {
    "coin": "OMG-PLG20",
    "name": "omg_plg20",
    "fname": "OMG Network",
    "rpcport": 80,
    "mm2": 1,
    "chain_id": 137,
    "decimals": 18,
    "avg_blocktime": 1.8,
    "required_confirmations": 20,
    "protocol": {
      "type": "ERC20",
      "protocol_data": {
        "platform": "MATIC",
        "contract_address": "0x62414D03084EeB269E18C970a21f45D2967F0170"
      }
    },
    "derivation_path": "m/44'/966'"
  },
  {
    "coin": "ONE",
    "name": "harmony",
    "fname": "Harmony",
    "rpcport": 80,
    "mm2": 1,
    "chain_id": 1666600000,
    "required_confirmations": 3,
    "avg_blocktime": 15,
    "protocol": {
      "type": "ETH"
    },
    "derivation_path": "m/44'/1023'"
  },
  {
    "coin": "ONT-BEP20",
    "name": "ont_bep20",
    "fname": "Ontology",
    "rpcport": 80,
    "mm2": 1,
    "chain_id": 56,
    "avg_blocktime": 3,
    "required_confirmations": 3,
    "protocol": {
      "type": "ERC20",
      "protocol_data": {
        "platform": "BNB",
        "contract_address": "0xFd7B3A77848f1C2D67E05E54d78d174a0C850335"
      }
    },
    "derivation_path": "m/44'/714'"
  },
  {
    "coin": "PAX-ERC20",
    "name": "pax_erc20",
    "fname": "Paxos Standard",
    "rpcport": 80,
    "mm2": 1,
    "chain_id": 1,
    "required_confirmations": 3,
    "avg_blocktime": 15,
    "protocol": {
      "type": "ERC20",
      "protocol_data": {
        "platform": "ETH",
        "contract_address": "0x8E870D67F660D95d5be530380D0eC0bd388289E1"
      }
    },
    "derivation_path": "m/44'/60'",
    "trezor_coin": "Paxos Standard (PAX)",
    "links": {
      "github": "https://github.com/paxosglobal",
      "homepage": "https://www.paxos.com/standard"
    }
  },
  {
    "coin": "PAX-BEP20",
    "name": "pax_bep20",
    "fname": "Paxos Standard",
    "rpcport": 80,
    "mm2": 1,
    "chain_id": 56,
    "avg_blocktime": 3,
    "required_confirmations": 3,
    "protocol": {
      "type": "ERC20",
      "protocol_data": {
        "platform": "BNB",
        "contract_address": "0xb7F8Cd00C5A06c0537E2aBfF0b58033d02e5E094"
      }
    },
    "derivation_path": "m/44'/714'"
  },
  {
    "coin": "PAX-KRC20",
    "name": "pax_krc20",
    "fname": "Paxos Standard",
    "rpcport": 80,
    "mm2": 1,
    "chain_id": 321,
    "decimals": 18,
    "avg_blocktime": 3,
    "required_confirmations": 3,
    "protocol": {
      "type": "ERC20",
      "protocol_data": {
        "platform": "KCS",
        "contract_address": "0x69a7169F9Da9BBa04b982e49Ffd8d6a16c70c590"
      }
    },
    "derivation_path": "m/44'/641'"
  },
  {
    "coin": "PAX-PLG20",
    "name": "pax_plg20",
    "fname": "Paxos Standard",
    "rpcport": 80,
    "mm2": 1,
    "chain_id": 137,
    "decimals": 18,
    "avg_blocktime": 1.8,
    "required_confirmations": 20,
    "protocol": {
      "type": "ERC20",
      "protocol_data": {
        "platform": "MATIC",
        "contract_address": "0x6F3B3286fd86d8b47EC737CEB3D0D354cc657B3e"
      }
    },
    "derivation_path": "m/44'/966'"
  },
  {
    "coin": "PAXG-BEP20",
    "name": "paxg_bep20",
    "fname": "PAX Gold",
    "rpcport": 80,
    "mm2": 1,
    "chain_id": 56,
    "avg_blocktime": 3,
    "required_confirmations": 3,
    "protocol": {
      "type": "ERC20",
      "protocol_data": {
        "platform": "BNB",
        "contract_address": "0x7950865a9140cB519342433146Ed5b40c6F210f7"
      }
    },
    "derivation_path": "m/44'/714'"
  },
  {
    "coin": "PAXG-ERC20",
    "name": "paxg_erc20",
    "fname": "PAX Gold",
    "rpcport": 80,
    "mm2": 1,
    "wallet_only": true,
    "chain_id": 1,
    "avg_blocktime": 15,
    "required_confirmations": 3,
    "decimals": 18,
    "protocol": {
      "type": "ERC20",
      "protocol_data": {
        "platform": "ETH",
        "contract_address": "0x45804880De22913dAFE09f4980848ECE6EcbAf78"
      }
    },
    "derivation_path": "m/44'/60'",
    "trezor_coin": "Paxos Gold",
    "links": {
      "github": "https://github.com/paxosglobal/paxos-gold-contract",
      "homepage": "https://www.paxos.com/paxgold"
    }
  },
  {
    "coin": "PAXG-PLG20",
    "name": "paxg_plg20",
    "fname": "PAX Gold",
    "rpcport": 80,
    "mm2": 1,
    "chain_id": 137,
    "decimals": 18,
    "avg_blocktime": 1.8,
    "required_confirmations": 20,
    "protocol": {
      "type": "ERC20",
      "protocol_data": {
        "platform": "MATIC",
        "contract_address": "0x553d3D295e0f695B9228246232eDF400ed3560B5"
      }
    },
    "derivation_path": "m/44'/966'"
  },
  {
    "coin": "PINK",
    "name": "pink",
    "fname": "Pinkcoin",
    "rpcport": 9135,
    "isPoS": 1,
    "pubtype": 3,
    "p2shtype": 28,
    "wiftype": 131,
    "txfee": 10000,
    "mm2": 1,
    "wallet_only": true,
    "sign_message_prefix": "Pinkcoin Signed Message:\n",
    "required_confirmations": 5,
    "avg_blocktime": 60,
    "protocol": {
      "type": "UTXO"
    },
    "derivation_path": "m/44'/117'",
    "links": {
      "github": "https://github.com/Pink2Dev/Pink2",
      "homepage": "https://getstarted.with.pink"
    }
  },
  {
    "coin": "PIVX",
    "name": "pivx",
    "fname": "PIVX",
    "rpcport": 51473,
    "pubtype": 30,
    "p2shtype": 13,
    "wiftype": 212,
    "txfee": 100000,
    "dust": 5460,
    "mm2": 1,
    "required_confirmations": 5,
    "avg_blocktime": 60,
    "protocol": {
      "type": "UTXO"
    },
    "derivation_path": "m/44'/119'"
  },
  {
    "coin": "PND",
    "name": "pandacoin",
    "fname": "Pandacoin",
    "isPoS": 1,
    "rpcport": 22444,
    "pubtype": 55,
    "p2shtype": 22,
    "wiftype": 183,
    "decimals": 6,
    "txfee": 10000000,
    "dust": 1000000,
    "segwit": true,
    "bech32_hrp": "pn",
    "mm2": 1,
    "required_confirmations": 1,
    "avg_blocktime": 600,
    "protocol": {
      "type": "UTXO"
    },
    "derivation_path": "m/44'/37'"
  },
  {
    "coin": "POT",
    "name": "potcoin",
    "fname": "PotCoin",
    "sign_message_prefix": "Potcoin Signed Message:\n",
    "isPoSV": 1,
    "rpcport": 42000,
    "pubtype": 55,
    "p2shtype": 5,
    "wiftype": 183,
    "txversion": 4,
    "txfee": 100000,
    "dust": 100000,
    "mm2": 1,
    "wallet_only": true,
    "mature_confirmations": 240,
    "required_confirmations": 5,
    "avg_blocktime": 40,
    "protocol": {
      "type": "UTXO"
    },
    "derivation_path": "m/44'/81'"
  },
  {
    "coin": "POT-ERC20",
    "name": "pot_erc20",
    "fname": "PotCoin",
    "rpcport": 80,
    "mm2": 1,
    "chain_id": 1,
    "decimals": 18,
    "avg_blocktime": 15,
    "required_confirmations": 3,
    "protocol": {
      "type": "ERC20",
      "protocol_data": {
        "platform": "ETH",
        "contract_address": "0x390603F023A33C76e3A4bf7B6Cc9Fba5E87dd05D"
      }
    },
    "derivation_path": "m/44'/60'"
  },
  {
    "coin": "POT-PLG20",
    "name": "pot_plg20",
    "fname": "PotCoin",
    "rpcport": 80,
    "mm2": 1,
    "chain_id": 137,
    "decimals": 18,
    "avg_blocktime": 1.8,
    "required_confirmations": 20,
    "protocol": {
      "type": "ERC20",
      "protocol_data": {
        "platform": "MATIC",
        "contract_address": "0xd7c8469c7eC40f853dA5f651DE81b45aeD47e5aB"
      }
    },
    "derivation_path": "m/44'/966'"
  },
  {
    "coin": "POWR-ERC20",
    "name": "powr_erc20",
    "fname": "Power Ledger",
    "rpcport": 80,
    "mm2": 1,
    "chain_id": 1,
    "decimals": 6,
    "avg_blocktime": 15,
    "required_confirmations": 3,
    "protocol": {
      "type": "ERC20",
      "protocol_data": {
        "platform": "ETH",
        "contract_address": "0x595832F8FC6BF59c85C527fEC3740A1b7a361269"
      }
    },
    "derivation_path": "m/44'/60'",
    "trezor_coin": "PowerLedger",
    "links": {
      "homepage": "https://powerledger.io"
    }
  },
  {
    "coin": "POWR-PLG20",
    "name": "powr_plg20",
    "fname": "Power Ledger",
    "rpcport": 80,
    "mm2": 1,
    "chain_id": 137,
    "decimals": 6,
    "avg_blocktime": 1.8,
    "required_confirmations": 20,
    "protocol": {
      "type": "ERC20",
      "protocol_data": {
        "platform": "MATIC",
        "contract_address": "0x0AaB8DC887D34f00D50E19aee48371a941390d14"
      }
    },
    "derivation_path": "m/44'/966'"
  },
  {
    "coin": "PPC",
    "name": "peercoin",
    "fname": "Peercoin",
    "isPoS": 1,
    "rpcport": 9902,
    "pubtype": 55,
    "p2shtype": 117,
    "wiftype": 183,
    "decimals": 6,
    "txfee": 0,
    "dust": 10000,
    "segwit": true,
    "bech32_hrp": "pc",
    "mm2": 1,
    "required_confirmations": 1,
    "avg_blocktime": 510,
    "protocol": {
      "type": "UTXO"
    },
    "derivation_path": "m/44'/6'",
    "trezor_coin": "Peercoin",
    "links": {
      "github": "https://github.com/peercoin/peercoin",
      "homepage": "https://peercoin.net"
    }
  },
  {
    "coin": "PPC-ERC20",
    "name": "ppc_erc20",
    "fname": "Peercoin",
    "rpcport": 80,
    "mm2": 1,
    "chain_id": 1,
    "decimals": 6,
    "avg_blocktime": 15,
    "required_confirmations": 3,
    "protocol": {
      "type": "ERC20",
      "protocol_data": {
        "platform": "ETH",
        "contract_address": "0x044d078F1c86508e13328842Cc75AC021B272958"
      }
    },
    "derivation_path": "m/44'/60'"
  },
  {
    "coin": "PPC-PLG20",
    "name": "ppc_plg20",
    "fname": "Peercoin",
    "rpcport": 80,
    "mm2": 1,
    "chain_id": 137,
    "decimals": 6,
    "avg_blocktime": 1.8,
    "required_confirmations": 20,
    "protocol": {
      "type": "ERC20",
      "protocol_data": {
        "platform": "MATIC",
        "contract_address": "0x91E7E32C710661C44ae44D10Aa86135d91C3Ed65"
      }
    },
    "derivation_path": "m/44'/966'"
  },
  {
    "coin": "PRCY",
    "name": "prcy",
    "fname": "PRivaCY Coin",
    "rpcport": 59683,
    "pubtype": 55,
    "p2shtype": 61,
    "wiftype": 28,
    "txfee": 0,
    "mm2": 1,
    "required_confirmations": 5,
    "avg_blocktime": 60,
    "protocol": {
      "type": "UTXO"
    },
    "derivation_path": "m/44'/853'"
  },
  {
    "coin": "PRCY-BEP20",
    "name": "prcy_bep20",
    "fname": "PRivaCY Coin",
    "rpcport": 80,
    "mm2": 1,
    "chain_id": 56,
    "avg_blocktime": 3,
    "required_confirmations": 3,
    "protocol": {
      "type": "ERC20",
      "protocol_data": {
        "platform": "BNB",
        "contract_address": "0xdFC3829b127761a3218bFceE7fc92e1232c9D116"
      }
    },
    "derivation_path": "m/44'/714'"
  },
  {
    "coin": "PRCY-ERC20",
    "name": "prcy_erc20",
    "fname": "PRivaCY Coin",
    "rpcport": 80,
    "mm2": 1,
    "chain_id": 1,
    "avg_blocktime": 15,
    "required_confirmations": 3,
    "decimals": 8,
    "protocol": {
      "type": "ERC20",
      "protocol_data": {
        "platform": "ETH",
        "contract_address": "0xdFC3829b127761a3218bFceE7fc92e1232c9D116"
      }
    },
    "derivation_path": "m/44'/60'"
  },
  {
    "coin": "PRCY-PLG20",
    "name": "prcy_plg20",
    "fname": "PRivaCY Coin",
    "rpcport": 80,
    "mm2": 1,
    "chain_id": 137,
    "decimals": 8,
    "avg_blocktime": 1.8,
    "required_confirmations": 20,
    "protocol": {
      "type": "ERC20",
      "protocol_data": {
        "platform": "MATIC",
        "contract_address": "0xdFC3829b127761a3218bFceE7fc92e1232c9D116"
      }
    },
    "derivation_path": "m/44'/966'"
  },
  {
    "coin": "PRUX",
    "name": "prux",
    "fname": "PRUX",
    "rpcport": 19595,
    "pubtype": 55,
    "p2shtype": 117,
    "wiftype": 183,
    "txfee": 10000,
    "segwit": false,
    "bech32_hrp": "pr",
    "mm2": 1,
    "required_confirmations": 9,
    "avg_blocktime": 9,
    "protocol": {
      "type": "UTXO"
    }
  },
  {
    "coin": "PYR-ERC20",
    "name": "pyr_erc20",
    "fname": "Vulcan Forged",
    "rpcport": 80,
    "mm2": 1,
    "chain_id": 1,
    "decimals": 18,
    "avg_blocktime": 15,
    "required_confirmations": 3,
    "protocol": {
      "type": "ERC20",
      "protocol_data": {
        "platform": "ETH",
        "contract_address": "0x430EF9263E76DAE63c84292C3409D61c598E9682"
      }
    },
    "derivation_path": "m/44'/60'"
  },
  {
    "coin": "PYR-PLG20",
    "name": "pyr_plg20",
    "fname": "Vulcan Forged",
    "rpcport": 80,
    "mm2": 1,
    "chain_id": 137,
    "decimals": 18,
    "avg_blocktime": 1.8,
    "required_confirmations": 20,
    "protocol": {
      "type": "ERC20",
      "protocol_data": {
        "platform": "MATIC",
        "contract_address": "0x430EF9263E76DAE63c84292C3409D61c598E9682"
      }
    },
    "derivation_path": "m/44'/966'"
  },
  {
    "coin": "SHIB-BEP20",
    "name": "shib_bep20",
    "fname": "Shiba Inu",
    "rpcport": 80,
    "mm2": 1,
    "chain_id": 56,
    "avg_blocktime": 3,
    "required_confirmations": 3,
    "protocol": {
      "type": "ERC20",
      "protocol_data": {
        "platform": "BNB",
        "contract_address": "0x2859e4544C4bB03966803b044A93563Bd2D0DD4D"
      }
    },
    "derivation_path": "m/44'/714'"
  },
  {
    "coin": "SHIB-ERC20",
    "name": "shib_erc20",
    "fname": "Shiba Inu",
    "rpcport": 80,
    "mm2": 1,
    "chain_id": 1,
    "avg_blocktime": 15,
    "required_confirmations": 3,
    "protocol": {
      "type": "ERC20",
      "protocol_data": {
        "platform": "ETH",
        "contract_address": "0x95aD61b0a150d79219dCF64E1E6Cc01f0B64C4cE"
      }
    },
    "derivation_path": "m/44'/60'",
    "trezor_coin": "SHIBA INU",
    "links": {
      "homepage": "https://shibatoken.com"
    }
  },
  {
    "coin": "SHIB-KRC20",
    "name": "shib_krc20",
    "fname": "Shiba Inu",
    "rpcport": 80,
    "mm2": 1,
    "chain_id": 321,
    "decimals": 18,
    "avg_blocktime": 3,
    "required_confirmations": 3,
    "protocol": {
      "type": "ERC20",
      "protocol_data": {
        "platform": "KCS",
        "contract_address": "0x73b6086955c820370A18002F60E9b51FB67d7e1A"
      }
    },
    "derivation_path": "m/44'/641'"
  },
  {
    "coin": "SHIB-PLG20",
    "name": "shib_plg20",
    "fname": "Shiba Inu",
    "rpcport": 80,
    "mm2": 1,
    "chain_id": 137,
    "decimals": 18,
    "avg_blocktime": 1.8,
    "required_confirmations": 20,
    "protocol": {
      "type": "ERC20",
      "protocol_data": {
        "platform": "MATIC",
        "contract_address": "0x6f8a06447Ff6FcF75d803135a7de15CE88C1d4ec"
      }
    },
    "derivation_path": "m/44'/966'"
  },
  {
    "coin": "QC-QRC20",
    "name": "qtum",
    "fname": "Qcash",
    "rpcport": 3889,
    "pubtype": 58,
    "p2shtype": 50,
    "wiftype": 128,
    "segwit": false,
    "txfee": 0,
    "dust": 72800,
    "mm2": 1,
    "required_confirmations": 3,
    "mature_confirmations": 2000,
    "avg_blocktime": 32,
    "protocol": {
      "type": "QRC20",
      "protocol_data": {
        "platform": "QTUM",
        "contract_address": "0xf2033ede578e17fa6231047265010445bca8cf1c"
      }
    },
    "derivation_path": "m/44'/2301'"
  },
  {
    "coin": "QIAIR-QRC20",
    "name": "qtum",
    "fname": "Qi Airdrop Token",
    "rpcport": 3889,
    "pubtype": 58,
    "p2shtype": 50,
    "wiftype": 128,
    "segwit": false,
    "txfee": 0,
    "dust": 72800,
    "mm2": 1,
    "required_confirmations": 3,
    "mature_confirmations": 2000,
    "avg_blocktime": 32,
    "protocol": {
      "type": "QRC20",
      "protocol_data": {
        "platform": "QTUM",
        "contract_address": "0x60f33e17d8d2dba280cf85b6c35880dedd8ed728"
      }
    },
    "derivation_path": "m/44'/2301'"
  },
  {
    "coin": "QI-QRC20",
    "name": "qtum",
    "fname": "Qi Swap",
    "rpcport": 3889,
    "pubtype": 58,
    "p2shtype": 50,
    "wiftype": 128,
    "segwit": false,
    "txfee": 0,
    "dust": 72800,
    "mm2": 1,
    "required_confirmations": 3,
    "mature_confirmations": 2000,
    "avg_blocktime": 32,
    "protocol": {
      "type": "QRC20",
      "protocol_data": {
        "platform": "QTUM",
        "contract_address": "0x54fefdb5b31164f66ddb68becd7bdd864cacd65b"
      }
    },
    "derivation_path": "m/44'/2301'"
  },
  {
    "coin": "QKC-BEP20",
    "name": "qkc_bep20",
    "fname": "QuarkChain",
    "rpcport": 80,
    "mm2": 1,
    "chain_id": 56,
    "avg_blocktime": 3,
    "required_confirmations": 3,
    "protocol": {
      "type": "ERC20",
      "protocol_data": {
        "platform": "BNB",
        "contract_address": "0xA1434F1FC3F437fa33F7a781E041961C0205B5Da"
      }
    },
    "derivation_path": "m/44'/714'"
  },
  {
    "coin": "QKC-ERC20",
    "name": "qkc_erc20",
    "fname": "QuarkChain",
    "rpcport": 80,
    "mm2": 1,
    "chain_id": 1,
    "avg_blocktime": 15,
    "required_confirmations": 3,
    "protocol": {
      "type": "ERC20",
      "protocol_data": {
        "platform": "ETH",
        "contract_address": "0xEA26c4aC16D4a5A106820BC8AEE85fd0b7b2b664"
      }
    },
    "derivation_path": "m/44'/60'",
    "trezor_coin": "QuarkChain",
    "links": {
      "homepage": "https://quarkchain.io"
    }
  },
  {
    "coin": "QNT-ERC20",
    "name": "qnt_erc20",
    "fname": "Quant",
    "rpcport": 80,
    "mm2": 1,
    "chain_id": 1,
    "decimals": 18,
    "avg_blocktime": 15,
    "required_confirmations": 3,
    "protocol": {
      "type": "ERC20",
      "protocol_data": {
        "platform": "ETH",
        "contract_address": "0x4a220E6096B25EADb88358cb44068A3248254675"
      }
    },
    "derivation_path": "m/44'/60'",
    "trezor_coin": "Quant",
    "links": {
      "github": "https://github.com/quantnetwork",
      "homepage": "https://www.quant.network/"
    }
  },
  {
    "coin": "QNT-KRC20",
    "name": "qnt_krc20",
    "fname": "Quant",
    "rpcport": 80,
    "mm2": 1,
    "chain_id": 321,
    "decimals": 18,
    "avg_blocktime": 3,
    "required_confirmations": 3,
    "protocol": {
      "type": "ERC20",
      "protocol_data": {
        "platform": "KCS",
        "contract_address": "0x791630C11c7159A748d8c2267a66780B3DDC40a7"
      }
    },
    "derivation_path": "m/44'/641'"
  },
  {
    "coin": "QRC20",
    "fname": "QRC20",
    "pubtype": 120,
    "p2shtype": 50,
    "wiftype": 128,
    "segwit": false,
    "txfee": 400000,
    "mm2": 1,
    "is_testnet": true,
    "mature_confirmations": 2000,
    "required_confirmations": 1,
    "avg_blocktime": 32,
    "protocol": {
      "type": "QRC20",
      "protocol_data": {
        "platform": "tQTUM",
        "contract_address": "0xd362e096e873eb7907e205fadc6175c6fec7bc44"
      }
    }
  },
  {
    "coin": "QTUM",
    "name": "qtum",
    "fname": "Qtum",
    "rpcport": 3889,
    "pubtype": 58,
    "p2shtype": 50,
    "wiftype": 128,
    "segwit": true,
    "bech32_hrp": "qc",
    "txfee": 0,
    "dust": 72800,
    "mm2": 1,
    "sign_message_prefix": "Qtum Signed Message:\n",
    "force_min_relay_fee": true,
    "required_confirmations": 3,
    "mature_confirmations": 2000,
    "avg_blocktime": 32,
    "protocol": {
      "type": "QTUM"
    },
    "derivation_path": "m/44'/2301'",
    "trezor_coin": "Qtum",
    "links": {
      "github": "https://github.com/qtumproject/qtum",
      "homepage": "https://qtum.org"
    }
  },
  {
    "coin": "QTUM-ERC20",
    "name": "qtum_erc20",
    "fname": "Qtum",
    "rpcport": 80,
    "mm2": 1,
    "chain_id": 1,
    "avg_blocktime": 15,
    "required_confirmations": 3,
    "protocol": {
      "type": "ERC20",
      "protocol_data": {
        "platform": "ETH",
        "contract_address": "0x3103dF8F05c4D8aF16fD22AE63E406b97FeC6938"
      }
    },
    "derivation_path": "m/44'/60'",
    "trezor_coin": "Qtum",
    "links": {
      "github": "https://github.com/qtumproject",
      "homepage": "https://qtum.org/"
    }
  },
  {
    "coin": "tQTUM",
    "name": "qtumtest",
    "fname": "QTUM Testnet",
    "is_testnet": true,
    "rpcport": 13889,
    "pubtype": 120,
    "p2shtype": 110,
    "wiftype": 239,
    "segwit": true,
    "bech32_hrp": "tq",
    "txfee": 400000,
    "mm2": 1,
    "required_confirmations": 1,
    "mature_confirmations": 2000,
    "avg_blocktime": 32,
    "protocol": {
      "type": "QTUM"
    }
  },
  {
    "coin": "RDD",
    "name": "reddcoin",
    "fname": "ReddCoin",
    "isPoSV": 1,
    "rpcport": 45443,
    "pubtype": 61,
    "p2shtype": 5,
    "wiftype": 189,
    "txversion": 2,
    "txfee": 100000,
    "dust": 100000,
    "segwit": false,
    "mm2": 1,
    "wallet_only": true,
    "mature_confirmations": 30,
    "required_confirmations": 5,
    "avg_blocktime": 60,
    "protocol": {
      "type": "UTXO"
    },
    "derivation_path": "m/44'/4'",
    "trezor_coin": "Reddcoin",
    "links": {
      "github": "https://github.com/reddcoin-project/reddcoin",
      "homepage": "https://reddcoin.com"
    }
  },
  {
    "coin": "REN-ERC20",
    "name": "ren_erc20",
    "fname": "Ren",
    "rpcport": 80,
    "mm2": 1,
    "chain_id": 1,
    "decimals": 18,
    "avg_blocktime": 15,
    "required_confirmations": 3,
    "protocol": {
      "type": "ERC20",
      "protocol_data": {
        "platform": "ETH",
        "contract_address": "0x408e41876cCCDC0F92210600ef50372656052a38"
      }
    },
    "derivation_path": "m/44'/60'",
    "trezor_coin": "Republic Token",
    "links": {
      "github": "https://github.com/renproject",
      "homepage": "https://renproject.io/"
    }
  },
  {
    "coin": "REN-HCO20",
    "name": "ren_hco20",
    "fname": "Ren",
    "rpcport": 80,
    "mm2": 1,
    "chain_id": 128,
    "decimals": 18,
    "avg_blocktime": 3,
    "required_confirmations": 3,
    "protocol": {
      "type": "ERC20",
      "protocol_data": {
        "platform": "HT",
        "contract_address": "0x212208bcc81F3a2D0188afF76A2d39351eb53b96"
      }
    },
    "derivation_path": "m/44'/1023'"
  },
  {
    "coin": "REP-ERC20",
    "name": "rep_erc20",
    "fname": "Augur",
    "required_confirmations": 3,
    "avg_blocktime": 15,
    "rpcport": 80,
    "mm2": 1,
    "chain_id": 1,
    "protocol": {
      "type": "ERC20",
      "protocol_data": {
        "platform": "ETH",
        "contract_address": "0x221657776846890989a759BA2973e427DfF5C9bB"
      }
    },
    "derivation_path": "m/44'/60'",
    "trezor_coin": "Augur",
    "links": {
      "homepage": "https://augur.net"
    }
  },
  {
    "coin": "REQ-ERC20",
    "name": "req_erc20",
    "fname": "Request",
    "rpcport": 80,
    "mm2": 1,
    "chain_id": 1,
    "decimals": 18,
    "avg_blocktime": 15,
    "required_confirmations": 3,
    "protocol": {
      "type": "ERC20",
      "protocol_data": {
        "platform": "ETH",
        "contract_address": "0x8f8221aFbB33998d8584A2B05749bA73c37a938a"
      }
    },
    "derivation_path": "m/44'/60'"
  },
  {
    "coin": "REQ-PLG20",
    "name": "req_plg20",
    "fname": "Request",
    "rpcport": 80,
    "mm2": 1,
    "chain_id": 137,
    "decimals": 18,
    "avg_blocktime": 1.8,
    "required_confirmations": 20,
    "protocol": {
      "type": "ERC20",
      "protocol_data": {
        "platform": "MATIC",
        "contract_address": "0xB25e20De2F2eBb4CfFD4D16a55C7B395e8a94762"
      }
    },
    "derivation_path": "m/44'/966'"
  },
  {
    "coin": "RIC",
    "name": "riecoin",
    "fname": "Riecoin",
    "rpcport": 28332,
    "pubtype": 60,
    "p2shtype": 65,
    "wiftype": 128,
    "segwit": true,
    "bech32_hrp": "ric",
    "txfee": 10000,
    "mm2": 1,
    "wallet_only": false,
    "required_confirmations": 4,
    "avg_blocktime": 150,
    "protocol": {
      "type": "UTXO"
    },
    "derivation_path": "m/44'/143'"
  },
  {
    "coin": "RIC-segwit",
    "name": "riecoin",
    "fname": "Riecoin",
    "rpcport": 28332,
    "pubtype": 60,
    "p2shtype": 65,
    "wiftype": 128,
    "segwit": true,
    "bech32_hrp": "ric",
    "address_format": {
      "format": "segwit"
    },
    "orderbook_ticker": "RIC",
    "txfee": 10000,
    "mm2": 1,
    "required_confirmations": 4,
    "avg_blocktime": 150,
    "protocol": {
      "type": "UTXO"
    },
    "derivation_path": "m/44'/143'"
  },
  {
    "coin": "RIC-BEP20",
    "name": "ric_bep20",
    "fname": "Riecoin",
    "rpcport": 80,
    "mm2": 1,
    "chain_id": 56,
    "decimals": 18,
    "avg_blocktime": 3,
    "required_confirmations": 3,
    "protocol": {
      "type": "ERC20",
      "protocol_data": {
        "platform": "BNB",
        "contract_address": "0xc2097531d6Cd4A712AE08f398283a92631DC39F9"
      }
    },
    "derivation_path": "m/44'/714'"
  },
  {
    "coin": "DOC",
    "asset": "DOC",
    "fname": "DOC",
    "rpcport": 62415,
    "txversion": 4,
    "overwintered": 1,
    "mm2": 1,
    "sign_message_prefix": "Komodo Signed Message:\n",
    "is_testnet": true,
    "required_confirmations": 1,
    "requires_notarization": false,
    "avg_blocktime": 60,
    "protocol": {
      "type": "UTXO"
    },
    "derivation_path": "m/44'/141'",
    "trezor_coin": "Komodo"
  },
  {
    "coin": "MARTY",
    "asset": "MARTY",
    "fname": "MARTY",
    "rpcport": 52592,
    "txversion": 4,
    "overwintered": 1,
    "mm2": 1,
    "sign_message_prefix": "Komodo Signed Message:\n",
    "is_testnet": true,
    "required_confirmations": 1,
    "requires_notarization": false,
    "avg_blocktime": 60,
    "protocol": {
      "type": "UTXO"
    },
    "derivation_path": "m/44'/141'",
    "trezor_coin": "Komodo"
  },
  {
    "coin": "RLC-ERC20",
    "name": "rlc_erc20",
    "fname": "iExec RLC",
    "rpcport": 80,
    "mm2": 1,
    "chain_id": 1,
    "decimals": 9,
    "avg_blocktime": 15,
    "required_confirmations": 3,
    "protocol": {
      "type": "ERC20",
      "protocol_data": {
        "platform": "ETH",
        "contract_address": "0x607F4C5BB672230e8672085532f7e901544a7375"
      }
    },
    "derivation_path": "m/44'/60'",
    "trezor_coin": "IEx.ec",
    "links": {
      "homepage": "http://iex.ec/"
    }
  },
  {
    "coin": "RLC-PLG20",
    "name": "rlc_plg20",
    "fname": "iExec RLC",
    "rpcport": 80,
    "mm2": 1,
    "chain_id": 137,
    "decimals": 9,
    "avg_blocktime": 1.8,
    "required_confirmations": 20,
    "protocol": {
      "type": "ERC20",
      "protocol_data": {
        "platform": "MATIC",
        "contract_address": "0xbe662058e00849C3Eef2AC9664f37fEfdF2cdbFE"
      }
    },
    "derivation_path": "m/44'/966'"
  },
  {
    "coin": "RNDR-ERC20",
    "name": "rndr_erc20",
    "fname": "Render",
    "rpcport": 80,
    "mm2": 1,
    "chain_id": 1,
    "decimals": 18,
    "avg_blocktime": 15,
    "required_confirmations": 3,
    "protocol": {
      "type": "ERC20",
      "protocol_data": {
        "platform": "ETH",
        "contract_address": "0x6De037ef9aD2725EB40118Bb1702EBb27e4Aeb24"
      }
    },
    "derivation_path": "m/44'/60'"
  },
  {
    "coin": "RNDR-PLG20",
    "name": "rndr_plg20",
    "fname": "Render",
    "rpcport": 80,
    "mm2": 1,
    "chain_id": 137,
    "decimals": 18,
    "avg_blocktime": 1.8,
    "required_confirmations": 20,
    "protocol": {
      "type": "ERC20",
      "protocol_data": {
        "platform": "MATIC",
        "contract_address": "0x61299774020dA444Af134c82fa83E3810b309991"
      }
    },
    "derivation_path": "m/44'/966'"
  },
  {
    "coin": "RPL-ERC20",
    "name": "rpl_erc20",
    "fname": "Rocket Pool",
    "rpcport": 80,
    "mm2": 1,
    "chain_id": 1,
    "decimals": 18,
    "avg_blocktime": 15,
    "required_confirmations": 3,
    "protocol": {
      "type": "ERC20",
      "protocol_data": {
        "platform": "ETH",
        "contract_address": "0xD33526068D116cE69F19A9ee46F0bd304F21A51f"
      }
    },
    "derivation_path": "m/44'/60'"
  },
  {
    "coin": "RSR-ERC20",
    "name": "rsr_erc20",
    "fname": "Reserve Rights",
    "rpcport": 80,
    "mm2": 1,
    "chain_id": 1,
    "decimals": 18,
    "avg_blocktime": 15,
    "required_confirmations": 3,
    "protocol": {
      "type": "ERC20",
      "protocol_data": {
        "platform": "ETH",
        "contract_address": "0x320623b8E4fF03373931769A31Fc52A4E78B5d70"
      }
    },
    "derivation_path": "m/44'/60'",
    "trezor_coin": "Reserve Rights",
    "links": {
      "github": "https://github.com/reserve-protocol/rsr-mainnet",
      "homepage": "https://reserve.org"
    }
  },
  {
    "coin": "RTB",
    "sign_message_prefix": "Komodo Signed Message:\n",
    "asset": "RTB",
    "fname": "RideTheBullCoin",
    "rpcport": 29403,
    "txversion": 4,
    "overwintered": 1,
    "mm2": 1,
    "required_confirmations": 5,
    "avg_blocktime": 60,
    "protocol": {
      "type": "UTXO"
    },
    "derivation_path": "m/44'/141'",
    "trezor_coin": "Komodo",
    "links": {
      "github": "https://github.com/RTBCoin",
      "homepage": "https://ridethebullcoin.com"
    }
  },
  {
    "coin": "RTM",
    "name": "raptoreum",
    "fname": "Raptoreum",
    "rpcport": 9998,
    "pubtype": 60,
    "p2shtype": 16,
    "wiftype": 128,
    "txfee": 1000,
    "mm2": 1,
    "confpath": "USERHOME/.raptoreumcore/raptoreum.conf",
    "required_confirmations": 3,
    "avg_blocktime": 120,
    "protocol": {
      "type": "UTXO"
    },
    "derivation_path": "m/44'/10226'"
  },
  {
    "coin": "RTM-BEP20",
    "name": "rtm_bep20",
    "fname": "Raptoreum",
    "rpcport": 80,
    "mm2": 1,
    "chain_id": 56,
    "decimals": 8,
    "avg_blocktime": 3,
    "required_confirmations": 3,
    "protocol": {
      "type": "ERC20",
      "protocol_data": {
        "platform": "BNB",
        "contract_address": "0xF7C71cab11E3694638Bb9A106E0F430565BD15F1"
      }
    },
    "derivation_path": "m/44'/714'"
  },
  {
    "coin": "RVN",
    "name": "raven",
    "fname": "RavenCoin",
    "sign_message_prefix": "Raven Signed Message:\n",
    "rpcport": 8766,
    "pubtype": 60,
    "p2shtype": 122,
    "wiftype": 128,
    "segwit": true,
    "txfee": 1000000,
    "dust": 1000000,
    "mm2": 1,
    "required_confirmations": 3,
    "avg_blocktime": 60,
    "protocol": {
      "type": "UTXO"
    },
    "derivation_path": "m/44'/175'",
    "trezor_coin": "Ravencoin",
    "links": {
      "github": "https://github.com/RavenProject/Ravencoin",
      "homepage": "https://ravencoin.org"
    }
  },
  {
    "coin": "SAND-ERC20",
    "name": "sand_erc20",
    "fname": "The Sandbox",
    "rpcport": 80,
    "mm2": 1,
    "chain_id": 1,
    "decimals": 18,
    "avg_blocktime": 15,
    "required_confirmations": 3,
    "protocol": {
      "type": "ERC20",
      "protocol_data": {
        "platform": "ETH",
        "contract_address": "0x3845badAde8e6dFF049820680d1F14bD3903a5d0"
      }
    },
    "derivation_path": "m/44'/60'"
  },
  {
    "coin": "SAND-BEP20",
    "name": "sand_bep20",
    "fname": "The Sandbox",
    "rpcport": 80,
    "mm2": 1,
    "chain_id": 56,
    "decimals": 18,
    "avg_blocktime": 3,
    "required_confirmations": 3,
    "protocol": {
      "type": "ERC20",
      "protocol_data": {
        "platform": "BNB",
        "contract_address": "0x67b725d7e342d7B611fa85e859Df9697D9378B2e"
      }
    },
    "derivation_path": "m/44'/714'"
  },
  {
    "coin": "SAND-PLG20",
    "name": "sand_plg20",
    "fname": "The Sandbox",
    "rpcport": 80,
    "mm2": 1,
    "chain_id": 137,
    "decimals": 18,
    "avg_blocktime": 1.8,
    "required_confirmations": 20,
    "protocol": {
      "type": "ERC20",
      "protocol_data": {
        "platform": "MATIC",
        "contract_address": "0xBbba073C31bF03b8ACf7c28EF0738DeCF3695683"
      }
    },
    "derivation_path": "m/44'/966'"
  },
  {
    "coin": "SCRT-BEP20",
    "name": "scrt_bep20",
    "fname": "Secret",
    "rpcport": 80,
    "mm2": 1,
    "chain_id": 56,
    "decimals": 18,
    "avg_blocktime": 3,
    "required_confirmations": 3,
    "protocol": {
      "type": "ERC20",
      "protocol_data": {
        "platform": "BNB",
        "contract_address": "0x02dd18E4981DA3fC7363fE56f3B81D1860b44ea7"
      }
    },
    "derivation_path": "m/44'/714'"
  },
  {
    "coin": "SIGNA-BEP20",
    "name": "signa_bep20",
    "fname": "Signum",
    "rpcport": 80,
    "mm2": 1,
    "chain_id": 56,
    "decimals": 8,
    "avg_blocktime": 3,
    "required_confirmations": 3,
    "protocol": {
      "type": "ERC20",
      "protocol_data": {
        "platform": "BNB",
        "contract_address": "0x7b0E7E40eE4672599F7095D1DdD730b0805195BA"
      }
    },
    "derivation_path": "m/44'/714'"
  },
  {
    "coin": "SNX-AVX20",
    "name": "snx_avx20",
    "fname": "Synthetix",
    "rpcport": 80,
    "mm2": 1,
    "chain_id": 43114,
    "required_confirmations": 3,
    "avg_blocktime": 2.4,
    "decimals": 18,
    "protocol": {
      "type": "ERC20",
      "protocol_data": {
        "platform": "AVAX",
        "contract_address": "0xBeC243C995409E6520D7C41E404da5dEba4b209B"
      }
    },
    "derivation_path": "m/44'/9000'"
  },
  {
    "coin": "SNX-BEP20",
    "name": "snx_bep20",
    "fname": "Synthetix",
    "rpcport": 80,
    "mm2": 1,
    "chain_id": 56,
    "avg_blocktime": 3,
    "required_confirmations": 3,
    "protocol": {
      "type": "ERC20",
      "protocol_data": {
        "platform": "BNB",
        "contract_address": "0x9Ac983826058b8a9C7Aa1C9171441191232E8404"
      }
    },
    "derivation_path": "m/44'/714'"
  },
  {
    "coin": "SNX-ERC20",
    "name": "snx_erc20",
    "fname": "Synthetix",
    "rpcport": 80,
    "mm2": 1,
    "chain_id": 1,
    "avg_blocktime": 15,
    "required_confirmations": 3,
    "decimals": 18,
    "protocol": {
      "type": "ERC20",
      "protocol_data": {
        "platform": "ETH",
        "contract_address": "0xC011a73ee8576Fb46F5E1c5751cA3B9Fe0af2a6F"
      }
    },
    "derivation_path": "m/44'/60'",
    "trezor_coin": "Synthetix Network Token",
    "links": {
      "github": "https://github.com/havven/havven",
      "homepage": "https://synthetix.io"
    }
  },
  {
    "coin": "SNX-FTM20",
    "name": "snx_ftm20",
    "fname": "Synthetix",
    "rpcport": 80,
    "mm2": 1,
    "chain_id": 250,
    "decimals": 18,
    "avg_blocktime": 1.8,
    "required_confirmations": 3,
    "protocol": {
      "type": "ERC20",
      "protocol_data": {
        "platform": "FTM",
        "contract_address": "0x56ee926bD8c72B2d5fa1aF4d9E4Cbb515a1E3Adc"
      }
    },
    "derivation_path": "m/44'/1007'"
  },
  {
    "coin": "SNX-KRC20",
    "name": "snx_krc20",
    "fname": "Synthetix",
    "rpcport": 80,
    "mm2": 1,
    "chain_id": 321,
    "decimals": 18,
    "avg_blocktime": 3,
    "required_confirmations": 3,
    "protocol": {
      "type": "ERC20",
      "protocol_data": {
        "platform": "KCS",
        "contract_address": "0x31965b5c9c55f5579eb49F4b3AcC59aA10a7B98E"
      }
    },
    "derivation_path": "m/44'/641'"
  },
  {
    "coin": "SNX-PLG20",
    "name": "snx_plg20",
    "fname": "Synthetix",
    "rpcport": 80,
    "mm2": 1,
    "chain_id": 137,
    "decimals": 18,
    "avg_blocktime": 1.8,
    "required_confirmations": 20,
    "protocol": {
      "type": "ERC20",
      "protocol_data": {
        "platform": "MATIC",
        "contract_address": "0x50B728D8D964fd00C2d0AAD81718b71311feF68a"
      }
    },
    "derivation_path": "m/44'/966'"
  },
  {
    "coin": "SOL-BEP20",
    "name": "sol_bep20",
    "fname": "Solana",
    "rpcport": 80,
    "mm2": 1,
    "chain_id": 56,
    "decimals": 18,
    "avg_blocktime": 3,
    "required_confirmations": 3,
    "protocol": {
      "type": "ERC20",
      "protocol_data": {
        "platform": "BNB",
        "contract_address": "0x570A5D26f7765Ecb712C0924E4De545B89fD43dF"
      }
    },
    "derivation_path": "m/44'/714'"
  },
  {
    "coin": "SOL-PLG20",
    "name": "sol_plg20",
    "fname": "Solana",
    "rpcport": 80,
    "mm2": 1,
    "chain_id": 137,
    "decimals": 18,
    "avg_blocktime": 1.8,
    "required_confirmations": 20,
    "protocol": {
      "type": "ERC20",
      "protocol_data": {
        "platform": "MATIC",
        "contract_address": "0x7DfF46370e9eA5f0Bad3C4E29711aD50062EA7A4"
      }
    },
    "derivation_path": "m/44'/966'"
  },
  {
    "coin": "SOLVE-ERC20",
    "name": "solve_erc20",
    "fname": "SOLVE",
    "required_confirmations": 3,
    "avg_blocktime": 15,
    "rpcport": 80,
    "mm2": 1,
    "chain_id": 1,
    "protocol": {
      "type": "ERC20",
      "protocol_data": {
        "platform": "ETH",
        "contract_address": "0x446C9033E7516D820cc9a2ce2d0B7328b579406F"
      }
    },
    "derivation_path": "m/44'/60'"
  },
  {
    "coin": "SPACECOIN",
    "sign_message_prefix": "Komodo Signed Message:\n",
    "asset": "SPACE",
    "fname": "Spacecoin",
    "rpcport": 35593,
    "txversion": 4,
    "overwintered": 1,
    "mm2": 1,
    "required_confirmations": 6,
    "requires_notarization": false,
    "avg_blocktime": 30,
    "protocol": {
      "type": "UTXO"
    },
    "derivation_path": "m/44'/141'",
    "trezor_coin": "Komodo"
  },
  {
    "coin": "SPACE-AVX20",
    "name": "space_avx20",
    "fname": "Space Token",
    "rpcport": 80,
    "mm2": 1,
    "chain_id": 43114,
    "required_confirmations": 3,
    "avg_blocktime": 2.4,
    "decimals": 18,
    "protocol": {
      "type": "ERC20",
      "protocol_data": {
        "platform": "AVAX",
        "contract_address": "0x09211Dc67f9fe98Fb7bBB91Be0ef05f4a12FA2b2"
      }
    },
    "derivation_path": "m/44'/9000'"
  },
  {
    "coin": "SPACE-BEP20",
    "name": "space_bep20",
    "fname": "Space Token",
    "rpcport": 80,
    "mm2": 1,
    "chain_id": 56,
    "avg_blocktime": 3,
    "required_confirmations": 3,
    "protocol": {
      "type": "ERC20",
      "protocol_data": {
        "platform": "BNB",
        "contract_address": "0x9E1170c12FDDd3B00FEc42ddF4C942565D9Be577"
      }
    },
    "derivation_path": "m/44'/714'"
  },
  {
    "coin": "SPACE-FTM20",
    "name": "space_ftm20",
    "fname": "Space Token",
    "rpcport": 80,
    "mm2": 1,
    "chain_id": 250,
    "decimals": 18,
    "avg_blocktime": 1.8,
    "required_confirmations": 3,
    "protocol": {
      "type": "ERC20",
      "protocol_data": {
        "platform": "FTM",
        "contract_address": "0x5f7F94a1dd7b15594d17543BEB8B30b111DD464c"
      }
    },
    "derivation_path": "m/44'/1007'"
  },
  {
    "coin": "SPACE-PLG20",
    "name": "space_plg20",
    "fname": "Space Token",
    "rpcport": 80,
    "mm2": 1,
    "chain_id": 137,
    "decimals": 18,
    "avg_blocktime": 1.8,
    "required_confirmations": 20,
    "protocol": {
      "type": "ERC20",
      "protocol_data": {
        "platform": "MATIC",
        "contract_address": "0xB53Ec4aCe420a62Cfb75aFdEba600D284777cd65"
      }
    },
    "derivation_path": "m/44'/966'"
  },
  {
    "coin": "SRM-ERC20",
    "name": "srm_erc20",
    "fname": "Serum",
    "rpcport": 80,
    "mm2": 1,
    "chain_id": 1,
    "decimals": 6,
    "avg_blocktime": 15,
    "required_confirmations": 3,
    "protocol": {
      "type": "ERC20",
      "protocol_data": {
        "platform": "ETH",
        "contract_address": "0x476c5E26a75bd202a9683ffD34359C0CC15be0fF"
      }
    },
    "derivation_path": "m/44'/60'"
  },
  {
    "coin": "SRM-PLG20",
    "name": "srm_plg20",
    "fname": "Serum",
    "rpcport": 80,
    "mm2": 1,
    "chain_id": 137,
    "decimals": 6,
    "avg_blocktime": 1.8,
    "required_confirmations": 20,
    "protocol": {
      "type": "ERC20",
      "protocol_data": {
        "platform": "MATIC",
        "contract_address": "0x6Bf2eb299E51Fc5DF30Dec81D9445dDe70e3F185"
      }
    },
    "derivation_path": "m/44'/966'"
  },
  {
    "coin": "SUM",
    "name": "sumcoin",
    "fname": "Sumcoin",
    "isPoS": 1,
    "sign_message_prefix": "Sumcoin Signed Message:\n",
    "rpcport": 3332,
    "pubtype": 63,
    "p2shtype": 125,
    "wiftype": 187,
    "decimals": 6,
    "txfee": 0,
    "dust": 10000,
    "segwit": false,
    "bech32_hrp": "sum",
    "mm2": 1,
    "required_confirmations": 3,
    "avg_blocktime": 60,
    "protocol": {
      "type": "UTXO"
    },
    "derivation_path": "m/44'/552'",
    "trezor_coin": "Sumcoin",
    "links": {
      "github": "https://github.com/sumcoinlabs/sumcoin",
      "homepage": "https://www.sumcoin.org"
    }
  },
  {
    "coin": "SUPERNET",
    "sign_message_prefix": "Komodo Signed Message:\n",
    "asset": "SUPERNET",
    "fname": "Supernet",
    "rpcport": 11341,
    "txversion": 4,
    "overwintered": 1,
    "mm2": 1,
    "required_confirmations": 2,
    "requires_notarization": true,
    "avg_blocktime": 60,
    "protocol": {
      "type": "UTXO"
    },
    "derivation_path": "m/44'/141'",
    "trezor_coin": "Komodo"
  },
  {
    "coin": "SUSHI-AVX20",
    "name": "sushi_avx20",
    "fname": "Sushi",
    "rpcport": 80,
    "mm2": 1,
    "chain_id": 43114,
    "required_confirmations": 3,
    "avg_blocktime": 2.4,
    "decimals": 18,
    "protocol": {
      "type": "ERC20",
      "protocol_data": {
        "platform": "AVAX",
        "contract_address": "0x37B608519F91f70F2EeB0e5Ed9AF4061722e4F76"
      }
    },
    "derivation_path": "m/44'/9000'"
  },
  {
    "coin": "SUSHI-BEP20",
    "name": "sushi_bep20",
    "fname": "Sushi",
    "rpcport": 80,
    "mm2": 1,
    "chain_id": 56,
    "avg_blocktime": 3,
    "required_confirmations": 3,
    "protocol": {
      "type": "ERC20",
      "protocol_data": {
        "platform": "BNB",
        "contract_address": "0x947950BcC74888a40Ffa2593C5798F11Fc9124C4"
      }
    },
    "derivation_path": "m/44'/714'"
  },
  {
    "coin": "SUSHI-ERC20",
    "name": "sushi_erc20",
    "fname": "Sushi",
    "rpcport": 80,
    "mm2": 1,
    "chain_id": 1,
    "avg_blocktime": 15,
    "required_confirmations": 3,
    "decimals": 18,
    "protocol": {
      "type": "ERC20",
      "protocol_data": {
        "platform": "ETH",
        "contract_address": "0x6B3595068778DD592e39A122f4f5a5cF09C90fE2"
      }
    },
    "derivation_path": "m/44'/60'",
    "trezor_coin": "SushiToken",
    "links": {
      "github": "https://github.com/sushiswap",
      "homepage": "https://sushiswapclassic.org/"
    }
  },
  {
    "coin": "SUSHI-FTM20",
    "name": "sushi_ftm20",
    "fname": "Sushi",
    "rpcport": 80,
    "mm2": 1,
    "chain_id": 250,
    "decimals": 18,
    "avg_blocktime": 1.8,
    "required_confirmations": 3,
    "protocol": {
      "type": "ERC20",
      "protocol_data": {
        "platform": "FTM",
        "contract_address": "0xae75A438b2E0cB8Bb01Ec1E1e376De11D44477CC"
      }
    },
    "derivation_path": "m/44'/1007'"
  },
  {
    "coin": "SUSHI-KRC20",
    "name": "sushi_krc20",
    "fname": "Sushi",
    "rpcport": 80,
    "mm2": 1,
    "chain_id": 321,
    "decimals": 18,
    "avg_blocktime": 3,
    "required_confirmations": 3,
    "protocol": {
      "type": "ERC20",
      "protocol_data": {
        "platform": "KCS",
        "contract_address": "0xE0a60890BB7F9250089455620063fb6fe4DC159a"
      }
    },
    "derivation_path": "m/44'/641'"
  },
  {
    "coin": "SUSHI-MVR20",
    "name": "sushi_mvr20",
    "fname": "Sushi",
    "rpcport": 80,
    "mm2": 1,
    "chain_id": 1285,
    "avg_blocktime": 15,
    "decimals": 18,
    "required_confirmations": 3,
    "protocol": {
      "type": "ERC20",
      "protocol_data": {
        "platform": "MOVR",
        "contract_address": "0xf390830DF829cf22c53c8840554B98eafC5dCBc2"
      }
    },
    "derivation_path": "m/44'/1285'"
  },
  {
    "coin": "SUSHI-PLG20",
    "name": "sushi_plg20",
    "fname": "Sushi",
    "rpcport": 80,
    "mm2": 1,
    "chain_id": 137,
    "decimals": 18,
    "avg_blocktime": 1.8,
    "required_confirmations": 20,
    "protocol": {
      "type": "ERC20",
      "protocol_data": {
        "platform": "MATIC",
        "contract_address": "0x0b3F868E0BE5597D5DB7fEB59E1CADBb0fdDa50a"
      }
    },
    "derivation_path": "m/44'/966'"
  },
  {
    "coin": "SWAP-BEP20",
    "name": "swap_bep20",
    "fname": "SafeSwap",
    "rpcport": 80,
    "mm2": 1,
    "chain_id": 56,
    "avg_blocktime": 3,
    "required_confirmations": 3,
    "protocol": {
      "type": "ERC20",
      "protocol_data": {
        "platform": "BNB",
        "contract_address": "0xe56a473043EaAB7947c0a2408cEA623074500EE3"
      }
    },
    "derivation_path": "m/44'/714'"
  },
  {
    "coin": "SXP-BEP20",
    "name": "sxp_bep20",
    "fname": "Swipe",
    "rpcport": 80,
    "mm2": 1,
    "wallet_only": true,
    "chain_id": 56,
    "avg_blocktime": 3,
    "required_confirmations": 3,
    "protocol": {
      "type": "ERC20",
      "protocol_data": {
        "platform": "BNB",
        "contract_address": "0x47BEAd2563dCBf3bF2c9407fEa4dC236fAbA485A"
      }
    },
    "derivation_path": "m/44'/714'"
  },
  {
    "coin": "SXP-ERC20",
    "name": "sxp_erc20",
    "fname": "Swipe",
    "rpcport": 80,
    "mm2": 1,
    "wallet_only": true,
    "chain_id": 1,
    "avg_blocktime": 15,
    "required_confirmations": 3,
    "decimals": 18,
    "protocol": {
      "type": "ERC20",
      "protocol_data": {
        "platform": "ETH",
        "contract_address": "0x8CE9137d39326AD0cD6491fb5CC0CbA0e089b6A9"
      }
    },
    "derivation_path": "m/44'/60'"
  },
  {
    "coin": "SBCH",
    "name": "smartbch",
    "fname": "SmartBCH",
    "rpcport": 80,
    "mm2": 1,
    "alias_ticker": "BCH",
    "chain_id": 10000,
    "required_confirmations": 3,
    "avg_blocktime": 6,
    "protocol": {
      "type": "ETH"
    }
  },
  {
    "coin": "SYS",
    "name": "syscoin",
    "fname": "Syscoin",
    "sign_message_prefix": "Syscoin Signed Message:\n",
    "rpcport": 8370,
    "pubtype": 63,
    "p2shtype": 5,
    "wiftype": 128,
    "txfee": 10000,
    "dust": 1820,
    "segwit": true,
    "bech32_hrp": "sys",
    "required_confirmations": 5,
    "avg_blocktime": 60,
    "mm2": 1,
    "wallet_only": false,
    "protocol": {
      "type": "UTXO"
    },
    "derivation_path": "m/44'/57'",
    "trezor_coin": "Syscoin",
    "links": {
      "github": "https://github.com/syscoin/syscoin",
      "homepage": "https://syscoin.org"
    }
  },
  {
    "coin": "SYS-segwit",
    "name": "syscoin",
    "fname": "Syscoin",
    "sign_message_prefix": "Syscoin Signed Message:\n",
    "rpcport": 8370,
    "pubtype": 63,
    "p2shtype": 5,
    "wiftype": 128,
    "txfee": 10000,
    "dust": 1820,
    "segwit": true,
    "bech32_hrp": "sys",
    "address_format": {
      "format": "segwit"
    },
    "orderbook_ticker": "SYS",
    "required_confirmations": 5,
    "avg_blocktime": 60,
    "mm2": 1,
    "protocol": {
      "type": "UTXO"
    },
    "derivation_path": "m/44'/57'",
    "trezor_coin": "Syscoin",
    "links": {
      "github": "https://github.com/syscoin/syscoin",
      "homepage": "https://syscoin.org"
    }
  },
  {
    "coin": "SCA",
    "name": "scalaris",
    "fname": "Scalaris",
    "rpcport": 42510,
    "txversion": 1,
    "pubtype": 63,
    "p2shtype": 23,
    "wiftype": 154,
    "txfee": 200000,
    "required_confirmations": 3,
    "avg_blocktime": 60,
    "mm2": 1,
    "protocol": {
      "type": "UTXO"
    }
  },
  {
    "coin": "TAMA-ERC20",
    "name": "tama_erc20",
    "fname": "Tamadoge",
    "rpcport": 80,
    "mm2": 1,
    "chain_id": 1,
    "avg_blocktime": 15,
    "required_confirmations": 3,
    "decimals": 18,
    "protocol": {
      "type": "ERC20",
      "protocol_data": {
        "platform": "ETH",
        "contract_address": "0x12b6893cE26Ea6341919FE289212ef77e51688c8"
      }
    },
    "derivation_path": "m/44'/60'"
  },
  {
    "coin": "TAZ-BEP20",
    "name": "taz_bep20",
    "fname": "Taz",
    "rpcport": 80,
    "mm2": 1,
    "chain_id": 56,
    "decimals": 18,
    "avg_blocktime": 3,
    "required_confirmations": 3,
    "protocol": {
      "type": "ERC20",
      "protocol_data": {
        "platform": "BNB",
        "contract_address": "0x83BC92dcfC1F62Ba5dbd0f3537032f83a004300A"
      }
    },
    "derivation_path": "m/44'/714'"
  },
  {
    "coin": "TBTC-ERC20",
    "name": "tbtc_erc20",
    "fname": "tBTC",
    "rpcport": 80,
    "mm2": 1,
    "chain_id": 1,
    "decimals": 18,
    "avg_blocktime": 15,
    "required_confirmations": 3,
    "protocol": {
      "type": "ERC20",
      "protocol_data": {
        "platform": "ETH",
        "contract_address": "0x18084fbA666a33d37592fA2633fD49a74DD93a88"
      }
    },
    "derivation_path": "m/44'/60'"
  },
  {
    "coin": "TBTC-PLG20",
    "name": "tbtc_plg20",
    "fname": "tBTC",
    "rpcport": 80,
    "mm2": 1,
    "chain_id": 137,
    "decimals": 18,
    "avg_blocktime": 1.8,
    "required_confirmations": 20,
    "protocol": {
      "type": "ERC20",
      "protocol_data": {
        "platform": "MATIC",
        "contract_address": "0x236aa50979D5f3De3Bd1Eeb40E81137F22ab794b"
      }
    },
    "derivation_path": "m/44'/966'"
  },
  {
    "coin": "TESTBTC",
    "name": "tbitcoin",
    "fname": "Bitcoin Testnet",
    "rpcport": 18332,
    "pubtype": 111,
    "p2shtype": 196,
    "wiftype": 239,
    "segwit": true,
    "bech32_hrp": "tb",
    "txfee": 0,
    "estimate_fee_mode": "ECONOMICAL",
    "mm2": 1,
    "is_testnet": true,
    "required_confirmations": 0,
    "protocol": {
      "type": "UTXO"
    }
  },
  {
    "coin": "TESTBTC-segwit",
    "name": "tbitcoin",
    "fname": "Bitcoin Testnet",
    "rpcport": 18332,
    "pubtype": 111,
    "p2shtype": 196,
    "wiftype": 239,
    "segwit": true,
    "bech32_hrp": "tb",
    "address_format": {
      "format": "segwit"
    },
    "orderbook_ticker": "tBTC",
    "txfee": 0,
    "estimate_fee_mode": "ECONOMICAL",
    "mm2": 1,
    "is_testnet": true,
    "required_confirmations": 0,
    "protocol": {
      "type": "UTXO"
    }
  },
  {
    "coin": "TEL-ERC20",
    "name": "tel_erc20",
    "fname": "Telcoin",
    "rpcport": 80,
    "mm2": 1,
    "chain_id": 1,
    "decimals": 2,
    "avg_blocktime": 15,
    "required_confirmations": 3,
    "protocol": {
      "type": "ERC20",
      "protocol_data": {
        "platform": "ETH",
        "contract_address": "0x467Bccd9d29f223BcE8043b84E8C8B282827790F"
      }
    },
    "derivation_path": "m/44'/60'"
  },
  {
    "coin": "TEL-KRC20",
    "name": "tel_krc20",
    "fname": "Telcoin",
    "rpcport": 80,
    "mm2": 1,
    "chain_id": 321,
    "decimals": 18,
    "avg_blocktime": 3,
    "required_confirmations": 3,
    "protocol": {
      "type": "ERC20",
      "protocol_data": {
        "platform": "KCS",
        "contract_address": "0x621C1E8610e4B9b7fc9F043203C008EDe52E92F5"
      }
    },
    "derivation_path": "m/44'/641'"
  },
  {
    "coin": "TEL-PLG20",
    "name": "tel_plg20",
    "fname": "Telcoin",
    "rpcport": 80,
    "mm2": 1,
    "chain_id": 137,
    "decimals": 2,
    "avg_blocktime": 1.8,
    "required_confirmations": 20,
    "protocol": {
      "type": "ERC20",
      "protocol_data": {
        "platform": "MATIC",
        "contract_address": "0xdF7837DE1F2Fa4631D716CF2502f8b230F1dcc32"
      }
    },
    "derivation_path": "m/44'/966'"
  },
  {
    "coin": "TFT-BEP20",
    "name": "tft_bep20",
    "fname": "ThreeFold",
    "rpcport": 80,
    "mm2": 1,
    "chain_id": 56,
    "decimals": 7,
    "avg_blocktime": 3,
    "required_confirmations": 3,
    "protocol": {
      "type": "ERC20",
      "protocol_data": {
        "platform": "BNB",
        "contract_address": "0x8f0FB159380176D324542b3a7933F0C2Fd0c2bbf"
      }
    },
    "derivation_path": "m/44'/714'"
  },
  {
    "coin": "THC",
    "sign_message_prefix": "Komodo Signed Message:\n",
    "asset": "THC",
    "fname": "HempCoin",
    "rpcport": 36790,
    "txversion": 4,
    "overwintered": 1,
    "mm2": 1,
    "required_confirmations": 2,
    "requires_notarization": true,
    "avg_blocktime": 60,
    "protocol": {
      "type": "UTXO"
    },
    "derivation_path": "m/44'/141'",
    "trezor_coin": "Komodo"
  },
  {
    "coin": "THC-BEP20",
    "name": "thc_bep20",
    "fname": "HempCoin",
    "rpcport": 80,
    "mm2": 1,
    "chain_id": 56,
    "decimals": 18,
    "avg_blocktime": 3,
    "required_confirmations": 3,
    "protocol": {
      "type": "ERC20",
      "protocol_data": {
        "platform": "BNB",
        "contract_address": "0xBD9a8CA934e673b874937761D7CFa7084ecBdd53"
      }
    },
    "derivation_path": "m/44'/714'"
  },
  {
    "coin": "TKL",
    "sign_message_prefix": "Komodo Signed Message:\n",
    "asset": "TOKEL",
    "fname": "Tokel",
    "rpcport": 29405,
    "txversion": 4,
    "overwintered": 1,
    "mm2": 1,
    "required_confirmations": 2,
    "requires_notarization": true,
    "avg_blocktime": 60,
    "protocol": {
      "type": "UTXO"
    },
    "derivation_path": "m/44'/141'",
    "trezor_coin": "Komodo"
  },
  {
    "coin": "TON-ERC20",
    "name": "ton_erc20",
    "fname": "Toncoin",
    "rpcport": 80,
    "mm2": 1,
    "chain_id": 1,
    "decimals": 9,
    "avg_blocktime": 15,
    "required_confirmations": 3,
    "protocol": {
      "type": "ERC20",
      "protocol_data": {
        "platform": "ETH",
        "contract_address": "0x582d872A1B094FC48F5DE31D3B73F2D9bE47def1"
      }
    },
    "derivation_path": "m/44'/60'"
  },
  {
    "coin": "TON-BEP20",
    "name": "ton_bep20",
    "fname": "Toncoin",
    "rpcport": 80,
    "mm2": 1,
    "chain_id": 56,
    "decimals": 9,
    "avg_blocktime": 3,
    "required_confirmations": 3,
    "protocol": {
      "type": "ERC20",
      "protocol_data": {
        "platform": "BNB",
        "contract_address": "0x76A797A59Ba2C17726896976B7B3747BfD1d220f"
      }
    },
    "derivation_path": "m/44'/714'"
  },
  {
    "coin": "TRC",
    "name": "terracoin",
    "fname": "Terracoin",
    "confpath": "USERHOME/.terracoincore/terracoin.conf",
    "rpcport": 13332,
    "pubtype": 0,
    "p2shtype": 5,
    "wiftype": 128,
    "txfee": 10000,
    "dust": 5460,
    "mm2": 1,
    "required_confirmations": 3,
    "avg_blocktime": 120,
    "protocol": {
      "type": "UTXO"
    },
    "derivation_path": "m/44'/83'"
  },
  {
    "coin": "TRX-BEP20_OLD",
    "name": "trx_bep20_old",
    "fname": "TRON (OLD)",
    "rpcport": 80,
    "mm2": 1,
    "chain_id": 56,
    "avg_blocktime": 3,
    "required_confirmations": 3,
    "protocol": {
      "type": "ERC20",
      "protocol_data": {
        "platform": "BNB",
        "contract_address": "0x85EAC5Ac2F758618dFa09bDbe0cf174e7d574D5B"
      }
    },
    "derivation_path": "m/44'/714'"
  },
  {
    "coin": "TRX-BEP20",
    "name": "trx_bep20",
    "fname": "TRON",
    "rpcport": 80,
    "mm2": 1,
    "chain_id": 56,
    "avg_blocktime": 3,
    "decimals": 6,
    "required_confirmations": 3,
    "protocol": {
      "type": "ERC20",
      "protocol_data": {
        "platform": "BNB",
        "contract_address": "0xCE7de646e7208a4Ef112cb6ed5038FA6cC6b12e3"
      }
    },
    "derivation_path": "m/44'/714'"
  },
  {
    "coin": "TRYB-AVX20",
    "name": "tryb_avx20",
    "fname": "BiLira",
    "rpcport": 80,
    "mm2": 1,
    "chain_id": 43114,
    "required_confirmations": 3,
    "avg_blocktime": 2.4,
    "decimals": 6,
    "protocol": {
      "type": "ERC20",
      "protocol_data": {
        "platform": "AVAX",
        "contract_address": "0x564A341Df6C126f90cf3ECB92120FD7190ACb401"
      }
    },
    "derivation_path": "m/44'/9000'"
  },
  {
    "coin": "TRYB-BEP20",
    "name": "tryb_bep20",
    "fname": "BiLira",
    "rpcport": 80,
    "mm2": 1,
    "chain_id": 56,
    "avg_blocktime": 3,
    "required_confirmations": 3,
    "protocol": {
      "type": "ERC20",
      "protocol_data": {
        "platform": "BNB",
        "contract_address": "0xC1fdbed7Dac39caE2CcC0748f7a80dC446F6a594"
      }
    },
    "derivation_path": "m/44'/714'"
  },
  {
    "coin": "TRYB-PLG20",
    "name": "tryb_plg20",
    "fname": "BiLira",
    "rpcport": 80,
    "mm2": 1,
    "chain_id": 137,
    "decimals": 6,
    "avg_blocktime": 1.8,
    "required_confirmations": 20,
    "protocol": {
      "type": "ERC20",
      "protocol_data": {
        "platform": "MATIC",
        "contract_address": "0x4Fb71290Ac171E1d144F7221D882BECAc7196EB5"
      }
    },
    "derivation_path": "m/44'/966'"
  },
  {
    "coin": "TRYB-ERC20",
    "name": "tryb_erc20",
    "fname": "BiLira",
    "rpcport": 80,
    "mm2": 1,
    "chain_id": 1,
    "avg_blocktime": 15,
    "required_confirmations": 3,
    "protocol": {
      "type": "ERC20",
      "protocol_data": {
        "platform": "ETH",
        "contract_address": "0x2C537E5624e4af88A7ae4060C022609376C8D0EB"
      }
    },
    "derivation_path": "m/44'/60'"
  },
  {
    "coin": "TUSD-BEP20_OLD",
    "name": "tusd_bep20_old",
    "fname": "TrueUSD (OLD)",
    "rpcport": 80,
    "mm2": 1,
    "chain_id": 56,
    "avg_blocktime": 3,
    "required_confirmations": 3,
    "protocol": {
      "type": "ERC20",
      "protocol_data": {
        "platform": "BNB",
        "contract_address": "0x14016E85a25aeb13065688cAFB43044C2ef86784"
      }
    },
    "derivation_path": "m/44'/714'"
  },
  {
    "coin": "TUSD-BEP20",
    "name": "tusd_bep20",
    "fname": "TrueUSD",
    "rpcport": 80,
    "mm2": 1,
    "chain_id": 56,
    "decimals": 18,
    "avg_blocktime": 3,
    "required_confirmations": 3,
    "protocol": {
      "type": "ERC20",
      "protocol_data": {
        "platform": "BNB",
        "contract_address": "0x40af3827F39D0EAcBF4A168f8D4ee67c121D11c9"
      }
    },
    "derivation_path": "m/44'/714'"
  },
  {
    "coin": "TUSD-ERC20",
    "name": "tusd_erc20",
    "fname": "TrueUSD",
    "rpcport": 80,
    "mm2": 1,
    "chain_id": 1,
    "required_confirmations": 3,
    "avg_blocktime": 15,
    "protocol": {
      "type": "ERC20",
      "protocol_data": {
        "platform": "ETH",
        "contract_address": "0x0000000000085d4780B73119b644AE5ecd22b376"
      }
    },
    "derivation_path": "m/44'/60'",
    "trezor_coin": "TrueUSD",
    "links": {
      "github": "https://github.com/trusttoken",
      "homepage": "https://www.trusttoken.com"
    }
  },
  {
    "coin": "TUSD-AVX20",
    "name": "tusd_avx20",
    "fname": "TrueUSD",
    "rpcport": 80,
    "mm2": 1,
    "chain_id": 43114,
    "decimals": 18,
    "avg_blocktime": 2.4,
    "required_confirmations": 3,
    "protocol": {
      "type": "ERC20",
      "protocol_data": {
        "platform": "AVAX",
        "contract_address": "0x1C20E891Bab6b1727d14Da358FAe2984Ed9B59EB"
      }
    },
    "derivation_path": "m/44'/9000'"
  },
  {
    "coin": "TUSD-FTM20",
    "name": "tusd_ftm20",
    "fname": "TrueUSD",
    "rpcport": 80,
    "mm2": 1,
    "chain_id": 250,
    "decimals": 18,
    "avg_blocktime": 1.8,
    "required_confirmations": 3,
    "protocol": {
      "type": "ERC20",
      "protocol_data": {
        "platform": "FTM",
        "contract_address": "0x9879aBDea01a879644185341F7aF7d8343556B7a"
      }
    },
    "derivation_path": "m/44'/1007'"
  },
  {
    "coin": "TUSD-HCO20",
    "name": "tusd_hco20",
    "fname": "TrueUSD",
    "rpcport": 80,
    "mm2": 1,
    "chain_id": 128,
    "decimals": 18,
    "avg_blocktime": 3,
    "required_confirmations": 3,
    "protocol": {
      "type": "ERC20",
      "protocol_data": {
        "platform": "HT",
        "contract_address": "0x5eE41aB6edd38cDfB9f6B4e6Cf7F75c87E170d98"
      }
    },
    "derivation_path": "m/44'/1023'"
  },
  {
    "coin": "TUSD-KRC20",
    "name": "tusd_krc20",
    "fname": "TrueUSD",
    "rpcport": 80,
    "mm2": 1,
    "chain_id": 321,
    "decimals": 18,
    "avg_blocktime": 3,
    "required_confirmations": 3,
    "protocol": {
      "type": "ERC20",
      "protocol_data": {
        "platform": "KCS",
        "contract_address": "0xD17027b85Abf02721F953EE528721A980fa58941"
      }
    },
    "derivation_path": "m/44'/641'"
  },
  {
    "coin": "TUSD-PLG20",
    "name": "tusd_plg20",
    "fname": "TrueUSD",
    "rpcport": 80,
    "mm2": 1,
    "chain_id": 137,
    "decimals": 18,
    "avg_blocktime": 1.8,
    "required_confirmations": 20,
    "protocol": {
      "type": "ERC20",
      "protocol_data": {
        "platform": "MATIC",
        "contract_address": "0x2e1AD108fF1D8C782fcBbB89AAd783aC49586756"
      }
    },
    "derivation_path": "m/44'/966'"
  },
  {
    "coin": "TWT-BEP20",
    "name": "twt_bep20",
    "fname": "Trust Wallet",
    "rpcport": 80,
    "mm2": 1,
    "chain_id": 56,
    "decimals": 18,
    "avg_blocktime": 3,
    "required_confirmations": 3,
    "protocol": {
      "type": "ERC20",
      "protocol_data": {
        "platform": "BNB",
        "contract_address": "0x4B0F1812e5Df2A09796481Ff14017e6005508003"
      }
    },
    "derivation_path": "m/44'/714'"
  },
  {
    "coin": "UBT-ERC20",
    "name": "ubt_erc20",
    "fname": "Unibright",
    "rpcport": 80,
    "mm2": 1,
    "chain_id": 1,
    "decimals": 8,
    "avg_blocktime": 15,
    "required_confirmations": 3,
    "protocol": {
      "type": "ERC20",
      "protocol_data": {
        "platform": "ETH",
        "contract_address": "0x8400D94A5cb0fa0D041a3788e395285d61c9ee5e"
      }
    },
    "derivation_path": "m/44'/60'",
    "trezor_coin": "Unibright",
    "links": {
      "homepage": "https://unibright.io"
    }
  },
  {
    "coin": "UBT-PLG20",
    "name": "ubt_plg20",
    "fname": "Unibright",
    "rpcport": 80,
    "mm2": 1,
    "chain_id": 137,
    "decimals": 8,
    "avg_blocktime": 1.8,
    "required_confirmations": 20,
    "protocol": {
      "type": "ERC20",
      "protocol_data": {
        "platform": "MATIC",
        "contract_address": "0x7FBc10850caE055B27039aF31bD258430e714c62"
      }
    },
    "derivation_path": "m/44'/966'"
  },
  {
    "coin": "UIS",
    "name": "unitus",
    "fname": "Unitus",
    "rpcport": 50604,
    "pubtype": 68,
    "p2shtype": 10,
    "wiftype": 132,
    "txfee": 2000000,
    "dust": 6000000,
    "mm2": 1,
    "required_confirmations": 5,
    "avg_blocktime": 60,
    "protocol": {
      "type": "UTXO"
    }
  },
  {
    "coin": "UMA-AVX20",
    "name": "uma_avx20",
    "fname": "UMA",
    "rpcport": 80,
    "mm2": 1,
    "chain_id": 43114,
    "required_confirmations": 3,
    "avg_blocktime": 2.4,
    "decimals": 18,
    "protocol": {
      "type": "ERC20",
      "protocol_data": {
        "platform": "AVAX",
        "contract_address": "0x3Bd2B1c7ED8D396dbb98DED3aEbb41350a5b2339"
      }
    },
    "derivation_path": "m/44'/9000'"
  },
  {
    "coin": "UMA-ERC20",
    "name": "uma_erc20",
    "fname": "UMA",
    "rpcport": 80,
    "mm2": 1,
    "chain_id": 1,
    "decimals": 18,
    "avg_blocktime": 15,
    "required_confirmations": 3,
    "protocol": {
      "type": "ERC20",
      "protocol_data": {
        "platform": "ETH",
        "contract_address": "0x04Fa0d235C4abf4BcF4787aF4CF447DE572eF828"
      }
    },
    "derivation_path": "m/44'/60'"
  },
  {
    "coin": "UMA-PLG20",
    "name": "uma_plg20",
    "fname": "UMA",
    "rpcport": 80,
    "mm2": 1,
    "chain_id": 137,
    "decimals": 18,
    "avg_blocktime": 1.8,
    "required_confirmations": 20,
    "protocol": {
      "type": "ERC20",
      "protocol_data": {
        "platform": "MATIC",
        "contract_address": "0x3066818837c5e6eD6601bd5a91B0762877A6B731"
      }
    },
    "derivation_path": "m/44'/966'"
  },
  {
    "coin": "UNI-AVX20",
    "name": "uni_avx20",
    "fname": "Uniswap",
    "rpcport": 80,
    "mm2": 1,
    "chain_id": 43114,
    "required_confirmations": 3,
    "avg_blocktime": 2.4,
    "decimals": 18,
    "protocol": {
      "type": "ERC20",
      "protocol_data": {
        "platform": "AVAX",
        "contract_address": "0x8eBAf22B6F053dFFeaf46f4Dd9eFA95D89ba8580"
      }
    },
    "derivation_path": "m/44'/9000'"
  },
  {
    "coin": "UNI-ERC20",
    "name": "uni_erc20",
    "fname": "Uniswap",
    "rpcport": 80,
    "mm2": 1,
    "chain_id": 1,
    "avg_blocktime": 15,
    "required_confirmations": 3,
    "decimals": 18,
    "protocol": {
      "type": "ERC20",
      "protocol_data": {
        "platform": "ETH",
        "contract_address": "0x1f9840a85d5aF5bf1D1762F925BDADdC4201F984"
      }
    },
    "derivation_path": "m/44'/60'",
    "trezor_coin": "Uniswap",
    "links": {
      "homepage": "https://uniswap.org/"
    }
  },
  {
    "coin": "UNI-BEP20",
    "name": "uni_bep20",
    "fname": "Uniswap",
    "rpcport": 80,
    "mm2": 1,
    "chain_id": 56,
    "avg_blocktime": 3,
    "required_confirmations": 3,
    "protocol": {
      "type": "ERC20",
      "protocol_data": {
        "platform": "BNB",
        "contract_address": "0xBf5140A22578168FD562DCcF235E5D43A02ce9B1"
      }
    },
    "derivation_path": "m/44'/714'"
  },
  {
    "coin": "UNI-HCO20",
    "name": "uni_hco20",
    "fname": "Uniswap",
    "rpcport": 80,
    "mm2": 1,
    "chain_id": 128,
    "decimals": 18,
    "avg_blocktime": 3,
    "required_confirmations": 3,
    "protocol": {
      "type": "ERC20",
      "protocol_data": {
        "platform": "HT",
        "contract_address": "0x22C54cE8321A4015740eE1109D9cBc25815C46E6"
      }
    },
    "derivation_path": "m/44'/1023'"
  },
  {
    "coin": "UNI-KRC20",
    "name": "uni_krc20",
    "fname": "Uniswap",
    "rpcport": 80,
    "mm2": 1,
    "chain_id": 321,
    "decimals": 18,
    "avg_blocktime": 3,
    "required_confirmations": 3,
    "protocol": {
      "type": "ERC20",
      "protocol_data": {
        "platform": "KCS",
        "contract_address": "0xEe58E4D62b10A92dB1089d4D040B759C28aE16Cd"
      }
    },
    "derivation_path": "m/44'/641'"
  },
  {
    "coin": "UNI-PLG20",
    "name": "uni_plg20",
    "fname": "Uniswap",
    "rpcport": 80,
    "mm2": 1,
    "chain_id": 137,
    "decimals": 18,
    "avg_blocktime": 1.8,
    "required_confirmations": 20,
    "protocol": {
      "type": "ERC20",
      "protocol_data": {
        "platform": "MATIC",
        "contract_address": "0xb33EaAd8d922B1083446DC23f610c2567fB5180f"
      }
    },
    "derivation_path": "m/44'/966'"
  },
  {
    "coin": "UNO",
    "name": "unobtanium",
    "fname": "Unobtanium",
    "sign_message_prefix": "Unobtanium Signed Message:\n",
    "rpcport": 65535,
    "pubtype": 130,
    "p2shtype": 30,
    "wiftype": 224,
    "txfee": 0,
    "mm2": 1,
    "required_confirmations": 3,
    "avg_blocktime": 150,
    "protocol": {
      "type": "UTXO"
    },
    "derivation_path": "m/44'/92'",
    "trezor_coin": "Unobtanium",
    "links": {
      "github": "https://github.com/unobtanium-official/unobtanium",
      "homepage": "https://unobtanium.uno"
    }
  },
  {
    "coin": "USDC-AVX20",
    "name": "usdc_avx20",
    "fname": "USD Coin",
    "rpcport": 80,
    "mm2": 1,
    "chain_id": 43114,
    "required_confirmations": 3,
    "avg_blocktime": 2.4,
    "decimals": 6,
    "protocol": {
      "type": "ERC20",
      "protocol_data": {
        "platform": "AVAX",
        "contract_address": "0xB97EF9Ef8734C71904D8002F8b6Bc66Dd9c48a6E"
      }
    },
    "derivation_path": "m/44'/9000'"
  },
  {
    "coin": "USDC-AVX20_OLD",
    "name": "usdc_avx20_old",
    "fname": "USD Coin (OLD)",
    "rpcport": 80,
    "mm2": 1,
    "chain_id": 43114,
    "required_confirmations": 3,
    "avg_blocktime": 2.4,
    "decimals": 6,
    "protocol": {
      "type": "ERC20",
      "protocol_data": {
        "platform": "AVAX",
        "contract_address": "0xA7D7079b0FEaD91F3e65f86E8915Cb59c1a4C664"
      }
    },
    "derivation_path": "m/44'/9000'"
  },
  {
    "coin": "USDC-ERC20",
    "name": "usdc_erc20",
    "fname": "USD Coin",
    "rpcport": 80,
    "mm2": 1,
    "chain_id": 1,
    "required_confirmations": 3,
    "avg_blocktime": 15,
    "protocol": {
      "type": "ERC20",
      "protocol_data": {
        "platform": "ETH",
        "contract_address": "0xA0b86991c6218b36c1d19D4a2e9Eb0cE3606eB48"
      }
    },
    "derivation_path": "m/44'/60'",
    "trezor_coin": "USD//Coin",
    "links": {
      "github": "https://github.com/centrehq/centre-tokens",
      "homepage": "https://www.centre.io"
    }
  },
  {
    "coin": "USDC-BEP20",
    "name": "usdc_bep20",
    "fname": "USD Coin",
    "rpcport": 80,
    "mm2": 1,
    "chain_id": 56,
    "avg_blocktime": 3,
    "required_confirmations": 3,
    "protocol": {
      "type": "ERC20",
      "protocol_data": {
        "platform": "BNB",
        "contract_address": "0x8AC76a51cc950d9822D68b83fE1Ad97B32Cd580d"
      }
    },
    "derivation_path": "m/44'/714'"
  },
  {
    "coin": "USDC-FTM20",
    "name": "usdc_ftm20",
    "fname": "USD Coin",
    "rpcport": 80,
    "mm2": 1,
    "chain_id": 250,
    "avg_blocktime": 1.8,
    "required_confirmations": 3,
    "protocol": {
      "type": "ERC20",
      "protocol_data": {
        "platform": "FTM",
        "contract_address": "0x04068DA6C83AFCFA0e13ba15A6696662335D5B75"
      }
    },
    "derivation_path": "m/44'/1007'"
  },
  {
    "coin": "USDC-HCO20",
    "name": "usdc_hco20",
    "fname": "USD Coin",
    "rpcport": 80,
    "mm2": 1,
    "chain_id": 128,
    "avg_blocktime": 3,
    "decimals": 6,
    "required_confirmations": 3,
    "protocol": {
      "type": "ERC20",
      "protocol_data": {
        "platform": "HT",
        "contract_address": "0x9362Bbef4B8313A8Aa9f0c9808B80577Aa26B73B"
      }
    },
    "derivation_path": "m/44'/1023'"
  },
  {
    "coin": "USDC-KRC20",
    "name": "usdc_krc20",
    "fname": "USD Coin",
    "rpcport": 80,
    "mm2": 1,
    "chain_id": 321,
    "avg_blocktime": 3,
    "decimals": 18,
    "required_confirmations": 3,
    "protocol": {
      "type": "ERC20",
      "protocol_data": {
        "platform": "KCS",
        "contract_address": "0x980a5AfEf3D17aD98635F6C5aebCBAedEd3c3430"
      }
    },
    "derivation_path": "m/44'/641'"
  },
  {
    "coin": "USDC-MVR20",
    "name": "usdc_mvr20",
    "fname": "USD Coin",
    "rpcport": 80,
    "mm2": 1,
    "chain_id": 1285,
    "avg_blocktime": 15,
    "decimals": 6,
    "required_confirmations": 3,
    "protocol": {
      "type": "ERC20",
      "protocol_data": {
        "platform": "MOVR",
        "contract_address": "0xE3F5a90F9cb311505cd691a46596599aA1A0AD7D"
      }
    },
    "derivation_path": "m/44'/1285'"
  },
  {
    "coin": "USDC-PLG20",
    "name": "usdc_plg20",
    "fname": "USD Coin",
    "rpcport": 80,
    "mm2": 1,
    "chain_id": 137,
    "decimals": 6,
    "avg_blocktime": 1.8,
    "required_confirmations": 20,
    "protocol": {
      "type": "ERC20",
      "protocol_data": {
        "platform": "MATIC",
        "contract_address": "0x3c499c542cEF5E3811e1192ce70d8cC03d5c3359"
      }
    },
    "derivation_path": "m/44'/966'"
  },
  {
    "coin": "USDC-PLG20_OLD",
    "name": "usdc_plg20_old",
    "fname": "USD Coin (OLD)",
    "rpcport": 80,
    "mm2": 1,
    "chain_id": 137,
    "decimals": 6,
    "avg_blocktime": 1.8,
    "required_confirmations": 20,
    "protocol": {
      "type": "ERC20",
      "protocol_data": {
        "platform": "MATIC",
        "contract_address": "0x2791Bca1f2de4661ED88A30C99A7a9449Aa84174"
      }
    },
    "derivation_path": "m/44'/966'"
  },
  {
    "coin": "USDD-BEP20",
    "name": "usdd_bep20",
    "fname": "USDD",
    "rpcport": 80,
    "mm2": 1,
    "chain_id": 56,
    "decimals": 18,
    "avg_blocktime": 3,
    "required_confirmations": 3,
    "protocol": {
      "type": "ERC20",
      "protocol_data": {
        "platform": "BNB",
        "contract_address": "0xd17479997F34dd9156Deef8F95A52D81D265be9c"
      }
    },
    "derivation_path": "m/44'/714'"
  },
  {
    "coin": "USDD-ERC20",
    "name": "usdd_erc20",
    "fname": "USDD",
    "rpcport": 80,
    "mm2": 1,
    "chain_id": 1,
    "decimals": 18,
    "avg_blocktime": 15,
    "required_confirmations": 3,
    "protocol": {
      "type": "ERC20",
      "protocol_data": {
        "platform": "ETH",
        "contract_address": "0x0C10bF8FcB7Bf5412187A595ab97a3609160b5c6"
      }
    },
    "derivation_path": "m/44'/60'"
  },
  {
    "coin": "USDT-MVR20",
    "name": "usdt_mvr20",
    "fname": "Tether",
    "rpcport": 80,
    "mm2": 1,
    "chain_id": 1285,
    "avg_blocktime": 15,
    "decimals": 6,
    "required_confirmations": 3,
    "protocol": {
      "type": "ERC20",
      "protocol_data": {
        "platform": "MOVR",
        "contract_address": "0xB44a9B6905aF7c801311e8F4E76932ee959c663C"
      }
    },
    "derivation_path": "m/44'/1285'"
  },
  {
    "coin": "USDT-FTM20",
    "name": "usdt_ftm20",
    "fname": "Tether",
    "rpcport": 80,
    "mm2": 1,
    "chain_id": 250,
    "decimals": 6,
    "avg_blocktime": 1.8,
    "required_confirmations": 3,
    "protocol": {
      "type": "ERC20",
      "protocol_data": {
        "platform": "FTM",
        "contract_address": "0x049d68029688eAbF473097a2fC38ef61633A3C7A"
      }
    },
    "derivation_path": "m/44'/1007'"
  },
  {
    "coin": "USDT-HCO20",
    "name": "usdt_hco20",
    "fname": "Tether",
    "rpcport": 80,
    "mm2": 1,
    "chain_id": 128,
    "avg_blocktime": 3,
    "decimals": 18,
    "required_confirmations": 3,
    "protocol": {
      "type": "ERC20",
      "protocol_data": {
        "platform": "HT",
        "contract_address": "0xa71EdC38d189767582C38A3145b5873052c3e47a"
      }
    },
    "derivation_path": "m/44'/1023'"
  },
  {
    "coin": "USDT-KRC20",
    "name": "usdt_krc20",
    "fname": "Tether",
    "rpcport": 80,
    "mm2": 1,
    "chain_id": 321,
    "avg_blocktime": 3,
    "decimals": 18,
    "required_confirmations": 3,
    "protocol": {
      "type": "ERC20",
      "protocol_data": {
        "platform": "KCS",
        "contract_address": "0x0039f574eE5cC39bdD162E9A88e3EB1f111bAF48"
      }
    },
    "derivation_path": "m/44'/641'"
  },
  {
    "coin": "USDT-PLG20",
    "name": "usdt_plg20",
    "fname": "Tether",
    "rpcport": 80,
    "mm2": 1,
    "chain_id": 137,
    "decimals": 6,
    "avg_blocktime": 1.8,
    "required_confirmations": 20,
    "protocol": {
      "type": "ERC20",
      "protocol_data": {
        "platform": "MATIC",
        "contract_address": "0xc2132D05D31c914a87C6611C10748AEb04B58e8F"
      }
    },
    "derivation_path": "m/44'/966'"
  },
  {
    "coin": "USDT-ARB20",
    "name": "usdt_arb20",
    "fname": "Tether",
    "rpcport": 80,
    "mm2": 1,
    "wallet_only": true,
    "chain_id": 42161,
    "avg_blocktime": 15,
    "decimals": 6,
    "required_confirmations": 3,
    "protocol": {
      "type": "ERC20",
      "protocol_data": {
        "platform": "ETH-ARB20",
        "contract_address": "0xFd086bC7CD5C481DCC9C85ebE478A1C0b69FCbb9"
      }
    }
  },
  {
    "coin": "USDT-AVX20",
    "name": "usdt_avx20",
    "fname": "Tether",
    "rpcport": 80,
    "mm2": 1,
    "chain_id": 43114,
    "required_confirmations": 3,
    "avg_blocktime": 2.4,
    "decimals": 6,
    "protocol": {
      "type": "ERC20",
      "protocol_data": {
        "platform": "AVAX",
        "contract_address": "0x9702230A8Ea53601f5cD2dc00fDBc13d4dF4A8c7"
      }
    },
    "derivation_path": "m/44'/9000'"
  },
  {
    "coin": "USDT-AVX20_OLD",
    "name": "usdt_avx20_old",
    "fname": "Tether (OLD)",
    "rpcport": 80,
    "mm2": 1,
    "chain_id": 43114,
    "required_confirmations": 3,
    "avg_blocktime": 2.4,
    "decimals": 6,
    "protocol": {
      "type": "ERC20",
      "protocol_data": {
        "platform": "AVAX",
        "contract_address": "0xc7198437980c041c805A1EDcbA50c1Ce5db95118"
      }
    },
    "derivation_path": "m/44'/9000'"
  },
  {
    "coin": "USDT-BEP20",
    "name": "usdt_bep20",
    "fname": "Tether",
    "rpcport": 80,
    "mm2": 1,
    "chain_id": 56,
    "avg_blocktime": 3,
    "required_confirmations": 3,
    "protocol": {
      "type": "ERC20",
      "protocol_data": {
        "platform": "BNB",
        "contract_address": "0x55d398326f99059fF775485246999027B3197955"
      }
    },
    "derivation_path": "m/44'/714'"
  },
  {
    "coin": "USDT-ERC20",
    "name": "usdt_erc20",
    "fname": "Tether",
    "rpcport": 80,
    "mm2": 1,
    "wallet_only": true,
    "chain_id": 1,
    "avg_blocktime": 15,
    "required_confirmations": 3,
    "protocol": {
      "type": "ERC20",
      "protocol_data": {
        "platform": "ETH",
        "contract_address": "0xdAC17F958D2ee523a2206206994597C13D831ec7"
      }
    },
    "derivation_path": "m/44'/60'",
    "trezor_coin": "USD Tether (erc20)",
    "links": {
      "homepage": "https://tether.to"
    }
  },
  {
    "coin": "WWCN-ERC20",
    "name": "wwcn_erc20",
    "fname": "Wrapped Widecoin",
    "rpcport": 80,
    "mm2": 1,
    "chain_id": 1,
    "avg_blocktime": 15,
    "required_confirmations": 3,
    "protocol": {
      "type": "ERC20",
      "protocol_data": {
        "platform": "ETH",
        "contract_address": "0x54a3017754BFba73F71F37d893A368814CbFf457"
      }
    },
    "derivation_path": "m/44'/60'"
  },
  {
    "coin": "vARRR",
    "sign_message_prefix": "Komodo Signed Message:\n",
    "asset": "vARRR",
    "fname": "vARRR",
    "rpcport": 20778,
    "txversion": 4,
    "overwintered": 1,
    "mm2": 1,
    "required_confirmations": 6,
    "avg_blocktime": 60,
    "protocol": {
      "type": "UTXO"
    },
    "derivation_path": "m/44'/141'",
    "trezor_coin": "Komodo"
  },
  {
    "coin": "VAL",
    "name": "validity",
    "fname": "Validity",
    "confpath": "USERHOME/.Validity/validity.conf",
    "isPoS": 1,
    "rpcport": 27914,
    "pubtype": 76,
    "p2shtype": 58,
    "wiftype": 121,
    "txfee": 100000,
    "dust": 300000,
    "mm2": 1,
    "required_confirmations": 5,
    "avg_blocktime": 60,
    "mature_confirmations": 60,
    "protocol": {
      "type": "UTXO"
    }
  },
  {
    "coin": "VET-BEP20",
    "name": "vet_bep20",
    "fname": "VeChain",
    "rpcport": 80,
    "mm2": 1,
    "chain_id": 56,
    "decimals": 18,
    "avg_blocktime": 3,
    "required_confirmations": 3,
    "protocol": {
      "type": "ERC20",
      "protocol_data": {
        "platform": "BNB",
        "contract_address": "0x6FDcdfef7c496407cCb0cEC90f9C5Aaa1Cc8D888"
      }
    },
    "derivation_path": "m/44'/714'"
  },
  {
    "coin": "VRA-ERC20",
    "name": "vra_erc20",
    "fname": "Verasity",
    "rpcport": 80,
    "mm2": 1,
    "required_confirmations": 3,
    "avg_blocktime": 15,
    "chain_id": 1,
    "protocol": {
      "type": "ERC20",
      "protocol_data": {
        "platform": "ETH",
        "contract_address": "0xF411903cbC70a74d22900a5DE66A2dda66507255"
      }
    },
    "derivation_path": "m/44'/60'"
  },
  {
    "coin": "VGX-ERC20",
    "name": "vgx_erc20",
    "fname": "Voyager",
    "rpcport": 80,
    "mm2": 1,
    "chain_id": 1,
    "decimals": 8,
    "avg_blocktime": 15,
    "required_confirmations": 3,
    "protocol": {
      "type": "ERC20",
      "protocol_data": {
        "platform": "ETH",
        "contract_address": "0x3C4B6E6e1eA3D4863700D7F76b36B7f3D3f13E3d"
      }
    },
    "derivation_path": "m/44'/60'"
  },
  {
    "coin": "VGX-PLG20",
    "name": "vgx_plg20",
    "fname": "Voyager",
    "rpcport": 80,
    "mm2": 1,
    "chain_id": 137,
    "decimals": 8,
    "avg_blocktime": 1.8,
    "required_confirmations": 20,
    "protocol": {
      "type": "ERC20",
      "protocol_data": {
        "platform": "MATIC",
        "contract_address": "0x054c42b6414747F5263b4A86f21B1aFAD00326Bf"
      }
    },
    "derivation_path": "m/44'/966'"
  },
  {
    "coin": "VIA",
    "name": "viacoin",
    "fname": "Viacoin",
    "sign_message_prefix": "Viacoin Signed Message:\n",
    "rpcport": 5222,
    "pubtype": 71,
    "p2shtype": 33,
    "wiftype": 199,
    "txfee": 100000,
    "dust": 54600,
    "required_confirmations": 7,
    "mature_confirmations": 3600,
    "avg_blocktime": 24,
    "segwit": true,
    "bech32_hrp": "via",
    "mm2": 1,
    "protocol": {
      "type": "UTXO"
    },
    "derivation_path": "m/44'/14'",
    "trezor_coin": "Viacoin",
    "links": {
      "github": "https://github.com/viacoin",
      "homepage": "https://viacoin.org"
    }
  },
  { 
    "coin": "VIA-segwit",
    "name": "viacoin",
    "fname": "Viacoin",
    "sign_message_prefix": "Viacoin Signed Message:\n",
    "rpcport": 5222,
    "pubtype": 71,
    "p2shtype": 33,
    "wiftype": 199,
    "txfee": 100000, 
    "dust": 54600,
    "required_confirmations": 7,
    "mature_confirmations": 3600,
    "avg_blocktime": 24,
    "segwit": true,
    "bech32_hrp": "via",
    "address_format": {
      "format": "segwit"
    },
    "orderbook_ticker": "VIA",
    "mm2": 1,
    "protocol": {
      "type": "UTXO"
    },
    "derivation_path": "m/44'/14'",
    "trezor_coin": "Viacoin",
    "links": {
      "github": "https://github.com/viacoin",
      "homepage": "https://viacoin.org"
    }
  },
  {
    "coin": "VITE-BEP20",
    "name": "vite_bep20",
    "fname": "Vite",
    "rpcport": 80,
    "mm2": 1,
    "chain_id": 56,
    "avg_blocktime": 3,
    "required_confirmations": 3,
    "protocol": {
      "type": "ERC20",
      "protocol_data": {
        "platform": "BNB",
        "contract_address": "0x2794DAD4077602eD25A88d03781528D1637898B4"
      }
    },
    "derivation_path": "m/44'/714'"
  },
  {
    "coin": "VRM",
    "name": "verium",
    "fname": "Verium Reserve",
    "rpcport": 33987,
    "pubtype": 70,
    "p2shtype": 132,
    "wiftype": 198,
    "txfee": 100000,
    "force_min_relay_fee": true,
    "isPoS": 1,
    "mm2": 1,
    "required_confirmations": 2,
    "avg_blocktime": 240,
    "protocol": {
      "type": "UTXO"
    }
  },
  {
    "coin": "VRSC",
    "sign_message_prefix": "Komodo Signed Message:\n",
    "asset": "VRSC",
    "fname": "Verus Coin",
    "rpcport": 27486,
    "txversion": 4,
    "overwintered": 1,
    "mm2": 1,
    "required_confirmations": 5,
    "avg_blocktime": 60,
    "protocol": {
      "type": "UTXO"
    },
    "derivation_path": "m/44'/141'",
    "trezor_coin": "Komodo"
  },
  {
    "coin": "GRMS",
    "sign_message_prefix": "Komodo Signed Message:\n",
    "asset": "GRMS",
    "fname": "GRMS",
    "rpcport": 21687,
    "txversion": 4,
    "overwintered": 1,
    "mm2": 1,
    "required_confirmations": 5,
    "avg_blocktime": 60,
    "protocol": {
      "type": "UTXO"
    },
    "derivation_path": "m/44'/141'",
    "trezor_coin": "Komodo"
  },
    {
    "coin": "VPRM",
    "sign_message_prefix": "Komodo Signed Message:\n",
    "asset": "VPRM",
    "fname": "Vaporum",
    "rpcport": 51609,
    "txversion": 4,
    "overwintered": 1,
    "mm2": 1,
    "required_confirmations": 5,
    "avg_blocktime": 30,
    "protocol": {
      "type": "UTXO"
    },
    "derivation_path": "m/44'/141'",
    "trezor_coin": "Komodo"
  },
  {
    "coin": "VTC",
    "name": "vertcoin",
    "fname": "Vertcoin",
    "sign_message_prefix": "Vertcoin Signed Message:\n",
    "rpcport": 5888,
    "pubtype": 71,
    "p2shtype": 5,
    "wiftype": 128,
    "txfee": 100000,
    "dust": 100000,
    "segwit": true,
    "bech32_hrp": "vtc",
    "mm2": 1,
    "wallet_only": false,
    "required_confirmations": 4,
    "avg_blocktime": 150,
    "protocol": {
      "type": "UTXO"
    },
    "derivation_path": "m/44'/28'",
    "trezor_coin": "Vertcoin",
    "links": {
      "github": "https://github.com/vertcoin-project/vertcoin-core",
      "homepage": "https://vertcoin.org"
    }
  },
  {
    "coin": "VTC-segwit",
    "name": "vertcoin",
    "fname": "Vertcoin",
    "sign_message_prefix": "Vertcoin Signed Message:\n",
    "rpcport": 5888,
    "pubtype": 71,
    "p2shtype": 5,
    "wiftype": 128,
    "txfee": 100000,
    "dust": 100000,
    "segwit": true,
    "bech32_hrp": "vtc",
    "address_format": {
      "format": "segwit"
    },
    "orderbook_ticker": "VTC",
    "mm2": 1,
    "required_confirmations": 4,
    "avg_blocktime": 150,
    "protocol": {
      "type": "UTXO"
    },
    "derivation_path": "m/44'/28'",
    "trezor_coin": "Vertcoin",
    "links": {
      "github": "https://github.com/vertcoin-project/vertcoin-core",
      "homepage": "https://vertcoin.org"
    }
  },
  {
    "coin": "WAF",
    "name": "waifu",
    "fname": "Waifu",
    "rpcport": 18332,
    "pubtype": 73,
    "p2shtype": 22,
    "wiftype": 158,
    "segwit": true,
    "bech32_hrp": "waf",
    "txfee": 1000,
    "mm2": 1,
    "sign_message_prefix": "Waifu Signed Message:\n",
    "required_confirmations": 4,
    "avg_blocktime": 210,
    "protocol": {
      "type": "UTXO"
    },
    "links": {
      "github": "https://github.com/waifu-core/waifu-core"
    }
  },
  {
    "coin": "WAVES-BEP20",
    "name": "waves_bep20",
    "fname": "Waves",
    "rpcport": 80,
    "mm2": 1,
    "chain_id": 56,
    "decimals": 18,
    "avg_blocktime": 3,
    "required_confirmations": 3,
    "protocol": {
      "type": "ERC20",
      "protocol_data": {
        "platform": "BNB",
        "contract_address": "0xFC3E14af0f0c2129a84Cc013D48C70D682902874"
      }
    },
    "derivation_path": "m/44'/714'"
  },
  {
    "coin": "WBTC-ERC20",
    "name": "wbtc_erc20",
    "fname": "Wrapped Bitcoin",
    "rpcport": 80,
    "mm2": 1,
    "chain_id": 1,
    "decimals": 8,
    "avg_blocktime": 15,
    "required_confirmations": 3,
    "protocol": {
      "type": "ERC20",
      "protocol_data": {
        "platform": "ETH",
        "contract_address": "0x2260FAC5E5542a773Aa44fBCfeDf7C193bc2C599"
      }
    },
    "derivation_path": "m/44'/60'",
    "trezor_coin": "Wrapped Bitcoin",
    "links": {
      "github": "https://github.com/WrappedBTC",
      "homepage": "https://wbtc.network"
    }
  },
  {
    "coin": "WBTC-PLG20",
    "name": "wbtc_plg20",
    "fname": "Wrapped Bitcoin",
    "rpcport": 80,
    "mm2": 1,
    "chain_id": 137,
    "decimals": 8,
    "avg_blocktime": 1.8,
    "required_confirmations": 20,
    "protocol": {
      "type": "ERC20",
      "protocol_data": {
        "platform": "MATIC",
        "contract_address": "0x1BFD67037B42Cf73acF2047067bd4F2C47D9BfD6"
      }
    },
    "derivation_path": "m/44'/966'"
  },
  {
    "coin": "WLD-ERC20",
    "name": "wld_erc20",
    "fname": "Worldcoin",
    "rpcport": 80,
    "mm2": 1,
    "chain_id": 1,
    "decimals": 18,
    "avg_blocktime": 15,
    "required_confirmations": 3,
    "protocol": {
      "type": "ERC20",
      "protocol_data": {
        "platform": "ETH",
        "contract_address": "0x163f8C2467924be0ae7B5347228CABF260318753"
      }
    },
    "derivation_path": "m/44'/60'"
  },
  {
    "coin": "WOO-ERC20",
    "name": "woo_erc20",
    "fname": "WOO Network",
    "rpcport": 80,
    "mm2": 1,
    "chain_id": 1,
    "decimals": 18,
    "avg_blocktime": 15,
    "required_confirmations": 3,
    "protocol": {
      "type": "ERC20",
      "protocol_data": {
        "platform": "ETH",
        "contract_address": "0x4691937a7508860F876c9c0a2a617E7d9E945D4B"
      }
    },
    "derivation_path": "m/44'/60'"
  },
  {
    "coin": "WOO-AVX20",
    "name": "woo_avx20",
    "fname": "WOO Network",
    "rpcport": 80,
    "mm2": 1,
    "chain_id": 43114,
    "decimals": 18,
    "avg_blocktime": 2.4,
    "required_confirmations": 3,
    "protocol": {
      "type": "ERC20",
      "protocol_data": {
        "platform": "AVAX",
        "contract_address": "0xaBC9547B534519fF73921b1FBA6E672b5f58D083"
      }
    },
    "derivation_path": "m/44'/9000'"
  },
  {
    "coin": "WOO-BEP20",
    "name": "woo_bep20",
    "fname": "WOO Network",
    "rpcport": 80,
    "mm2": 1,
    "chain_id": 56,
    "decimals": 18,
    "avg_blocktime": 3,
    "required_confirmations": 3,
    "protocol": {
      "type": "ERC20",
      "protocol_data": {
        "platform": "BNB",
        "contract_address": "0x4691937a7508860F876c9c0a2a617E7d9E945D4B"
      }
    },
    "derivation_path": "m/44'/714'"
  },
  {
    "coin": "WOO-FTM20",
    "name": "woo_ftm20",
    "fname": "WOO Network",
    "rpcport": 80,
    "mm2": 1,
    "chain_id": 250,
    "decimals": 18,
    "avg_blocktime": 1.8,
    "required_confirmations": 3,
    "protocol": {
      "type": "ERC20",
      "protocol_data": {
        "platform": "FTM",
        "contract_address": "0x6626c47c00F1D87902fc13EECfaC3ed06D5E8D8a"
      }
    },
    "derivation_path": "m/44'/1007'"
  },
  {
    "coin": "WOO-PLG20",
    "name": "woo_plg20",
    "fname": "WOO Network",
    "rpcport": 80,
    "mm2": 1,
    "chain_id": 137,
    "decimals": 18,
    "avg_blocktime": 1.8,
    "required_confirmations": 20,
    "protocol": {
      "type": "ERC20",
      "protocol_data": {
        "platform": "MATIC",
        "contract_address": "0x1B815d120B3eF02039Ee11dC2d33DE7aA4a8C603"
      }
    },
    "derivation_path": "m/44'/966'"
  },
  {
    "coin": "XCN-ERC20",
    "name": "xcn_erc20",
    "fname": "Onyxcoin",
    "rpcport": 80,
    "mm2": 1,
    "chain_id": 1,
    "decimals": 18,
    "avg_blocktime": 15,
    "required_confirmations": 3,
    "protocol": {
      "type": "ERC20",
      "protocol_data": {
        "platform": "ETH",
        "contract_address": "0xA2cd3D43c775978A96BdBf12d733D5A1ED94fb18"
      }
    },
    "derivation_path": "m/44'/60'"
  },
  {
    "coin": "XCN-BEP20",
    "name": "xcn_bep20",
    "fname": "Onyxcoin",
    "rpcport": 80,
    "mm2": 1,
    "chain_id": 56,
    "decimals": 18,
    "avg_blocktime": 3,
    "required_confirmations": 3,
    "protocol": {
      "type": "ERC20",
      "protocol_data": {
        "platform": "BNB",
        "contract_address": "0x7324c7C0d95CEBC73eEa7E85CbAac0dBdf88a05b"
      }
    },
    "derivation_path": "m/44'/714'"
  },
  {
    "coin": "XEP-segwit",
    "name": "xep",
    "fname": "Electra Protocol",
    "rpcport": 16816,
    "pubtype": 55,
    "p2shtype": 137,
    "wiftype": 162,
    "txversion": 2,
    "txfee": 100000,
    "dust": 100000,
    "mm2": 1,
    "segwit": true,
    "signature_version": "witness_v0",
    "bech32_hrp": "ep",
    "address_format": {
      "format": "segwit"
    },
    "orderbook_ticker": "XEP",
    "required_confirmations": 4,
    "avg_blocktime": 80,
    "protocol": {
      "type": "UTXO"
    },
    "derivation_path": "m/44'/597'"
  },
  {
    "coin": "XEP-BEP20",
    "name": "xep_bep20",
    "fname": "Electra Protocol",
    "rpcport": 80,
    "mm2": 1,
    "chain_id": 56,
    "decimals": 8,
    "avg_blocktime": 3,
    "required_confirmations": 3,
    "protocol": {
      "type": "ERC20",
      "protocol_data": {
        "platform": "BNB",
        "contract_address": "0xb897D0a0f68800f8Be7D69ffDD1c24b69f57Bf3e"
      }
    },
    "derivation_path": "m/44'/714'"
  },
  {
    "coin": "XIDR-ERC20",
    "name": "xidr_erc20",
    "fname": "StraitsX Indonesian Rupiah",
    "rpcport": 80,
    "mm2": 1,
    "chain_id": 1,
    "decimals": 6,
    "avg_blocktime": 15,
    "required_confirmations": 3,
    "protocol": {
      "type": "ERC20",
      "protocol_data": {
        "platform": "ETH",
        "contract_address": "0xebF2096E01455108bAdCbAF86cE30b6e5A72aa52"
      }
    },
    "derivation_path": "m/44'/60'"
  },
  {
    "coin": "XIDR-PLG20",
    "name": "xidr_plg20",
    "fname": "StraitsX Indonesian Rupiah",
    "rpcport": 80,
    "mm2": 1,
    "chain_id": 137,
    "decimals": 6,
    "avg_blocktime": 1.8,
    "required_confirmations": 20,
    "protocol": {
      "type": "ERC20",
      "protocol_data": {
        "platform": "MATIC",
        "contract_address": "0x2c826035c1C36986117A0e949bD6ad4baB54afE2"
      }
    },
    "derivation_path": "m/44'/966'"
  },
  {
    "coin": "XLM-BEP20",
    "name": "xlm_bep20",
    "fname": "Stellar",
    "rpcport": 80,
    "mm2": 1,
    "chain_id": 56,
    "avg_blocktime": 3,
    "required_confirmations": 3,
    "protocol": {
      "type": "ERC20",
      "protocol_data": {
        "platform": "BNB",
        "contract_address": "0x43C934A845205F0b514417d757d7235B8f53f1B9"
      }
    },
    "derivation_path": "m/44'/714'"
  },
  {
    "coin": "XMY",
    "name": "myriadcoin",
    "fname": "Myriad",
    "rpcport": 8332,
    "pubtype": 50,
    "p2shtype": 9,
    "wiftype": 178,
    "txfee": 10000,
    "segwit": true,
    "bech32_hrp": "my",
    "mm2": 1,
    "wallet_only": false,
    "required_confirmations": 3,
    "avg_blocktime": 240,
    "protocol": {
      "type": "UTXO"
    },
    "derivation_path": "m/44'/90'"
  },
  {
    "coin": "XMY-segwit",
    "name": "myriadcoin",
    "fname": "Myriad",
    "rpcport": 8332,
    "pubtype": 50,
    "p2shtype": 9,
    "wiftype": 178,
    "txfee": 10000,
    "segwit": true,
    "bech32_hrp": "my",
    "address_format": {
      "format": "segwit"
    },
    "orderbook_ticker": "XMY",
    "mm2": 1,
    "required_confirmations": 3,
    "avg_blocktime": 240,
    "protocol": {
      "type": "UTXO"
    },
    "derivation_path": "m/44'/90'"
  },
  {
    "coin": "XNA",
    "name": "neurai",
    "fname": "Neurai",
    "sign_message_prefix": "Neurai Signed Message:\n",
    "rpcport": 19001,
    "pubtype": 53,
    "p2shtype": 117,
    "wiftype": 128,
    "segwit": true,
    "txfee": 1000000,
    "mm2": 1,
    "required_confirmations": 5,
    "avg_blocktime": 60,
    "protocol": {
      "type": "UTXO"
    },
    "derivation_path": "m/44'/1900'",
    "links": {
      "github": "https://github.com/NeuraiProject/Neurai",
      "homepage": "https://neurai.org"
    }
  },
  {
    "coin": "XPM",
    "name": "primecoin",
    "fname": "Primecoin",
    "rpcport": 8332,
    "pubtype": 23,
    "p2shtype": 83,
    "wiftype": 151,
    "txfee": 0,
    "dust": 1000000,
    "mm2": 1,
    "wallet_only": true,
    "required_confirmations": 5,
    "avg_blocktime": 60,
    "protocol": {
      "type": "UTXO"
    },
    "derivation_path": "m/44'/24'",
    "trezor_coin": "Primecoin",
    "links": {
      "github": "https://github.com/primecoin/primecoin",
      "homepage": "https://primecoin.io"
    }
  },
  {
    "coin": "XRG",
    "name": "ergon",
    "fname": "Ergon",
    "rpcport": 2137,
    "pubtype": 0,
    "p2shtype": 5,
    "wiftype": 128,
    "txfee": 10,
    "segwit": false,
    "fork_id": "0x40",
    "address_format": {
      "format": "cashaddress",
      "network": "ergon"
    },
    "mm2": 1,
    "required_confirmations": 2,
    "avg_blocktime": 600,
    "protocol": {
      "type": "UTXO"
    },
    "derivation_path": "m/44'/2137'"
  },
  {
    "coin": "XRP-BEP20",
    "name": "xrp_bep20",
    "fname": "XRP",
    "rpcport": 80,
    "mm2": 1,
    "chain_id": 56,
    "avg_blocktime": 3,
    "required_confirmations": 3,
    "protocol": {
      "type": "ERC20",
      "protocol_data": {
        "platform": "BNB",
        "contract_address": "0x1D2F0da169ceB9fC7B3144628dB156f3F6c60dBE"
      }
    },
    "derivation_path": "m/44'/714'"
  },
  {
    "coin": "XRP-ERC20",
    "name": "xrp_erc20",
    "fname": "XRP",
    "rpcport": 80,
    "mm2": 1,
    "chain_id": 1,
    "decimals": 18,
    "avg_blocktime": 15,
    "required_confirmations": 3,
    "protocol": {
      "type": "ERC20",
      "protocol_data": {
        "platform": "ETH",
        "contract_address": "0x39fBBABf11738317a448031930706cd3e612e1B9"
      }
    },
    "derivation_path": "m/44'/60'"
  },
  {
    "coin": "XSGD-ERC20",
    "name": "xsgd_erc20",
    "fname": "StraitsX Singapore Dollar",
    "rpcport": 80,
    "mm2": 1,
    "chain_id": 1,
    "decimals": 6,
    "avg_blocktime": 15,
    "required_confirmations": 3,
    "protocol": {
      "type": "ERC20",
      "protocol_data": {
        "platform": "ETH",
        "contract_address": "0x70e8dE73cE538DA2bEEd35d14187F6959a8ecA96"
      }
    },
    "derivation_path": "m/44'/60'",
    "trezor_coin": "Singapore-Dollar Backed Stablecoin",
    "links": {
      "github": "https://github.com/Xfers/StraitsX-tokens",
      "homepage": "https://xfers.com/sg/stablecoin"
    }
  },
  {
    "coin": "XSGD-PLG20",
    "name": "xsgd_plg20",
    "fname": "StraitsX Singapore Dollar",
    "rpcport": 80,
    "mm2": 1,
    "chain_id": 137,
    "decimals": 6,
    "avg_blocktime": 1.8,
    "required_confirmations": 20,
    "protocol": {
      "type": "ERC20",
      "protocol_data": {
        "platform": "MATIC",
        "contract_address": "0xDC3326e71D45186F113a2F448984CA0e8D201995"
      }
    },
    "derivation_path": "m/44'/966'"
  },
  {
    "coin": "XTZ-BEP20",
    "name": "xtz_bep20",
    "fname": "Tezos",
    "rpcport": 80,
    "mm2": 1,
    "chain_id": 56,
    "avg_blocktime": 3,
    "required_confirmations": 3,
    "protocol": {
      "type": "ERC20",
      "protocol_data": {
        "platform": "BNB",
        "contract_address": "0x16939ef78684453bfDFb47825F8a5F714f12623a"
      }
    },
    "derivation_path": "m/44'/714'"
  },
  {
    "coin": "XVC",
    "name": "vanillacash",
    "fname": "VanillaCash",
    "isPoS": 1,
    "rpcport": 48888,
    "pubtype": 18,
    "p2shtype": 30,
    "wiftype": 181,
    "txfee": 1000,
    "dust": 10000,
    "mm2": 1,
    "required_confirmations": 7,
    "avg_blocktime": 60,
    "protocol": {
      "type": "UTXO"
    }
  },
  {
    "coin": "XVC-BEP20",
    "name": "xvc_bep20",
    "fname": "VanillaCash",
    "rpcport": 80,
    "mm2": 1,
    "chain_id": 56,
    "avg_blocktime": 3,
    "required_confirmations": 3,
    "protocol": {
      "type": "ERC20",
      "protocol_data": {
        "platform": "BNB",
        "contract_address": "0xeBbfB9E5aF3172C7C0e1D4ff7106A8Bbb961F87B"
      }
    },
    "derivation_path": "m/44'/714'"
  },
  {
    "coin": "XVC-QRC20",
    "name": "qtum",
    "fname": "VanillaCash",
    "rpcport": 3889,
    "pubtype": 58,
    "p2shtype": 50,
    "wiftype": 128,
    "segwit": false,
    "txfee": 0,
    "dust": 72800,
    "mm2": 1,
    "required_confirmations": 3,
    "mature_confirmations": 2000,
    "avg_blocktime": 32,
    "protocol": {
      "type": "QRC20",
      "protocol_data": {
        "platform": "QTUM",
        "contract_address": "0x4cdaa46741af44c68179c54c4fcb02c2bf646d30"
      }
    },
    "derivation_path": "m/44'/2301'"
  },
  {
    "coin": "XVG",
    "name": "VERGE",
    "fname": "Verge",
    "isPoS": 1,
    "sign_message_prefix": "VERGE Signed Message:\n",
    "rpcport": 20102,
    "pubtype": 30,
    "p2shtype": 33,
    "wiftype": 158,
    "decimals": 6,
    "segwit": true,
    "bech32_hrp": "vg",
    "txfee": 400000,
    "dust": 400000,
    "force_min_relay_fee": true,
    "mm2": 1,
    "required_confirmations": 10,
    "avg_blocktime": 30,
    "protocol": {
      "type": "UTXO"
    },
    "derivation_path": "m/44'/77'"
  },
  {
    "coin": "XVS-BEP20",
    "name": "xvs_bep20",
    "fname": "Venus",
    "rpcport": 80,
    "mm2": 1,
    "chain_id": 56,
    "avg_blocktime": 3,
    "required_confirmations": 3,
    "protocol": {
      "type": "ERC20",
      "protocol_data": {
        "platform": "BNB",
        "contract_address": "0xcF6BB5389c92Bdda8a3747Ddb454cB7a64626C63"
      }
    },
    "derivation_path": "m/44'/714'"
  },
  {
    "coin": "YFI-AVX20",
    "name": "yfi_avx20",
    "fname": "yearn.finance",
    "rpcport": 80,
    "mm2": 1,
    "chain_id": 43114,
    "required_confirmations": 3,
    "avg_blocktime": 2.4,
    "decimals": 18,
    "protocol": {
      "type": "ERC20",
      "protocol_data": {
        "platform": "AVAX",
        "contract_address": "0x9eAaC1B23d935365bD7b542Fe22cEEe2922f52dc"
      }
    },
    "derivation_path": "m/44'/9000'"
  },
  {
    "coin": "YFI-BEP20",
    "name": "yfi_bep20",
    "fname": "yearn.finance",
    "rpcport": 80,
    "mm2": 1,
    "chain_id": 56,
    "avg_blocktime": 3,
    "required_confirmations": 3,
    "protocol": {
      "type": "ERC20",
      "protocol_data": {
        "platform": "BNB",
        "contract_address": "0x88f1A5ae2A3BF98AEAF342D26B30a79438c9142e"
      }
    },
    "derivation_path": "m/44'/714'"
  },
  {
    "coin": "YFI-ERC20",
    "name": "yfi_erc20",
    "fname": "yearn.finance",
    "rpcport": 80,
    "mm2": 1,
    "chain_id": 1,
    "avg_blocktime": 15,
    "required_confirmations": 3,
    "decimals": 18,
    "protocol": {
      "type": "ERC20",
      "protocol_data": {
        "platform": "ETH",
        "contract_address": "0x0bc529c00C6401aEF6D220BE8C6Ea1667F6Ad93e"
      }
    },
    "derivation_path": "m/44'/60'",
    "trezor_coin": "yearn.finance",
    "links": {
      "github": "https://github.com/iearn-finance",
      "homepage": "https://yearn.finance/"
    }
  },
  {
    "coin": "YFI-FTM20",
    "name": "yfi_ftm20",
    "fname": "yearn.finance",
    "rpcport": 80,
    "mm2": 1,
    "chain_id": 250,
    "decimals": 18,
    "avg_blocktime": 1.8,
    "required_confirmations": 3,
    "protocol": {
      "type": "ERC20",
      "protocol_data": {
        "platform": "FTM",
        "contract_address": "0x29b0Da86e484E1C0029B56e817912d778aC0EC69"
      }
    },
    "derivation_path": "m/44'/1007'"
  },
  {
    "coin": "YFI-KRC20",
    "name": "yfi_krc20",
    "fname": "yearn.finance",
    "rpcport": 80,
    "mm2": 1,
    "chain_id": 321,
    "decimals": 18,
    "avg_blocktime": 3,
    "required_confirmations": 3,
    "protocol": {
      "type": "ERC20",
      "protocol_data": {
        "platform": "KCS",
        "contract_address": "0xdfa3Ef49d357c6b0B2DfBB88701af2b7A053fD0A"
      }
    },
    "derivation_path": "m/44'/641'"
  },
  {
    "coin": "YFI-PLG20",
    "name": "yfi_plg20",
    "fname": "yearn.finance",
    "rpcport": 80,
    "mm2": 1,
    "chain_id": 137,
    "decimals": 18,
    "avg_blocktime": 1.8,
    "required_confirmations": 20,
    "protocol": {
      "type": "ERC20",
      "protocol_data": {
        "platform": "MATIC",
        "contract_address": "0xDA537104D6A5edd53c6fBba9A898708E465260b6"
      }
    },
    "derivation_path": "m/44'/966'"
  },
  {
    "coin": "YFII-BEP20",
    "name": "yfii_bep20",
    "fname": "DFI.Money",
    "rpcport": 80,
    "mm2": 1,
    "chain_id": 56,
    "avg_blocktime": 3,
    "required_confirmations": 3,
    "protocol": {
      "type": "ERC20",
      "protocol_data": {
        "platform": "BNB",
        "contract_address": "0x7F70642d88cf1C4a3a7abb072B53B929b653edA5"
      }
    },
    "derivation_path": "m/44'/714'"
  },
  {
    "coin": "YFII-ERC20",
    "name": "yfii_erc20",
    "fname": "DFI.Money",
    "rpcport": 80,
    "mm2": 1,
    "chain_id": 1,
    "avg_blocktime": 15,
    "required_confirmations": 3,
    "decimals": 18,
    "protocol": {
      "type": "ERC20",
      "protocol_data": {
        "platform": "ETH",
        "contract_address": "0xa1d0E215a23d7030842FC67cE582a6aFa3CCaB83"
      }
    },
    "derivation_path": "m/44'/60'",
    "trezor_coin": "YFII.finance",
    "links": {
      "github": "https://github.com/yfii/vault",
      "homepage": "https://dfi.money/"
    }
  },
  {
    "coin": "ZEC",
    "name": "zcash",
    "fname": "Zcash",
    "sign_message_prefix": "Zcash Signed Message:\n",
    "rpcport": 8232,
    "taddr": 28,
    "pubtype": 184,
    "p2shtype": 189,
    "wiftype": 128,
    "segwit": true,
    "txversion": 4,
    "overwintered": 1,
    "version_group_id": "0x892f2085",
    "consensus_branch_id": "0xc2d6d0b4",
    "txfee": 10000,
    "mm2": 1,
    "required_confirmations": 3,
    "avg_blocktime": 75,
    "protocol": {
      "type": "UTXO"
    },
    "derivation_path": "m/44'/133'",
    "trezor_coin": "Zcash",
    "links": {
      "github": "https://github.com/zcash/zcash",
      "homepage": "https://z.cash"
    }
  },
  {
    "coin": "ZER",
    "name": "zero",
    "fname": "Zero",
    "rpcport": 23811,
    "taddr": 28,
    "pubtype": 184,
    "p2shtype": 189,
    "wiftype": 128,
    "txversion": 4,
    "overwintered": 1,
    "version_group_id": "0x892f2085",
    "consensus_branch_id": "0x7361707a",
    "txfee": 1000,
    "mm2": 1,
    "required_confirmations": 4,
    "avg_blocktime": 120,
    "protocol": {
      "type": "UTXO"
    },
    "derivation_path": "m/44'/323'"
  },
  {
    "coin": "ZER-BEP20",
    "name": "zer_bep20",
    "fname": "Zero",
    "rpcport": 80,
    "mm2": 1,
    "chain_id": 56,
    "decimals": 18,
    "avg_blocktime": 3,
    "required_confirmations": 3,
    "protocol": {
      "type": "ERC20",
      "protocol_data": {
        "platform": "BNB",
        "contract_address": "0x530e9346870E632A63E8d461bb3c3622e00782DE"
      }
    },
    "derivation_path": "m/44'/714'"
  },
  {
    "coin": "ZET",
    "name": "zetacoin",
    "fname": "Zetacoin",
    "sign_message_prefix": "Zetacoin Signed Message:\n",
    "isPoS": 1,
    "rpcport": 22014,
    "pubtype": 20,
    "p2shtype": 85,
    "wiftype": 153,
    "txfee": 100000,
    "dust": 100000,
    "mm2": 1,
    "mature_confirmations": 500,
    "required_confirmations": 7,
    "avg_blocktime": 45,
    "protocol": {
      "type": "UTXO"
    }
  },
  {
    "coin": "ZIL-BEP20",
    "name": "zil_bep20",
    "fname": "Zilliqa",
    "rpcport": 80,
    "mm2": 1,
    "chain_id": 56,
    "avg_blocktime": 3,
    "required_confirmations": 3,
    "protocol": {
      "type": "ERC20",
      "protocol_data": {
        "platform": "BNB",
        "contract_address": "0xb86AbCb37C3A4B64f74f59301AFF131a1BEcC787"
      }
    },
    "derivation_path": "m/44'/714'"
  },
  {
    "coin": "ZRX-AVX20",
    "name": "zrx_avx20",
    "fname": "0x",
    "rpcport": 80,
    "mm2": 1,
    "chain_id": 43114,
    "required_confirmations": 3,
    "avg_blocktime": 2.4,
    "decimals": 18,
    "protocol": {
      "type": "ERC20",
      "protocol_data": {
        "platform": "AVAX",
        "contract_address": "0x596fA47043f99A4e0F122243B841E55375cdE0d2"
      }
    },
    "derivation_path": "m/44'/9000'"
  },
  {
    "coin": "ZRX-ERC20",
    "name": "zrx_erc20",
    "fname": "0x",
    "rpcport": 80,
    "mm2": 1,
    "chain_id": 1,
    "decimals": 18,
    "avg_blocktime": 15,
    "required_confirmations": 3,
    "protocol": {
      "type": "ERC20",
      "protocol_data": {
        "platform": "ETH",
        "contract_address": "0xE41d2489571d322189246DaFA5ebDe1F4699F498"
      }
    },
    "derivation_path": "m/44'/60'",
    "trezor_coin": "0x Project",
    "links": {
      "github": "https://github.com/0xProject",
      "homepage": "https://0xproject.com"
    }
  },
  {
    "coin": "ZRX-PLG20",
    "name": "zrx_plg20",
    "fname": "0x",
    "rpcport": 80,
    "mm2": 1,
    "chain_id": 137,
    "decimals": 18,
    "avg_blocktime": 1.8,
    "required_confirmations": 20,
    "protocol": {
      "type": "ERC20",
      "protocol_data": {
        "platform": "MATIC",
        "contract_address": "0x5559Edb74751A0edE9DeA4DC23aeE72cCA6bE3D5"
      }
    },
    "derivation_path": "m/44'/966'"
  },
  {
    "coin": "INK-QRC20",
    "name": "qtum",
    "fname": "INK",
    "rpcport": 3889,
    "mm2": 1,
    "required_confirmations": 3,
    "mature_confirmations": 2000,
    "avg_blocktime": 32,
    "txfee": 0,
    "dust": 72800,
    "protocol": {
      "type": "QRC20",
      "protocol_data": {
        "platform": "QTUM",
        "contract_address": "0xfe59cbc1704e89a698571413a81f0de9d8f00c69"
      }
    },
    "pubtype": 58,
    "p2shtype": 50,
    "wiftype": 128,
    "segwit": false,
    "decimals": 9,
    "derivation_path": "m/44'/2301'"
  },
  {
    "coin": "FLUX",
    "name": "flux",
    "fname": "Flux",
    "rpcport": 16124,
    "taddr": 28,
    "pubtype": 184,
    "p2shtype": 189,
    "wiftype": 128,
    "txversion": 4,
    "overwintered": 1,
    "version_group_id": "0x892f2085",
    "consensus_branch_id": "0x76b809bb",
    "txfee": 10000,
    "mm2": 1,
    "required_confirmations": 2,
    "avg_blocktime": 120,
    "protocol": {
      "type": "UTXO"
    },
    "derivation_path": "m/44'/19167'"
  },
  {
    "coin": "FLUX-ERC20",
    "name": "flux_erc20",
    "fname": "Flux",
    "rpcport": 80,
    "mm2": 1,
    "chain_id": 1,
    "decimals": 8,
    "avg_blocktime": 15,
    "required_confirmations": 3,
    "protocol": {
      "type": "ERC20",
      "protocol_data": {
        "platform": "ETH",
        "contract_address": "0x720CD16b011b987Da3518fbf38c3071d4F0D1495"
      }
    },
    "derivation_path": "m/44'/60'"
  },
  {
    "coin": "FLUX-BEP20",
    "name": "flux_bep20",
    "fname": "Flux",
    "rpcport": 80,
    "mm2": 1,
    "chain_id": 56,
    "decimals": 8,
    "avg_blocktime": 3,
    "required_confirmations": 3,
    "protocol": {
      "type": "ERC20",
      "protocol_data": {
        "platform": "BNB",
        "contract_address": "0xaFF9084f2374585879e8B434C399E29E80ccE635"
      }
    },
    "derivation_path": "m/44'/714'"
  },
  {
    "coin": "HPY-QRC20",
    "name": "qtum",
    "fname": "HyperPay",
    "rpcport": 3889,
    "mm2": 1,
    "required_confirmations": 3,
    "mature_confirmations": 2000,
    "avg_blocktime": 32,
    "txfee": 0,
    "dust": 72800,
    "protocol": {
      "type": "QRC20",
      "protocol_data": {
        "platform": "QTUM",
        "contract_address": "0xf2703e93f87b846a7aacec1247beaec1c583daa4"
      }
    },
    "pubtype": 58,
    "p2shtype": 50,
    "wiftype": 128,
    "segwit": false,
    "decimals": 8,
    "derivation_path": "m/44'/2301'"
  },
  {
    "coin": "HLC-QRC20",
    "name": "qtum",
    "fname": "HalalChain",
    "rpcport": 3889,
    "mm2": 1,
    "required_confirmations": 3,
    "mature_confirmations": 2000,
    "avg_blocktime": 32,
    "txfee": 0,
    "dust": 72800,
    "protocol": {
      "type": "QRC20",
      "protocol_data": {
        "platform": "QTUM",
        "contract_address": "0xb27d7bf95b03e02b55d5eb63d3f1692762101bf9"
      }
    },
    "pubtype": 58,
    "p2shtype": 50,
    "wiftype": 128,
    "segwit": false,
    "decimals": 9,
    "derivation_path": "m/44'/2301'"
  },
  {
    "coin": "MED-QRC20",
    "name": "qtum",
    "fname": "Medibloc",
    "rpcport": 3889,
    "mm2": 1,
    "required_confirmations": 3,
    "mature_confirmations": 2000,
    "avg_blocktime": 32,
    "txfee": 0,
    "dust": 72800,
    "protocol": {
      "type": "QRC20",
      "protocol_data": {
        "platform": "QTUM",
        "contract_address": "0x2f65a0af11d50d2d15962db39d7f7b0619ed55ae"
      }
    },
    "pubtype": 58,
    "p2shtype": 50,
    "wiftype": 128,
    "segwit": false,
    "decimals": 8,
    "derivation_path": "m/44'/2301'"
  },
  {
    "coin": "LSTR-QRC20",
    "name": "qtum",
    "fname": "Luna Stars",
    "rpcport": 3889,
    "mm2": 1,
    "required_confirmations": 3,
    "mature_confirmations": 2000,
    "avg_blocktime": 32,
    "txfee": 0,
    "dust": 72800,
    "protocol": {
      "type": "QRC20",
      "protocol_data": {
        "platform": "QTUM",
        "contract_address": "0x72e531e37c31ecbe336208fd66e93b48df3af420"
      }
    },
    "pubtype": 58,
    "p2shtype": 50,
    "wiftype": 128,
    "segwit": false,
    "decimals": 8,
    "derivation_path": "m/44'/2301'"
  },
  {
    "coin": "QBT-QRC20",
    "name": "qtum",
    "fname": "Qbao",
    "rpcport": 3889,
    "mm2": 1,
    "required_confirmations": 3,
    "mature_confirmations": 2000,
    "avg_blocktime": 32,
    "txfee": 0,
    "dust": 72800,
    "protocol": {
      "type": "QRC20",
      "protocol_data": {
        "platform": "QTUM",
        "contract_address": "0x09800417b097c61b9fd26b3ddde4238304a110d5"
      }
    },
    "pubtype": 58,
    "p2shtype": 50,
    "wiftype": 128,
    "segwit": false,
    "decimals": 8,
    "derivation_path": "m/44'/2301'"
  },
  {
    "coin": "TSL-QRC20",
    "name": "qtum",
    "fname": "Energo TSL",
    "rpcport": 3889,
    "mm2": 1,
    "required_confirmations": 3,
    "mature_confirmations": 2000,
    "avg_blocktime": 32,
    "txfee": 0,
    "dust": 72800,
    "protocol": {
      "type": "QRC20",
      "protocol_data": {
        "platform": "QTUM",
        "contract_address": "0xd8dec2b605005749abbf4b060edad3070e23cf5c"
      }
    },
    "pubtype": 58,
    "p2shtype": 50,
    "wiftype": 128,
    "segwit": false,
    "decimals": 18,
    "derivation_path": "m/44'/2301'"
  },
  {
    "coin": "OC-QRC20",
    "name": "qtum",
    "fname": "OceanChain",
    "rpcport": 3889,
    "mm2": 1,
    "required_confirmations": 3,
    "mature_confirmations": 2000,
    "avg_blocktime": 32,
    "txfee": 0,
    "dust": 72800,
    "protocol": {
      "type": "QRC20",
      "protocol_data": {
        "platform": "QTUM",
        "contract_address": "0xf397f39ce992b0f5bdc7ec1109d676d07f7af2f9"
      }
    },
    "pubtype": 58,
    "p2shtype": 50,
    "wiftype": 128,
    "segwit": false,
    "decimals": 8,
    "derivation_path": "m/44'/2301'"
  },
  {
    "coin": "PUT-QRC20",
    "name": "qtum",
    "fname": "Profile Utility Token",
    "rpcport": 3889,
    "mm2": 1,
    "required_confirmations": 3,
    "mature_confirmations": 2000,
    "avg_blocktime": 32,
    "txfee": 0,
    "dust": 72800,
    "protocol": {
      "type": "QRC20",
      "protocol_data": {
        "platform": "QTUM",
        "contract_address": "0x4060e21ac01b5c5d2a3f01cecd7cbf820f50be95"
      }
    },
    "pubtype": 58,
    "p2shtype": 50,
    "wiftype": 128,
    "segwit": false,
    "decimals": 8,
    "derivation_path": "m/44'/2301'"
  },
  {
    "coin": "OKB-ERC20",
    "name": "okb_erc20",
    "fname": "OKB",
    "rpcport": 80,
    "mm2": 1,
    "chain_id": 1,
    "required_confirmations": 3,
    "avg_blocktime": 15,
    "protocol": {
      "type": "ERC20",
      "protocol_data": {
        "platform": "ETH",
        "contract_address": "0x75231F58b43240C9718Dd58B4967c5114342a86c"
      }
    },
    "decimals": 18,
    "derivation_path": "m/44'/60'",
    "trezor_coin": "OKB",
    "links": {
      "github": "https://github.com/okex/okberc20token",
      "homepage": "https://www.okex.com/"
    }
  },
  {
    "coin": "SEELE-ERC20",
    "name": "seele_erc20",
    "fname": "Seele",
    "rpcport": 80,
    "mm2": 1,
    "chain_id": 1,
    "required_confirmations": 3,
    "avg_blocktime": 15,
    "protocol": {
      "type": "ERC20",
      "protocol_data": {
        "platform": "ETH",
        "contract_address": "0xB1e93236ab6073fdAC58adA5564897177D4bcC43"
      }
    },
    "decimals": 18,
    "derivation_path": "m/44'/60'",
    "trezor_coin": "Seele",
    "links": {
      "homepage": "http://seele.pro"
    }
  },
  {
    "coin": "REV-ERC20",
    "name": "rev_erc20",
    "fname": "Revain",
    "rpcport": 80,
    "mm2": 1,
    "chain_id": 1,
    "required_confirmations": 3,
    "avg_blocktime": 15,
    "protocol": {
      "type": "ERC20",
      "protocol_data": {
        "platform": "ETH",
        "contract_address": "0x2ef52Ed7De8c5ce03a4eF0efbe9B7450F2D7Edc9"
      }
    },
    "decimals": 6,
    "derivation_path": "m/44'/60'",
    "trezor_coin": "Revain",
    "links": {
      "github": "https://github.com/Revain",
      "homepage": "https://revain.org"
    }
  },
  {
    "coin": "SNT-ERC20",
    "name": "snt_erc20",
    "fname": "Status",
    "rpcport": 80,
    "mm2": 1,
    "chain_id": 1,
    "required_confirmations": 3,
    "avg_blocktime": 15,
    "protocol": {
      "type": "ERC20",
      "protocol_data": {
        "platform": "ETH",
        "contract_address": "0x744d70FDBE2Ba4CF95131626614a1763DF805B9E"
      }
    },
    "decimals": 18,
    "derivation_path": "m/44'/60'",
    "trezor_coin": "Status Network Token",
    "links": {
      "github": "https://github.com/status-im",
      "homepage": "https://status.im"
    }
  },
  {
    "coin": "ANT-ERC20",
    "name": "ant_erc20",
    "fname": "Aragon",
    "rpcport": 80,
    "mm2": 1,
    "chain_id": 1,
    "required_confirmations": 3,
    "avg_blocktime": 15,
    "protocol": {
      "type": "ERC20",
      "protocol_data": {
        "platform": "ETH",
        "contract_address": "0xa117000000f279D81A1D3cc75430fAA017FA5A2e"
      }
    },
    "decimals": 18,
    "derivation_path": "m/44'/60'"
  },
  {
    "coin": "BEST-ERC20",
    "name": "best_erc20",
    "fname": "Bitpanda Ecosystem",
    "rpcport": 80,
    "mm2": 1,
    "chain_id": 1,
    "required_confirmations": 3,
    "avg_blocktime": 15,
    "protocol": {
      "type": "ERC20",
      "protocol_data": {
        "platform": "ETH",
        "contract_address": "0x1B073382E63411E3BcfFE90aC1B9A43feFa1Ec6F"
      }
    },
    "decimals": 8,
    "derivation_path": "m/44'/60'"
  },
  {
    "coin": "CVT-ERC20",
    "name": "cvt_erc20",
    "fname": "CyberVein",
    "rpcport": 80,
    "mm2": 1,
    "chain_id": 1,
    "required_confirmations": 3,
    "avg_blocktime": 15,
    "protocol": {
      "type": "ERC20",
      "protocol_data": {
        "platform": "ETH",
        "contract_address": "0xBe428c3867F05deA2A89Fc76a102b544eaC7f772"
      }
    },
    "decimals": 18,
    "derivation_path": "m/44'/60'",
    "trezor_coin": "CyberVein",
    "links": {
      "homepage": "http://www.cybervein.org"
    }
  },
  {
    "coin": "DX-ERC20",
    "name": "dx_erc20",
    "fname": "DxChain",
    "rpcport": 80,
    "mm2": 1,
    "chain_id": 1,
    "required_confirmations": 3,
    "avg_blocktime": 15,
    "protocol": {
      "type": "ERC20",
      "protocol_data": {
        "platform": "ETH",
        "contract_address": "0x973e52691176d36453868D9d86572788d27041A9"
      }
    },
    "decimals": 18,
    "derivation_path": "m/44'/60'"
  },
  {
    "coin": "STORJ-ERC20",
    "name": "storj_erc20",
    "fname": "Storj",
    "rpcport": 80,
    "mm2": 1,
    "chain_id": 1,
    "required_confirmations": 3,
    "avg_blocktime": 15,
    "protocol": {
      "type": "ERC20",
      "protocol_data": {
        "platform": "ETH",
        "contract_address": "0xB64ef51C888972c908CFacf59B47C1AfBC0Ab8aC"
      }
    },
    "decimals": 8,
    "derivation_path": "m/44'/60'",
    "trezor_coin": "STORJ",
    "links": {
      "github": "https://github.com/Storj",
      "homepage": "https://storj.io"
    }
  },
  {
    "coin": "TRAC-ERC20",
    "name": "trac_erc20",
    "fname": "OriginTrail",
    "rpcport": 80,
    "mm2": 1,
    "chain_id": 1,
    "required_confirmations": 3,
    "avg_blocktime": 15,
    "protocol": {
      "type": "ERC20",
      "protocol_data": {
        "platform": "ETH",
        "contract_address": "0xaA7a9CA87d3694B5755f213B5D04094b8d0F0A6F"
      }
    },
    "decimals": 18,
    "derivation_path": "m/44'/60'",
    "trezor_coin": "OriginTrail",
    "links": {
      "homepage": "https://origintrail.io"
    }
  },
  {
    "coin": "UBQ",
    "name": "ubiq",
    "fname": "Ubiq",
    "rpcport": 80,
    "mm2": 1,
    "chain_id": 8,
    "required_confirmations": 3,
    "avg_blocktime": 15,
    "protocol": {
      "type": "ETH"
    },
    "derivation_path": "m/44'/108'",
    "trezor_coin": "Ubiq",
    "links": {
      "homepage": "https://ubiqsmart.com"
    }
  },
  {
    "coin": "PNK-ERC20",
    "name": "pnk_erc20",
    "fname": "Kleros",
    "rpcport": 80,
    "mm2": 1,
    "chain_id": 1,
    "required_confirmations": 3,
    "avg_blocktime": 15,
    "protocol": {
      "type": "ERC20",
      "protocol_data": {
        "platform": "ETH",
        "contract_address": "0x93ED3FBe21207Ec2E8f2d3c3de6e058Cb73Bc04d"
      }
    },
    "decimals": 18,
    "derivation_path": "m/44'/60'",
    "trezor_coin": "Pinakion",
    "links": {
      "github": "https://github.com/kleros",
      "homepage": "https://kleros.io"
    }
  },
  {
    "coin": "SKL-ERC20",
    "name": "skl_erc20",
    "fname": "SKALE",
    "rpcport": 80,
    "mm2": 1,
    "chain_id": 1,
    "required_confirmations": 3,
    "avg_blocktime": 15,
    "protocol": {
      "type": "ERC20",
      "protocol_data": {
        "platform": "ETH",
        "contract_address": "0x00c83aeCC790e8a4453e5dD3B0B4b3680501a7A7"
      }
    },
    "decimals": 18,
    "derivation_path": "m/44'/60'"
  },
  {
    "coin": "CVC-ERC20",
    "name": "cvc_erc20",
    "fname": "Civic",
    "rpcport": 80,
    "mm2": 1,
    "chain_id": 1,
    "required_confirmations": 3,
    "avg_blocktime": 15,
    "protocol": {
      "type": "ERC20",
      "protocol_data": {
        "platform": "ETH",
        "contract_address": "0x41e5560054824eA6B0732E656E3Ad64E20e94E45"
      }
    },
    "decimals": 8,
    "derivation_path": "m/44'/60'",
    "trezor_coin": "Civic",
    "links": {
      "homepage": "https://www.civic.com"
    }
  },
  {
    "coin": "UTK-ERC20",
    "name": "utk_erc20",
    "fname": "Utrust",
    "rpcport": 80,
    "mm2": 1,
    "chain_id": 1,
    "required_confirmations": 3,
    "avg_blocktime": 15,
    "protocol": {
      "type": "ERC20",
      "protocol_data": {
        "platform": "ETH",
        "contract_address": "0xdc9Ac3C20D1ed0B540dF9b1feDC10039Df13F99c"
      }
    },
    "decimals": 18,
    "derivation_path": "m/44'/60'",
    "trezor_coin": "Utrust",
    "links": {
      "github": "https://github.com/utrustdev/",
      "homepage": "https://utrust.com"
    }
  },
  {
    "coin": "MLN-ERC20",
    "name": "mln_erc20",
    "fname": "Enzyme",
    "rpcport": 80,
    "mm2": 1,
    "chain_id": 1,
    "required_confirmations": 3,
    "avg_blocktime": 15,
    "protocol": {
      "type": "ERC20",
      "protocol_data": {
        "platform": "ETH",
        "contract_address": "0xec67005c4E498Ec7f55E092bd1d35cbC47C91892"
      }
    },
    "decimals": 18,
    "derivation_path": "m/44'/60'"
  },
  {
    "coin": "XOR-ERC20",
    "name": "xor_erc20",
    "fname": "Sora",
    "rpcport": 80,
    "mm2": 1,
    "chain_id": 1,
    "required_confirmations": 3,
    "avg_blocktime": 15,
    "protocol": {
      "type": "ERC20",
      "protocol_data": {
        "platform": "ETH",
        "contract_address": "0x40FD72257597aA14C7231A7B1aaa29Fce868F677"
      }
    },
    "decimals": 18,
    "derivation_path": "m/44'/60'"
  },
  {
    "coin": "UQC-ERC20",
    "name": "uqc_erc20",
    "fname": "Uquid Coin",
    "rpcport": 80,
    "mm2": 1,
    "chain_id": 1,
    "required_confirmations": 3,
    "avg_blocktime": 15,
    "protocol": {
      "type": "ERC20",
      "protocol_data": {
        "platform": "ETH",
        "contract_address": "0x8806926Ab68EB5a7b909DcAf6FdBe5d93271D6e2"
      }
    },
    "decimals": 18,
    "derivation_path": "m/44'/60'",
    "trezor_coin": "Uquid Coin",
    "links": {
      "homepage": "https://uquidcoin.com"
    }
  },
  {
    "coin": "UOS-ERC20",
    "name": "uos_erc20",
    "fname": "Ultra",
    "rpcport": 80,
    "mm2": 1,
    "chain_id": 1,
    "required_confirmations": 3,
    "avg_blocktime": 15,
    "protocol": {
      "type": "ERC20",
      "protocol_data": {
        "platform": "ETH",
        "contract_address": "0xD13c7342e1ef687C5ad21b27c2b65D772cAb5C8c"
      }
    },
    "decimals": 4,
    "derivation_path": "m/44'/60'"
  },
  {
    "coin": "SHR-ERC20",
    "name": "shr_erc20",
    "fname": "Share",
    "rpcport": 80,
    "mm2": 1,
    "chain_id": 1,
    "decimals": 2,
    "required_confirmations": 3,
    "avg_blocktime": 15,
    "protocol": {
      "type": "ERC20",
      "protocol_data": {
        "platform": "ETH",
        "contract_address": "0xd98F75b1A3261dab9eEd4956c93F33749027a964"
      }
    },
    "derivation_path": "m/44'/60'"
  },
  {
    "coin": "SHR-BEP20",
    "name": "shr_bep20",
    "fname": "Share",
    "rpcport": 80,
    "mm2": 1,
    "chain_id": 56,
    "decimals": 18,
    "avg_blocktime": 3,
    "required_confirmations": 3,
    "protocol": {
      "type": "ERC20",
      "protocol_data": {
        "platform": "BNB",
        "contract_address": "0x5fb4968fC85868DF3aD2d6e59883a10570f01D18"
      }
    },
    "derivation_path": "m/44'/714'"
  },
  {
    "coin": "S4F-ERC20",
    "name": "s4f_erc20",
    "fname": "S4FE",
    "rpcport": 80,
    "mm2": 1,
    "chain_id": 1,
    "decimals": 18,
    "required_confirmations": 3,
    "avg_blocktime": 15,
    "protocol": {
      "type": "ERC20",
      "protocol_data": {
        "platform": "ETH",
        "contract_address": "0xAec7d1069e3a914a3EB50f0BFB1796751f2ce48a"
      }
    },
    "derivation_path": "m/44'/60'"
  },
  {
    "coin": "S4F-BEP20",
    "name": "s4f_bep20",
    "fname": "S4FE",
    "rpcport": 80,
    "mm2": 1,
    "chain_id": 56,
    "decimals": 18,
    "avg_blocktime": 3,
    "required_confirmations": 3,
    "protocol": {
      "type": "ERC20",
      "protocol_data": {
        "platform": "BNB",
        "contract_address": "0x788D2780992222360f674cc12C36478870b8E6ED"
      }
    },
    "derivation_path": "m/44'/714'"
  },
  {
    "coin": "tBCH",
    "name": "Bitcoin Cash Testnet",
    "fname": "Bitcoin Cash Testnet",
    "is_testnet": true,
    "pubtype": 111,
    "p2shtype": 196,
    "wiftype": 239,
    "txfee": 0,
    "estimate_fee_blocks": 2,
    "segwit": false,
    "fork_id": "0x40",
    "address_format": {
      "format": "cashaddress",
      "network": "bchtest"
    },
    "mm2": 1,
    "required_confirmations": 1,
    "avg_blocktime": 600,
    "protocol": {
      "type": "BCH",
      "protocol_data": {
        "slp_prefix": "slptest"
      }
    }
  },
  {
    "coin": "UFO",
    "name": "ufo",
    "fname": "Uniform Fiscal Object",
    "sign_message_prefix": "UFO Signed Message:\n",
    "rpcport": 8087,
    "pubtype": 27,
    "p2shtype": 68,
    "wiftype": 155,
    "txfee": 100000,
    "segwit": true,
    "bech32_hrp": "uf",
    "mm2": 1,
    "required_confirmations": 6,
    "avg_blocktime": 1.5,
    "protocol": {
      "type": "UTXO"
    },
    "derivation_path": "m/44'/202'",
    "links": {
      "github": "https://github.com/fiscalobject/ufo",
      "homepage": "https://ufobject.com"
    }
  },
  {
    "coin": "USBL",
    "name": "bitdollar",
    "fname": "Balanced Dollar",
    "confpath": "USERHOME/.bitdollar/bitdollar.conf",
    "rpcport": 35573,
    "pubtype": 65,
    "p2shtype": 66,
    "wiftype": 193,
    "txfee": 0,
    "mm2": 1,
    "required_confirmations": 2,
    "avg_blocktime": 150,
    "protocol": {
      "type": "UTXO"
    }
  },
  {
    "coin": "USDF",
    "fname": "Fake USD",
    "is_testnet": true,
    "protocol": {
      "type": "SLPTOKEN",
      "protocol_data": {
        "decimals": 4,
        "token_id": "bb309e48930671582bea508f9a1d9b491e49b69be3d6f372dc08da2ac6e90eb7",
        "platform": "tBCH",
        "required_confirmations": 1,
        "slp_prefix": "slptest"
      }
    },
    "mm2": 1
  },
  {
    "coin": "WHIVE",
    "name": "whive",
    "fname": "Whive",
    "rpcport": 1867,
    "pubtype": 73,
    "p2shtype": 10,
    "wiftype": 128,
    "txfee": 0,
    "dust": 1000,
    "segwit": true,
    "bech32_hrp": "wv",
    "mm2": 1,
    "wallet_only": false,
    "required_confirmations": 1,
    "mature_confirmations": 100,
    "avg_blocktime": 600,
    "protocol": {
      "type": "UTXO"
    }
  },
  {
    "coin": "WHIVE-segwit",
    "name": "whive",
    "fname": "Whive",
    "rpcport": 1867,
    "pubtype": 73,
    "p2shtype": 10,
    "wiftype": 128,
    "txfee": 0,
    "dust": 1000,
    "segwit": true,
    "bech32_hrp": "wv",
    "address_format": {
      "format": "segwit"
    },
    "orderbook_ticker": "WHIVE",
    "mm2": 1,
    "required_confirmations": 1,
    "mature_confirmations": 100,
    "avg_blocktime": 600,
    "protocol": {
      "type": "UTXO"
    }
  },
  {
    "coin": "XEC",
    "name": "xec",
    "fname": "eCash",
    "rpcport": 8332,
    "pubtype": 0,
    "p2shtype": 5,
    "wiftype": 128,
    "txfee": 0,
    "estimate_fee_blocks": 2,
    "segwit": false,
    "fork_id": "0x40",
    "address_format": {
      "format": "cashaddress",
      "network": "ecash"
    },
    "mm2": 1,
    "decimals": 2,
    "required_confirmations": 1,
    "avg_blocktime": 600,
    "protocol": {
      "type": "UTXO"
    },
    "derivation_path": "m/44'/1899'"
  },
  {
    "coin": "SIBM-BEP20",
    "name": "sibm_bep20",
    "fname": "SibMining",
    "rpcport": 80,
    "mm2": 1,
    "chain_id": 56,
    "avg_blocktime": 3,
    "required_confirmations": 3,
    "protocol": {
      "type": "ERC20",
      "protocol_data": {
        "platform": "BNB",
        "contract_address": "0xee8EE60503fd0a735cC972A08E3a5B2026DDCe47"
      }
    },
    "derivation_path": "m/44'/714'"
  },
  {
    "coin": "VOTE2024",
    "asset": "VOTE2024",
    "fname": "VOTE2024",
    "wallet_only": true,
    "rpcport": 60916,
    "txversion": 4,
    "overwintered": 1,
    "mm2": 1,
    "sign_message_prefix": "Komodo Signed Message:\n",
    "required_confirmations": 1,
    "requires_notarization": false,
    "avg_blocktime": 1,
    "protocol": {
      "type": "UTXO"
    },
    "derivation_path": "m/44'/141'",
    "trezor_coin": "Komodo"
  },
  {
    "coin": "ZOMBIE",
    "asset": "ZOMBIE",
    "fname": "Zombie",
    "txversion": 4,
    "overwintered": 1,
    "avg_blocktime": 60,
    "is_testnet": true,
    "mm2": 1,
    "protocol": {
      "type": "ZHTLC",
      "protocol_data": {
        "consensus_params": {
          "overwinter_activation_height": 0,
          "sapling_activation_height": 1,
          "blossom_activation_height": null,
          "heartwood_activation_height": null,
          "canopy_activation_height": null,
          "coin_type": 133,
          "hrp_sapling_extended_spending_key": "secret-extended-key-main",
          "hrp_sapling_extended_full_viewing_key": "zxviews",
          "hrp_sapling_payment_address": "zs",
          "b58_pubkey_address_prefix": [
            28,
            184
          ],
          "b58_script_address_prefix": [
            28,
            189
          ]
        }
      }
    },
    "required_confirmations": 3
  },
  {
    "coin": "ZINU-BEP20",
    "name": "zinu_bep20",
    "fname": "Zombie Inu",
    "rpcport": 80,
    "mm2": 1,
    "chain_id": 56,
    "avg_blocktime": 3,
    "required_confirmations": 3,
    "protocol": {
      "type": "ERC20",
      "protocol_data": {
        "platform": "BNB",
        "contract_address": "0x21F9B5b2626603e3F40bfc13d01AfB8c431D382F"
      }
    },
    "derivation_path": "m/44'/714'"
  },
  {
    "coin": "RUNES",
    "name": "runebase",
    "fname": "Runebase",
    "rpcport": 9432,
    "pubtype": 61,
    "p2shtype": 123,
    "wiftype": 216,
    "txfee": 5000000,
    "dust": 400000,
    "mature_confirmations": 120,
    "segwit": true,
    "bech32_hrp": "rc",
    "mm2": 1,
    "required_confirmations": 6,
    "avg_blocktime": 120,
    "protocol": {
      "type": "UTXO"
    }
  },
  {
    "coin": "ACTN",
    "asset": "ACTN",
    "fname": "Action Coin",
    "sign_message_prefix": "Komodo Signed Message:\n",
    "rpcport": 51677,
    "txversion": 4,
    "overwintered": 1,
    "txfee": 1000,
    "mm2": 1,
    "required_confirmations": 2,
    "requires_notarization": false,
    "avg_blocktime": 60,
    "protocol": {
      "type": "UTXO"
    },
    "derivation_path": "m/44'/141'",
    "trezor_coin": "Komodo"
  },
  {
    "coin": "ACTN-BEP20",
    "name": "actn_bep20",
    "fname": "Action Coin",
    "rpcport": 80,
    "mm2": 1,
    "chain_id": 56,
    "avg_blocktime": 3,
    "required_confirmations": 3,
    "protocol": {
      "type": "ERC20",
      "protocol_data": {
        "platform": "BNB",
        "contract_address": "0xD7380b10bF3886B34Ab3422DEa42E408850375CA"
      }
    },
    "derivation_path": "m/44'/714'"
  },
  {
    "coin": "ATOM",
    "avg_blocktime": 7,
    "name": "cosmos",
    "fname": "Cosmos",
    "mm2": 1,
    "wallet_only": true,
    "protocol": {
      "type": "TENDERMINT",
      "protocol_data": {
        "decimals": 6,
        "denom": "uatom",
        "account_prefix": "cosmos",
        "chain_id": "cosmoshub-4"
      }
    },
    "derivation_path": "m/44'/118'"
  },
  {
    "coin": "IRIS",
    "avg_blocktime": 7,
    "name": "iris",
<<<<<<< HEAD
    "fname": "Iris",
    "chain_id": 6688,
=======
    "fname": "IRISnet",
>>>>>>> fc4ffeca
    "mm2": 1,
    "protocol": {
      "type": "TENDERMINT",
      "protocol_data": {
        "decimals": 6,
        "denom": "uiris",
        "account_prefix": "iaa",
        "chain_id": "irishub-1",
        "gas_price": 0.5
      }
    },
    "derivation_path": "m/44'/566'"
  },
  {
    "coin": "IRIS-BEP20",
    "name": "iris_bep20",
    "fname": "IRISnet",
    "rpcport": 80,
    "mm2": 1,
    "chain_id": 56,
    "decimals": 18,
    "avg_blocktime": 3,
    "required_confirmations": 3,
    "protocol": {
      "type": "ERC20",
      "protocol_data": {
        "platform": "BNB",
        "contract_address": "0x05C50a62b0b87bE1fFB1Cf3b77d9eDBa834ef6f7"
      }
    },
    "derivation_path": "m/44'/714'"
  },
  {
    "coin": "OSMO",
    "avg_blocktime": 7,
    "name": "osmosis",
    "fname": "Osmosis",
    "mm2": 1,
    "wallet_only": true,
    "protocol": {
      "type": "TENDERMINT",
      "protocol_data": {
        "decimals": 6,
        "denom": "uosmo",
        "account_prefix": "osmo",
        "chain_id": "osmosis-1",
        "gas_price": 0.5
      }
    }
  },
  {
    "coin": "ATOM-IBC_IRIS",
    "name": "cosmos_ibc_iris",
    "fname": "Cosmos IBC-IRIS",
    "avg_blocktime": 7,
    "mm2": 1,
    "protocol": {
      "type": "TENDERMINTTOKEN",
      "protocol_data": {
        "platform": "IRIS",
        "decimals": 6,
        "denom": "ibc/27394FB092D2ECCD56123C74F36E4C1F926001CEADA9CA97EA622B25F41E5EB2",
        "gas_price": 0.5
      }
    },
    "derivation_path": "m/44'/566'"
  },
  {
    "coin": "MAZA",
    "name": "mazacoin",
    "fname": "MazaCoin",
    "sign_message_prefix": "Mazacoin Signed Message:\n",
    "rpcport": 12832,
    "pubtype": 50,
    "p2shtype": 9,
    "wiftype": 244,
    "decimals": 8,
    "signature_version": "base",
    "txfee": 10000,
    "segwit": true,
    "bech32_hrp": "maza",
    "mm2": 1,
    "required_confirmations": 3,
    "avg_blocktime": 60,
    "protocol": {
      "type": "UTXO"
    },
    "derivation_path": "m/44'/13'",
    "links": {
      "github": "https://github.com/Mazacoin",
      "homepage": "https://www.mazacoin.org"
    }
  },
  {
    "coin": "CRNC",
    "name": "crioniccoin",
    "fname": "CrionicCoin",
    "sign_message_prefix": "Crioniccoin Signed Message:\n",
    "rpcport": 4466,
    "pubtype": 28,
    "p2shtype": 45,
    "wiftype": 176,
    "decimals": 8,
    "signature_version": "base",
    "txfee": 10000,
    "segwit": true,
    "bech32_hrp": "crnc",
    "mm2": 1,
    "required_confirmations": 3,
    "avg_blocktime": 20,
    "protocol": {
      "type": "UTXO"
    },
    "derivation_path": "m/44'/192'",
    "links": {
      "github": "https://github.com/diabaths/Crionic-Coin",
      "homepage": "https://coin.crionic.org"
    }
  },
  {
    "coin": "EVR",
    "name": "evrmore",
    "fname": "Evrmore Coin",
    "sign_message_prefix": "Evrmore Signed Message:\n",
    "rpcport": 8819,
    "pubtype": 33,
    "p2shtype": 92,
    "wiftype": 128,
    "segwit": true,
    "txfee": 1000000,
    "mm2": 1,
    "required_confirmations": 3,
    "avg_blocktime": 60,
    "protocol": {
      "type": "UTXO"
    },
    "derivation_path": "m/44'/175'",
    "links": {
      "github": "https://github.com/EvrmoreOrg/Evrmore",
      "homepage": "https://evrmorecoin.org"
    }
  },
  {
    "coin": "BKC",
    "name": "bunkercoin",
    "fname": "Bunkercoin",
    "sign_message_prefix": "Bunkercoin Signed Message:\n",
    "rpcport": 22555,
    "pubtype": 25,
    "p2shtype": 22,
    "wiftype": 158,
    "txfee": 1000000,
    "force_min_relay_fee": true,
    "dust": 1000000,
    "mm2": 1,
    "required_confirmations": 10,
    "avg_blocktime": 60,
    "protocol": {
      "type": "UTXO"
    },
    "derivation_path": "m/44'/3'",
    "links": {
      "github": "https://github.com/bunkercoin/bunkercoin",
      "homepage": "https://bunkercoin.org"
    }
  },
  {
    "coin": "KIIRO",
    "name": "kiiro",
    "fname": "Kiiro",
    "sign_message_prefix": "Zcoin Signed Message:\n",
    "rpcport": 8999,
    "pubtype": 45,
    "p2shtype": 7,
    "wiftype": 210,
    "txfee": 1000,
    "mm2": 1,
    "required_confirmations": 3,
    "avg_blocktime": 150,
    "protocol": {
      "type": "UTXO"
    },
    "links": {
      "github": "https://github.com/kiirocoin/kiiro",
      "homepage": "https://kiirocoin.org"
    }
  },
  {
    "coin": "KIIRO-BEP20",
    "name": "kiiro_bep20",
    "fname": "Kiiro",
    "rpcport": 80,
    "mm2": 1,
    "chain_id": 56,
    "avg_blocktime": 3,
    "required_confirmations": 3,
    "protocol": {
      "type": "ERC20",
      "protocol_data": {
        "platform": "BNB",
        "contract_address": "0x347862372f7C8f83D69025234367Ac11c5241Db3"
      }
    },
    "derivation_path": "m/44'/714'"
  },
  {
    "coin": "MEWC",
    "name": "meowcoin",
    "fname": "Meowcoin",
    "sign_message_prefix": "Meowcoin Signed Message:\n",
    "rpcport": 9766,
    "pubtype": 50,
    "p2shtype": 122,
    "wiftype": 112,
    "segwit": false,
    "txfee": 1000000,
    "dust": 1000000,
    "mm2": 1,
    "required_confirmations": 3,
    "avg_blocktime": 60,
    "protocol": {
      "type": "UTXO"
    },
    "derivation_path": "m/44'/1669'",
    "links": {
      "github": "https://github.com/Meowcoin-Foundation/Meowcoin",
      "homepage": "https://www.mewccrypto.com/"
    }
  },
   {
    "coin": "ZOIN",
    "name": "zoin",
    "fname": "ZoinCommunity",
    "sign_message_prefix": "Zoincoin Signed Message:\n",
    "rpcport": 8256,
    "pubtype": 80,
    "p2shtype": 53,
    "wiftype": 208,
    "segwit": false,
    "txfee": 1000000,
    "dust": 1000000,
    "mm2": 1,
    "required_confirmations": 3,
    "avg_blocktime": 150,
    "protocol": {
      "type": "UTXO"
    },
    "derivation_path": "m/44'/60'",
    "links": {
      "github": "https://github.com/seopub/zoincomumity",
      "homepage": "http://zoincommunity.com/"
    }
  }
]<|MERGE_RESOLUTION|>--- conflicted
+++ resolved
@@ -14685,12 +14685,8 @@
     "coin": "IRIS",
     "avg_blocktime": 7,
     "name": "iris",
-<<<<<<< HEAD
-    "fname": "Iris",
+    "fname": "IRISnet",
     "chain_id": 6688,
-=======
-    "fname": "IRISnet",
->>>>>>> fc4ffeca
     "mm2": 1,
     "protocol": {
       "type": "TENDERMINT",
