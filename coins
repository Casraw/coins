--- conflicted
+++ resolved
@@ -14916,7 +14916,6 @@
       "homepage": "https://www.mewccrypto.com/"
     }
   },
-<<<<<<< HEAD
   {
     "coin": "IRISTEST",
     "avg_blocktime": 7,
@@ -15006,8 +15005,9 @@
             "decimals": 6,
             "denom": "ibc/47BD209179859CDE4A2806763D7189B6E6FE13A17880FE2B42DE1E6C1E329E23"
         }
-=======
-   {
+    }
+  },
+  {
     "coin": "ZOIN",
     "name": "zoin",
     "fname": "ZoinCommunity",
@@ -15029,7 +15029,6 @@
     "links": {
       "github": "https://github.com/seopub/zoincomumity",
       "homepage": "http://zoincommunity.com/"
->>>>>>> fc4ffeca
     }
   }
 ]