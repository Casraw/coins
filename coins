[
  {
    "coin": "SC",
    "fname": "Siacoin",
    "mm2": 1,
    "required_confirmations": 1,
    "protocol": {
      "type": "SIA"
    }
  },
  {
    "coin": "SCZEN",
    "fname": "Siacoin Zen Testnet",
    "mm2": 1,
    "required_confirmations": 1,
    "is_testnet": true,
    "protocol": {
      "type": "SIA"
    }
  },
  {
    "coin": "1INCH-AVX20",
    "name": "1inch_avx20",
    "fname": "1Inch",
    "rpcport": 80,
    "mm2": 1,
    "chain_id": 43114,
    "required_confirmations": 3,
    "avg_blocktime": 2.4,
    "decimals": 18,
    "protocol": {
      "type": "ERC20",
      "protocol_data": {
        "platform": "AVAX",
        "contract_address": "0xd501281565bf7789224523144Fe5D98e8B28f267"
      }
    },
    "derivation_path": "m/44'/60'"
  },
  {
    "coin": "ILNF-PLG20",
    "name": "ilnf_plg20",
    "fname": "Ilien Fuel",
    "rpcport": 80,
    "mm2": 1,
    "chain_id": 137,
    "decimals": 18,
    "avg_blocktime": 1.8,
    "required_confirmations": 20,
    "protocol": {
      "type": "ERC20",
      "protocol_data": {
        "platform": "MATIC",
        "contract_address": "0xaFf5Ed00c57b0E0c22123dbA28Cb6A5B26651Bbd"
      }
    },
    "derivation_path": "m/44'/60'"
  },
  {
    "coin": "ILNF-BEP20",
    "name": "ilnf_bep20",
    "fname": "Ilien Fuel",
    "rpcport": 80,
    "mm2": 1,
    "chain_id": 56,
    "decimals": 18,
    "avg_blocktime": 3,
    "required_confirmations": 3,
    "protocol": {
      "type": "ERC20",
      "protocol_data": {
        "platform": "BNB",
        "contract_address": "0x0D6e16c7066421607F8D334D6C02A48031fc2Eba"
      }
    },
    "derivation_path": "m/44'/60'"
  },
  {
    "coin": "1INCH-BEP20",
    "name": "1inch_bep20",
    "fname": "1Inch",
    "rpcport": 80,
    "mm2": 1,
    "chain_id": 56,
    "avg_blocktime": 3,
    "required_confirmations": 3,
    "protocol": {
      "type": "ERC20",
      "protocol_data": {
        "platform": "BNB",
        "contract_address": "0x111111111117dC0aa78b770fA6A738034120C302"
      }
    },
    "derivation_path": "m/44'/60'",
    "gas_limit": {
      "eth_send_erc20": 60000,
      "erc20_payment": 110000,
      "erc20_receiver_spend": 85000,
      "erc20_sender_refund": 85000
    }
  },
  {
    "coin": "1INCH-ERC20",
    "name": "1inch_erc20",
    "fname": "1Inch",
    "rpcport": 80,
    "mm2": 1,
    "chain_id": 1,
    "avg_blocktime": 15,
    "required_confirmations": 3,
    "decimals": 18,
    "protocol": {
      "type": "ERC20",
      "protocol_data": {
        "platform": "ETH",
        "contract_address": "0x111111111117dC0aa78b770fA6A738034120C302"
      }
    },
    "derivation_path": "m/44'/60'"
  },
  {
    "coin": "GNEISS-ERC20",
    "name": "gneiss_erc20",
    "fname": "GNEISS",
    "rpcport": 80,
    "mm2": 1,
    "chain_id": 1,
    "avg_blocktime": 15,
    "required_confirmations": 3,
    "decimals": 8,
    "protocol": {
      "type": "ERC20",
      "protocol_data": {
        "platform": "ETH",
        "contract_address": "0x5da3E93faB0580bD7a532A741aC5F886376EFF46"
      }
    },
    "derivation_path": "m/44'/60'"
  },
  {
    "coin": "1INCH-KRC20",
    "name": "1inch_krc20",
    "fname": "1Inch",
    "rpcport": 80,
    "mm2": 1,
    "chain_id": 321,
    "decimals": 18,
    "avg_blocktime": 3,
    "required_confirmations": 3,
    "protocol": {
      "type": "ERC20",
      "protocol_data": {
        "platform": "KCS",
        "contract_address": "0x79f3244F3FFd7500A31a90Bb83C7D56649c2C7C5"
      }
    },
    "derivation_path": "m/44'/60'"
  },
  {
    "coin": "1INCH-PLG20",
    "name": "1inch_plg20",
    "fname": "1Inch",
    "rpcport": 80,
    "mm2": 1,
    "chain_id": 137,
    "decimals": 18,
    "avg_blocktime": 1.8,
    "required_confirmations": 20,
    "protocol": {
      "type": "ERC20",
      "protocol_data": {
        "platform": "MATIC",
        "contract_address": "0x9c2C5fd7b07E95EE044DDeba0E97a665F142394f"
      }
    },
    "derivation_path": "m/44'/60'",
    "use_access_list": true,
    "max_eth_tx_type": 2,
    "gas_limit": {
      "eth_send_erc20": 55000,
      "erc20_payment": 110000,
      "erc20_receiver_spend": 85000,
      "erc20_sender_refund": 85000
    }
  },
  {
    "coin": "PGX-PLG20",
    "name": "pegaxy_stone",
    "fname": "Pegaxy Stone",
    "rpcport": 80,
    "mm2": 1,
    "chain_id": 137,
    "decimals": 18,
    "avg_blocktime": 1.8,
    "required_confirmations": 20,
    "protocol": {
      "type": "ERC20",
      "protocol_data": {
        "platform": "MATIC",
        "contract_address": "0xc1c93D475dc82Fe72DBC7074d55f5a734F8cEEAE"
      }
    },
    "derivation_path": "m/44'/60'",
    "use_access_list": true,
    "max_eth_tx_type": 2,
    "gas_limit": {
      "eth_send_erc20": 55000,
      "erc20_payment": 110000,
      "erc20_receiver_spend": 85000,
      "erc20_sender_refund": 85000
    }
  },
  {
    "coin": "AAVE-AVX20",
    "name": "aave_avx20",
    "fname": "AAVE",
    "rpcport": 80,
    "mm2": 1,
    "chain_id": 43114,
    "required_confirmations": 3,
    "avg_blocktime": 2.4,
    "decimals": 18,
    "protocol": {
      "type": "ERC20",
      "protocol_data": {
        "platform": "AVAX",
        "contract_address": "0x63a72806098Bd3D9520cC43356dD78afe5D386D9"
      }
    },
    "derivation_path": "m/44'/60'"
  },
  {
    "coin": "AAVE-BEP20",
    "name": "aave_bep20",
    "fname": "AAVE",
    "rpcport": 80,
    "mm2": 1,
    "chain_id": 56,
    "avg_blocktime": 3,
    "required_confirmations": 3,
    "protocol": {
      "type": "ERC20",
      "protocol_data": {
        "platform": "BNB",
        "contract_address": "0xfb6115445Bff7b52FeB98650C87f44907E58f802"
      }
    },
    "derivation_path": "m/44'/60'",
    "gas_limit": {
      "eth_send_erc20": 60000,
      "erc20_payment": 110000,
      "erc20_receiver_spend": 85000,
      "erc20_sender_refund": 85000
    }
  },
  {
    "coin": "AAVE-ERC20",
    "name": "aave_erc20",
    "fname": "AAVE",
    "rpcport": 80,
    "mm2": 1,
    "chain_id": 1,
    "avg_blocktime": 15,
    "required_confirmations": 3,
    "decimals": 18,
    "protocol": {
      "type": "ERC20",
      "protocol_data": {
        "platform": "ETH",
        "contract_address": "0x7Fc66500c84A76Ad7e9c93437bFc5Ac33E2DDaE9"
      }
    },
    "derivation_path": "m/44'/60'",
    "trezor_coin": "Aave",
    "links": {
      "github": "https://github.com/aave",
      "homepage": "https://aave.com/ "
    }
  },
  {
    "coin": "AAVE-FTM20",
    "name": "aave_ftm20",
    "fname": "AAVE",
    "rpcport": 80,
    "mm2": 1,
    "wallet_only": true,
    "chain_id": 250,
    "decimals": 18,
    "avg_blocktime": 1.8,
    "required_confirmations": 3,
    "protocol": {
      "type": "ERC20",
      "protocol_data": {
        "platform": "FTM",
        "contract_address": "0x6a07A792ab2965C72a5B8088d3a069A7aC3a993B"
      }
    },
    "derivation_path": "m/44'/60'"
  },
  {
    "coin": "AAVE-KRC20",
    "name": "aave_krc20",
    "fname": "AAVE",
    "rpcport": 80,
    "mm2": 1,
    "chain_id": 321,
    "decimals": 18,
    "avg_blocktime": 3,
    "required_confirmations": 3,
    "protocol": {
      "type": "ERC20",
      "protocol_data": {
        "platform": "KCS",
        "contract_address": "0xE76e97C157658004eE22e01C03a5e21A4655A2Fd"
      }
    },
    "derivation_path": "m/44'/60'"
  },
  {
    "coin": "AAVE-PLG20",
    "name": "aave_plg20",
    "fname": "AAVE",
    "rpcport": 80,
    "mm2": 1,
    "chain_id": 137,
    "decimals": 18,
    "avg_blocktime": 1.8,
    "required_confirmations": 20,
    "protocol": {
      "type": "ERC20",
      "protocol_data": {
        "platform": "MATIC",
        "contract_address": "0xD6DF932A45C0f255f85145f286eA0b292B21C90B"
      }
    },
    "derivation_path": "m/44'/60'",
    "use_access_list": true,
    "max_eth_tx_type": 2,
    "gas_limit": {
      "eth_send_erc20": 55000,
      "erc20_payment": 110000,
      "erc20_receiver_spend": 85000,
      "erc20_sender_refund": 85000
    }
  },
  {
    "coin": "ABY",
    "name": "artbyte",
    "fname": "ArtByte",
    "sign_message_prefix": "Artbyte Signed Message:\n",
    "isPoS": 1,
    "rpcport": 9262,
    "pubtype": 28,
    "p2shtype": 85,
    "wiftype": 153,
    "txfee": 100000,
    "dust": 100000,
    "mm2": 1,
    "mature_confirmations": 550,
    "required_confirmations": 7,
    "avg_blocktime": 45,
    "protocol": {
      "type": "UTXO"
    },
    "derivation_path": "m/44'/720'",
    "links": {
      "github": "https://github.com/WikiMin3R/ArtBytE",
      "homepage": "https://artbyte.art"
    }
  },
  {
    "coin": "ADA-BEP20",
    "name": "ada_bep20",
    "fname": "Cardano",
    "rpcport": 80,
    "mm2": 1,
    "chain_id": 56,
    "avg_blocktime": 3,
    "required_confirmations": 3,
    "protocol": {
      "type": "ERC20",
      "protocol_data": {
        "platform": "BNB",
        "contract_address": "0x3EE2200Efb3400fAbB9AacF31297cBdD1d435D47"
      }
    },
    "derivation_path": "m/44'/60'",
    "gas_limit": {
      "eth_send_erc20": 60000,
      "erc20_payment": 110000,
      "erc20_receiver_spend": 85000,
      "erc20_sender_refund": 85000
    }
  },
  {
    "coin": "ADX-BEP20",
    "name": "adx_bep20",
    "fname": "AdEx",
    "rpcport": 80,
    "mm2": 1,
    "chain_id": 56,
    "avg_blocktime": 3,
    "required_confirmations": 3,
    "protocol": {
      "type": "ERC20",
      "protocol_data": {
        "platform": "BNB",
        "contract_address": "0x6bfF4Fb161347ad7de4A625AE5aa3A1CA7077819"
      }
    },
    "derivation_path": "m/44'/60'",
    "gas_limit": {
      "eth_send_erc20": 60000,
      "erc20_payment": 110000,
      "erc20_receiver_spend": 85000,
      "erc20_sender_refund": 85000
    }
  },
  {
    "coin": "ADX-ERC20",
    "name": "adx_erc20",
    "fname": "AdEx",
    "rpcport": 80,
    "mm2": 1,
    "chain_id": 1,
    "avg_blocktime": 15,
    "required_confirmations": 3,
    "protocol": {
      "type": "ERC20",
      "protocol_data": {
        "platform": "ETH",
        "contract_address": "0xADE00C28244d5CE17D72E40330B1c318cD12B7c3"
      }
    },
    "derivation_path": "m/44'/60'",
    "trezor_coin": "AdEx Network",
    "links": {
      "github": "https://github.com/AdExNetwork",
      "homepage": "https://www.adex.network"
    }
  },
  {
    "coin": "AGEUR-AVX20",
    "name": "ageur_avx20",
    "fname": "agEUR",
    "rpcport": 80,
    "mm2": 1,
    "chain_id": 43114,
    "decimals": 18,
    "avg_blocktime": 2.4,
    "required_confirmations": 3,
    "protocol": {
      "type": "ERC20",
      "protocol_data": {
        "platform": "AVAX",
        "contract_address": "0xAEC8318a9a59bAEb39861d10ff6C7f7bf1F96C57"
      }
    },
    "derivation_path": "m/44'/60'"
  },
  {
    "coin": "AGEUR-ERC20",
    "name": "ageur_erc20",
    "fname": "agEUR",
    "rpcport": 80,
    "mm2": 1,
    "chain_id": 1,
    "decimals": 18,
    "avg_blocktime": 15,
    "required_confirmations": 3,
    "protocol": {
      "type": "ERC20",
      "protocol_data": {
        "platform": "ETH",
        "contract_address": "0x1a7e4e63778B4f12a199C062f3eFdD288afCBce8"
      }
    },
    "derivation_path": "m/44'/60'"
  },
  {
    "coin": "AGEUR-PLG20",
    "name": "ageur_plg20",
    "fname": "agEUR",
    "rpcport": 80,
    "mm2": 1,
    "chain_id": 137,
    "decimals": 18,
    "avg_blocktime": 1.8,
    "required_confirmations": 20,
    "protocol": {
      "type": "ERC20",
      "protocol_data": {
        "platform": "MATIC",
        "contract_address": "0xE0B52e49357Fd4DAf2c15e02058DCE6BC0057db4"
      }
    },
    "derivation_path": "m/44'/60'",
    "use_access_list": true,
    "max_eth_tx_type": 2,
    "gas_limit": {
      "eth_send_erc20": 55000,
      "erc20_payment": 110000,
      "erc20_receiver_spend": 85000,
      "erc20_sender_refund": 85000
    }
  },
  {
    "coin": "AGIX-ERC20",
    "name": "agix_erc20",
    "fname": "SingularityNET",
    "rpcport": 80,
    "mm2": 1,
    "wallet_only": true,
    "chain_id": 1,
    "decimals": 8,
    "avg_blocktime": 15,
    "required_confirmations": 3,
    "protocol": {
      "type": "ERC20",
      "protocol_data": {
        "platform": "ETH",
        "contract_address": "0x5B7533812759B45C2B44C19e320ba2cD2681b542"
      }
    },
    "derivation_path": "m/44'/60'"
  },
  {
    "coin": "AGIX-PLG20",
    "name": "agix_plg20",
    "fname": "SingularityNET",
    "rpcport": 80,
    "mm2": 1,
    "wallet_only": true,
    "chain_id": 137,
    "decimals": 8,
    "avg_blocktime": 1.8,
    "required_confirmations": 20,
    "protocol": {
      "type": "ERC20",
      "protocol_data": {
        "platform": "MATIC",
        "contract_address": "0x190Eb8a183D22a4bdf278c6791b152228857c033"
      }
    },
    "derivation_path": "m/44'/60'"
  },
  {
    "coin": "AIBC",
    "name": "aiblockchain",
    "fname": "Aiblockchain",
    "sign_message_prefix": "Aiblockchain Signed Message:\n",
    "rpcport": 7772,
    "pubtype": 23,
    "p2shtype": 23,
    "wiftype": 176,
    "txfee": 0,
    "dust": 5460,
    "segwit": true,
    "bech32_hrp": "aibc",
    "mm2": 1,
    "required_confirmations": 11,
    "avg_blocktime": 30,
    "protocol": {
      "type": "UTXO"
    },
    "derivation_path": "m/44'/2'",
    "links": {
      "github": "https://github.com/nickgsh/AiBlockChain",
      "homepage": "https://aibc.space"
    }
  },
  {
    "coin": "AIPG",
    "name": "aipowergrid",
    "fname": "AIPowerGrid",
    "sign_message_prefix": "Aipg Signed Message:\n",
    "rpcport": 9788,
    "pubtype": 23,
    "p2shtype": 23,
    "wiftype": 128,
    "segwit": true,
    "txfee": 1000000,
    "dust": 1000000,
    "mm2": 1,
    "required_confirmations": 6,
    "avg_blocktime": 60,
    "protocol": {
      "type": "UTXO"
    },
    "derivation_path": "m/44'/2686'",
    "links": {
      "github": "https://github.com/AIPowerGrid/AI-Power-Grid-Core",
      "homepage": "aipowergrid.io"
    }
  },
  {
    "coin": "ANEY",
    "name": "aney",
    "fname": "Animal Economy",
    "rpcport": 33500,
    "pubtype": 23,
    "p2shtype": 63,
    "wiftype": 210,
    "txfee": 100000,
    "dust": 5460,
    "mm2": 1,
    "required_confirmations": 5,
    "avg_blocktime": 60,
    "protocol": {
      "type": "UTXO"
    },
    "derivation_path": "m/44'/119'",
    "links": {
      "github": "https://github.com/Animal-Economy/ANEY",
      "homepage": "https://aney.one"
    }
  },
  {
    "coin": "ANKR-BEP20",
    "name": "ankr_bep20",
    "fname": "Ankr",
    "rpcport": 80,
    "mm2": 1,
    "chain_id": 56,
    "avg_blocktime": 3,
    "required_confirmations": 3,
    "protocol": {
      "type": "ERC20",
      "protocol_data": {
        "platform": "BNB",
        "contract_address": "0xf307910A4c7bbc79691fD374889b36d8531B08e3"
      }
    },
    "derivation_path": "m/44'/60'"
  },
  {
    "coin": "ANKR-ERC20",
    "name": "ankr_erc20",
    "fname": "Ankr",
    "rpcport": 80,
    "mm2": 1,
    "chain_id": 1,
    "avg_blocktime": 15,
    "required_confirmations": 3,
    "protocol": {
      "type": "ERC20",
      "protocol_data": {
        "platform": "ETH",
        "contract_address": "0x8290333ceF9e6D528dD5618Fb97a76f268f3EDD4"
      }
    },
    "derivation_path": "m/44'/60'"
  },
  {
    "coin": "ANKR-PLG20",
    "name": "ankr_plg20",
    "fname": "Ankr",
    "rpcport": 80,
    "mm2": 1,
    "chain_id": 137,
    "decimals": 18,
    "avg_blocktime": 1.8,
    "required_confirmations": 20,
    "protocol": {
      "type": "ERC20",
      "protocol_data": {
        "platform": "MATIC",
        "contract_address": "0x101A023270368c0D50BFfb62780F4aFd4ea79C35"
      }
    },
    "derivation_path": "m/44'/60'",
    "use_access_list": true,
    "max_eth_tx_type": 2,
    "gas_limit": {
      "eth_send_erc20": 55000,
      "erc20_payment": 110000,
      "erc20_receiver_spend": 85000,
      "erc20_sender_refund": 85000
    }
  },
  {
    "coin": "APE-ERC20",
    "name": "ape_erc20",
    "fname": "ApeCoin",
    "rpcport": 80,
    "mm2": 1,
    "chain_id": 1,
    "decimals": 18,
    "avg_blocktime": 15,
    "required_confirmations": 3,
    "protocol": {
      "type": "ERC20",
      "protocol_data": {
        "platform": "ETH",
        "contract_address": "0x4d224452801ACEd8B2F0aebE155379bb5D594381"
      }
    },
    "derivation_path": "m/44'/60'"
  },
  {
    "coin": "APE-BEP20",
    "name": "ape_bep20",
    "fname": "ApeCoin",
    "rpcport": 80,
    "mm2": 1,
    "chain_id": 56,
    "decimals": 18,
    "avg_blocktime": 3,
    "required_confirmations": 3,
    "protocol": {
      "type": "ERC20",
      "protocol_data": {
        "platform": "BNB",
        "contract_address": "0xC762043E211571eB34f1ef377e5e8e76914962f9"
      }
    },
    "derivation_path": "m/44'/60'",
    "gas_limit": {
      "eth_send_erc20": 60000,
      "erc20_payment": 110000,
      "erc20_receiver_spend": 85000,
      "erc20_sender_refund": 85000
    }
  },
  {
    "coin": "APE-FTM20",
    "name": "ape_ftm20",
    "fname": "ApeCoin",
    "rpcport": 80,
    "mm2": 1,
    "wallet_only": true,
    "chain_id": 250,
    "decimals": 18,
    "avg_blocktime": 1.8,
    "required_confirmations": 3,
    "protocol": {
      "type": "ERC20",
      "protocol_data": {
        "platform": "FTM",
        "contract_address": "0x2d72A97a31Dc920dB03330780d30074626e39C8A"
      }
    },
    "derivation_path": "m/44'/60'"
  },
  {
    "coin": "APE-PLG20",
    "name": "ape_plg20",
    "fname": "ApeCoin",
    "rpcport": 80,
    "mm2": 1,
    "chain_id": 137,
    "decimals": 18,
    "avg_blocktime": 1.8,
    "required_confirmations": 20,
    "protocol": {
      "type": "ERC20",
      "protocol_data": {
        "platform": "MATIC",
        "contract_address": "0xB7b31a6BC18e48888545CE79e83E06003bE70930"
      }
    },
    "derivation_path": "m/44'/60'",
    "use_access_list": true,
    "max_eth_tx_type": 2,
    "gas_limit": {
      "eth_send_erc20": 55000,
      "erc20_payment": 110000,
      "erc20_receiver_spend": 85000,
      "erc20_sender_refund": 85000
    }
  },
  {
    "coin": "ARB-ERC20",
    "name": "arb_erc20",
    "fname": "Arbitrum",
    "rpcport": 80,
    "mm2": 1,
    "chain_id": 1,
    "decimals": 18,
    "avg_blocktime": 15,
    "required_confirmations": 3,
    "protocol": {
      "type": "ERC20",
      "protocol_data": {
        "platform": "ETH",
        "contract_address": "0xB50721BCf8d664c30412Cfbc6cf7a15145234ad1"
      }
    },
    "derivation_path": "m/44'/60'"
  },
  {
    "coin": "ARB-ARB20",
    "name": "arb_arb20",
    "fname": "Arbitrum",
    "rpcport": 80,
    "mm2": 1,
    "chain_id": 42161,
    "decimals": 18,
    "avg_blocktime": 0.25,
    "required_confirmations": 10,
    "protocol": {
      "type": "ERC20",
      "protocol_data": {
        "platform": "ETH-ARB20",
        "contract_address": "0x912CE59144191C1204E64559FE8253a0e49E6548"
      }
    },
    "derivation_path": "m/44'/60'",
    "use_access_list": true,
    "max_eth_tx_type": 2,
    "gas_limit": {
      "eth_send_erc20": 400000,
      "erc20_payment": 800000,
      "erc20_receiver_spend": 700000,
      "erc20_sender_refund": 700000
    }
  },
  {
    "coin": "ARPA-BEP20",
    "name": "arpa_bep20",
    "fname": "ARPA Chain",
    "rpcport": 80,
    "mm2": 1,
    "chain_id": 56,
    "avg_blocktime": 3,
    "required_confirmations": 3,
    "protocol": {
      "type": "ERC20",
      "protocol_data": {
        "platform": "BNB",
        "contract_address": "0x6F769E65c14Ebd1f68817F5f1DcDb61Cfa2D6f7e"
      }
    },
    "derivation_path": "m/44'/60'",
    "gas_limit": {
      "eth_send_erc20": 60000,
      "erc20_payment": 110000,
      "erc20_receiver_spend": 85000,
      "erc20_sender_refund": 85000
    }
  },
  {
    "coin": "ARPA-ERC20",
    "name": "arpa_erc20",
    "fname": "ARPA Chain",
    "rpcport": 80,
    "mm2": 1,
    "chain_id": 1,
    "avg_blocktime": 15,
    "required_confirmations": 3,
    "protocol": {
      "type": "ERC20",
      "protocol_data": {
        "platform": "ETH",
        "contract_address": "0xBA50933C268F567BDC86E1aC131BE072C6B0b71a"
      }
    },
    "derivation_path": "m/44'/60'"
  },
  {
    "coin": "ARPA-PLG20",
    "name": "arpa_plg20",
    "fname": "ARPA Chain",
    "rpcport": 80,
    "mm2": 1,
    "chain_id": 137,
    "decimals": 18,
    "avg_blocktime": 1.8,
    "required_confirmations": 20,
    "protocol": {
      "type": "ERC20",
      "protocol_data": {
        "platform": "MATIC",
        "contract_address": "0xEE800B277A96B0f490a1A732e1D6395FAD960A26"
      }
    },
    "derivation_path": "m/44'/60'",
    "use_access_list": true,
    "max_eth_tx_type": 2,
    "gas_limit": {
      "eth_send_erc20": 55000,
      "erc20_payment": 110000,
      "erc20_receiver_spend": 85000,
      "erc20_sender_refund": 85000
    }
  },
  {
    "coin": "ARRR",
    "asset": "PIRATE",
    "fname": "Pirate",
    "txversion": 4,
    "overwintered": 1,
    "mm2": 1,
    "avg_blocktime": 60,
    "protocol": {
      "type": "ZHTLC",
      "protocol_data": {
        "consensus_params": {
          "overwinter_activation_height": 152855,
          "sapling_activation_height": 152855,
          "blossom_activation_height": null,
          "heartwood_activation_height": null,
          "canopy_activation_height": null,
          "coin_type": 133,
          "hrp_sapling_extended_spending_key": "secret-extended-key-main",
          "hrp_sapling_extended_full_viewing_key": "zxviews",
          "hrp_sapling_payment_address": "zs",
          "b58_pubkey_address_prefix": [
            28,
            184
          ],
          "b58_script_address_prefix": [
            28,
            189
          ]
        },
        "check_point_block": {
          "height": 1900000,
          "time": 1652512363,
          "hash": "44797f3bb78323a7717007f1e289a3689e0b5b3433385dbd8e6f6a1700000000",
          "sapling_tree": "01e40c26f4a28071535b95ae637d30a209531e92a33de0a649e51183771025fd0f016cdc51442fcb328d047a709dc0f41e0173953404711045b3ef3036d7fd4151271501d6c94c5ce6787826af809aaee83768c4b7d4f02c8dc2d24cf60ed5f127a5d730018a752ea9d9efb3e1ac0e6e705ac9f7f9863cfa8f612ad43802175338d8d7cc6000000001fc3542434eff03075ea5f0a64f1dfb2f042d281b1a057e9f6c765b533ce51219013ad9484b1e901e62b93e7538f913dcb27695380c3bc579e79f5cc900f28e596e0001431da5f01fe11d58300134caf5ac76e0b1b7486fd02425dd8871bca4afa94d4b01bb39de1c1d10a25ce0cc775bc74b6b0f056c28639e7c5b7651bb8460060085530000000001732ddf661e68c9e335599bb0b18b048d2f1c06b20eabd18239ad2f3cc45fa910014496bab5eedab205b5f2a206bd1db30c5bc8bc0c1914a102f87010f3431be21a0000010b5fd8e7610754075f936463780e85841f3ab8ca2978f9afdf7c2c250f16a75f01db56bc66eb1cd54ec6861e5cf24af2f4a17991556a52ca781007569e95b9842401c03877ecdd98378b321250640a1885604d675aaa50380e49da8cfa6ff7deaf15"
        },
        "z_derivation_path": "m/32'/141'"
      }
    },
    "derivation_path": "m/44'/141'",
    "required_confirmations": 2,
    "requires_notarization": true
  },
  {
    "coin": "ARRR-BEP20",
    "name": "arrr_bep20",
    "fname": "Pirate",
    "rpcport": 80,
    "mm2": 1,
    "wallet_only": true,
    "decimals": 8,
    "chain_id": 56,
    "avg_blocktime": 3,
    "required_confirmations": 3,
    "protocol": {
      "type": "ERC20",
      "protocol_data": {
        "platform": "BNB",
        "contract_address": "0xCDAF240C90F989847c56aC9Dee754F76F41c5833"
      }
    },
    "derivation_path": "m/44'/60'"
  },
  {
    "coin": "ATOM-BEP20",
    "name": "atom_bep20",
    "fname": "Cosmos",
    "rpcport": 80,
    "mm2": 1,
    "chain_id": 56,
    "avg_blocktime": 3,
    "required_confirmations": 3,
    "protocol": {
      "type": "ERC20",
      "protocol_data": {
        "platform": "BNB",
        "contract_address": "0x0Eb3a705fc54725037CC9e008bDede697f62F335"
      }
    },
    "derivation_path": "m/44'/60'",
    "gas_limit": {
      "eth_send_erc20": 60000,
      "erc20_payment": 110000,
      "erc20_receiver_spend": 85000,
      "erc20_sender_refund": 85000
    }
  },
  {
    "coin": "ATOM-PLG20",
    "name": "atom_plg20",
    "fname": "Cosmos",
    "rpcport": 80,
    "mm2": 1,
    "chain_id": 137,
    "decimals": 6,
    "avg_blocktime": 1.8,
    "required_confirmations": 20,
    "protocol": {
      "type": "ERC20",
      "protocol_data": {
        "platform": "MATIC",
        "contract_address": "0xac51C4c48Dc3116487eD4BC16542e27B5694Da1b"
      }
    },
    "derivation_path": "m/44'/60'",
    "use_access_list": true,
    "max_eth_tx_type": 2,
    "gas_limit": {
      "eth_send_erc20": 55000,
      "erc20_payment": 110000,
      "erc20_receiver_spend": 85000,
      "erc20_sender_refund": 85000
    }
  },
  {
    "coin": "AUR",
    "name": "auroracoin",
    "fname": "Auroracoin",
    "sign_message_prefix": "AuroraCoin Signed Message:\n",
    "rpcport": 12341,
    "pubtype": 23,
    "p2shtype": 5,
    "wiftype": 176,
    "txfee": 5000,
    "segwit": false,
    "bech32_hrp": "aur",
    "mm2": 1,
    "required_confirmations": 5,
    "avg_blocktime": 60,
    "protocol": {
      "type": "UTXO"
    },
    "derivation_path": "m/44'/85'"
  },
  {
    "coin": "AVA-BEP20",
    "name": "ava_bep20",
    "fname": "Travala.com",
    "rpcport": 80,
    "mm2": 1,
    "wallet_only": true,
    "chain_id": 56,
    "avg_blocktime": 3,
    "required_confirmations": 3,
    "protocol": {
      "type": "ERC20",
      "protocol_data": {
        "platform": "BNB",
        "contract_address": "0x13616F44Ba82D63c8C0DC3Ff843D36a8ec1c05a9"
      }
    },
    "derivation_path": "m/44'/60'"
  },
  {
    "coin": "AVA-ERC20",
    "name": "ava_erc20",
    "fname": "AVA",
    "rpcport": 80,
    "mm2": 1,
    "chain_id": 1,
    "decimals": 18,
    "avg_blocktime": 15,
    "required_confirmations": 3,
    "protocol": {
      "type": "ERC20",
      "protocol_data": {
        "platform": "ETH",
        "contract_address": "0xa6C0c097741D55ECd9a3A7DeF3A8253fD022ceB9"
      }
    },
    "derivation_path": "m/44'/60'"
  },
  {
    "coin": "AVAXT",
    "name": "avaxt",
    "fname": "Avalanche Testnet",
    "is_testnet": true,
    "rpcport": 80,
    "mm2": 1,
    "chain_id": 43113,
    "required_confirmations": 3,
    "avg_blocktime": 2.4,
    "protocol": {
      "type": "ETH",
      "protocol_data": {
        "chain_id": 43113
      }
    },
    "derivation_path": "m/44'/60'"
  },
  {
    "coin": "AVAX",
    "name": "avax",
    "fname": "Avalanche",
    "rpcport": 80,
    "mm2": 1,
    "chain_id": 43114,
    "use_access_list": true,
    "max_eth_tx_type": 2,
    "swap_gas_fee_policy": "Medium",
    "required_confirmations": 3,
    "avg_blocktime": 2.4,
    "protocol": {
      "type": "ETH",
      "protocol_data": {
        "chain_id": 43114
      }
    },
    "derivation_path": "m/44'/60'",
    "trezor_coin": "Avalanche C-Chain",
    "links": {
      "homepage": "https://www.avax.network/"
    }
  },
  {
    "coin": "AVAX-BEP20",
    "name": "avax_bep20",
    "fname": "Avalanche",
    "rpcport": 80,
    "mm2": 1,
    "chain_id": 56,
    "avg_blocktime": 3,
    "required_confirmations": 3,
    "protocol": {
      "type": "ERC20",
      "protocol_data": {
        "platform": "BNB",
        "contract_address": "0x1CE0c2827e2eF14D5C4f29a091d735A204794041"
      }
    },
    "derivation_path": "m/44'/60'",
    "gas_limit": {
      "eth_send_erc20": 60000,
      "erc20_payment": 110000,
      "erc20_receiver_spend": 85000,
      "erc20_sender_refund": 85000
    }
  },
  {
    "coin": "AVN",
    "name": "avian",
    "fname": "Avian",
    "sign_message_prefix": "Raven Signed Message:\n",
    "rpcport": 7896,
    "pubtype": 60,
    "p2shtype": 122,
    "wiftype": 128,
    "segwit": false,
    "fork_id": "0x40",
    "signature_version": "base",
    "txfee": 1000000,
    "mm2": 1,
    "required_confirmations": 3,
    "avg_blocktime": 30,
    "protocol": {
      "type": "UTXO"
    },
    "derivation_path": "m/44'/921'"
  },
  {
    "coin": "AVN-PLG20",
    "name": "avn_plg20",
    "fname": "Avian",
    "rpcport": 80,
    "mm2": 1,
    "chain_id": 137,
    "decimals": 18,
    "avg_blocktime": 1.8,
    "required_confirmations": 20,
    "protocol": {
      "type": "ERC20",
      "protocol_data": {
        "platform": "MATIC",
        "contract_address": "0x752DC265EAf6Da2Db0F8e4a32D5596D3f18e8701"
      }
    },
    "derivation_path": "m/44'/60'"
  },
  {
    "coin": "AWC-ERC20",
    "name": "atomic-wallet-coin",
    "fname": "Atomic Wallet Coin",
    "rpcport": 80,
    "mm2": 1,
    "chain_id": 1,
    "required_confirmations": 3,
    "avg_blocktime": 15,
    "protocol": {
      "type": "ERC20",
      "protocol_data": {
        "platform": "ETH",
        "contract_address": "0xaD22f63404f7305e4713CcBd4F296f34770513f4"
      }
    },
    "derivation_path": "m/44'/60'"
  },
  {
    "coin": "AXE",
    "name": "axe",
    "fname": "Axe",
    "sign_message_prefix": "DarkCoin Signed Message:\n",
    "rpcport": 9337,
    "pubtype": 55,
    "p2shtype": 16,
    "wiftype": 204,
    "txfee": 10000,
    "confpath": "USERHOME/.axecore/axe.conf",
    "mm2": 1,
    "mature_confirmations": 101,
    "required_confirmations": 3,
    "avg_blocktime": 150,
    "protocol": {
      "type": "UTXO"
    },
    "derivation_path": "m/44'/4242'",
    "trezor_coin": "Axe",
    "links": {
      "github": "https://github.com/axerunners/axe",
      "homepage": "https://axerunners.com"
    }
  },
  {
    "coin": "AXS-BEP20",
    "name": "axs_bep20",
    "fname": "Axie Infinity",
    "rpcport": 80,
    "mm2": 1,
    "chain_id": 56,
    "avg_blocktime": 3,
    "required_confirmations": 3,
    "protocol": {
      "type": "ERC20",
      "protocol_data": {
        "platform": "BNB",
        "contract_address": "0x715D400F88C167884bbCc41C5FeA407ed4D2f8A0"
      }
    },
    "derivation_path": "m/44'/60'",
    "gas_limit": {
      "eth_send_erc20": 60000,
      "erc20_payment": 110000,
      "erc20_receiver_spend": 85000,
      "erc20_sender_refund": 85000
    }
  },
  {
    "coin": "AXS-ERC20",
    "name": "axs_erc20",
    "fname": "Axie Infinity",
    "rpcport": 80,
    "mm2": 1,
    "chain_id": 1,
    "avg_blocktime": 15,
    "required_confirmations": 3,
    "protocol": {
      "type": "ERC20",
      "protocol_data": {
        "platform": "ETH",
        "contract_address": "0xBB0E17EF65F82Ab018d8EDd776e8DD940327B28b"
      }
    },
    "derivation_path": "m/44'/60'",
    "trezor_coin": "Axie Infinity Shards",
    "links": {
      "github": "https://github.com/axieinfinity",
      "homepage": "https://axieinfinity.com/"
    }
  },
  {
    "coin": "AYA",
    "name": "aryacoin",
    "fname": "Aryacoin",
    "sign_message_prefix": "Aryacoin Signed Message:\n",
    "rpcport": 9332,
    "pubtype": 23,
    "p2shtype": 5,
    "wiftype": 176,
    "txfee": 100000,
    "dust": 54600,
    "mm2": 1,
    "required_confirmations": 5,
    "avg_blocktime": 30,
    "protocol": {
      "type": "UTXO"
    },
    "derivation_path": "m/44'/357'"
  },
  {
    "coin": "AYA-BEP20",
    "name": "aya_bep20",
    "fname": "Aryacoin",
    "rpcport": 80,
    "mm2": 1,
    "chain_id": 56,
    "decimals": 8,
    "avg_blocktime": 3,
    "required_confirmations": 3,
    "protocol": {
      "type": "ERC20",
      "protocol_data": {
        "platform": "BNB",
        "contract_address": "0x86e5775F5c46304939c40959812bC220dD1c0333"
      }
    },
    "derivation_path": "m/44'/60'"
  },
  {
    "coin": "BABYDOGE-BEP20",
    "name": "babydoge_bep20",
    "fname": "Baby Doge Coin",
    "rpcport": 80,
    "mm2": 1,
    "chain_id": 56,
    "avg_blocktime": 3,
    "required_confirmations": 3,
    "protocol": {
      "type": "ERC20",
      "protocol_data": {
        "platform": "BNB",
        "contract_address": "0xc748673057861a797275CD8A068AbB95A902e8de"
      }
    },
    "derivation_path": "m/44'/60'"
  },
  {
    "coin": "BAL-BEP20",
    "name": "bal_bep20",
    "fname": "Balancer",
    "rpcport": 80,
    "mm2": 1,
    "chain_id": 56,
    "avg_blocktime": 3,
    "required_confirmations": 3,
    "protocol": {
      "type": "ERC20",
      "protocol_data": {
        "platform": "BNB",
        "contract_address": "0xd4ed60d8368a92b5F1ca33aF61eF2A94714B2d46"
      }
    },
    "derivation_path": "m/44'/60'"
  },
  {
    "coin": "BAL-ERC20",
    "name": "bal_erc20",
    "fname": "Balancer",
    "rpcport": 80,
    "mm2": 1,
    "chain_id": 1,
    "avg_blocktime": 15,
    "required_confirmations": 3,
    "decimals": 18,
    "protocol": {
      "type": "ERC20",
      "protocol_data": {
        "platform": "ETH",
        "contract_address": "0xba100000625a3754423978a60c9317c58a424e3D"
      }
    },
    "derivation_path": "m/44'/60'",
    "trezor_coin": "Balancer",
    "links": {
      "github": "https://github.com/balancer-labs",
      "homepage": "https://balancer.finance"
    }
  },
  {
    "coin": "BAL-KRC20",
    "name": "bal_krc20",
    "fname": "Balancer",
    "rpcport": 80,
    "mm2": 1,
    "chain_id": 321,
    "decimals": 18,
    "avg_blocktime": 3,
    "required_confirmations": 3,
    "protocol": {
      "type": "ERC20",
      "protocol_data": {
        "platform": "KCS",
        "contract_address": "0xFC31366Be1795c1Ff444b9fBF55759733aD4d26D"
      }
    },
    "derivation_path": "m/44'/60'"
  },
  {
    "coin": "BAL-PLG20",
    "name": "bal_plg20",
    "fname": "Balancer",
    "rpcport": 80,
    "mm2": 1,
    "chain_id": 137,
    "decimals": 18,
    "avg_blocktime": 1.8,
    "required_confirmations": 20,
    "protocol": {
      "type": "ERC20",
      "protocol_data": {
        "platform": "MATIC",
        "contract_address": "0x9a71012B13CA4d3D0Cdc72A177DF3ef03b0E76A3"
      }
    },
    "derivation_path": "m/44'/60'",
    "use_access_list": true,
    "max_eth_tx_type": 2,
    "gas_limit": {
      "eth_send_erc20": 55000,
      "erc20_payment": 110000,
      "erc20_receiver_spend": 85000,
      "erc20_sender_refund": 85000
    }
  },
  {
    "coin": "BANANO-BEP20",
    "name": "banano_bep20",
    "fname": "Banano",
    "rpcport": 80,
    "mm2": 1,
    "chain_id": 56,
    "avg_blocktime": 3,
    "required_confirmations": 3,
    "protocol": {
      "type": "ERC20",
      "protocol_data": {
        "platform": "BNB",
        "contract_address": "0xe20B9e246db5a0d21BF9209E4858Bc9A3ff7A034"
      }
    },
    "derivation_path": "m/44'/60'"
  },
  {
    "coin": "BAND-BEP20",
    "name": "band_bep20",
    "fname": "Band Protocol",
    "rpcport": 80,
    "mm2": 1,
    "chain_id": 56,
    "avg_blocktime": 3,
    "required_confirmations": 3,
    "protocol": {
      "type": "ERC20",
      "protocol_data": {
        "platform": "BNB",
        "contract_address": "0xAD6cAEb32CD2c308980a548bD0Bc5AA4306c6c18"
      }
    },
    "derivation_path": "m/44'/60'",
    "gas_limit": {
      "eth_send_erc20": 60000,
      "erc20_payment": 110000,
      "erc20_receiver_spend": 85000,
      "erc20_sender_refund": 85000
    }
  },
  {
    "coin": "BAND-ERC20",
    "name": "band_erc20",
    "fname": "Band Protocol",
    "rpcport": 80,
    "mm2": 1,
    "chain_id": 1,
    "avg_blocktime": 15,
    "required_confirmations": 3,
    "decimals": 18,
    "protocol": {
      "type": "ERC20",
      "protocol_data": {
        "platform": "ETH",
        "contract_address": "0xBA11D00c5f74255f56a5E366F4F77f5A186d7f55"
      }
    },
    "derivation_path": "m/44'/60'"
  },
  {
    "coin": "BAND-FTM20",
    "name": "band_ftm20",
    "fname": "Band Protocol",
    "rpcport": 80,
    "mm2": 1,
    "wallet_only": true,
    "chain_id": 250,
    "decimals": 18,
    "avg_blocktime": 1.8,
    "required_confirmations": 3,
    "protocol": {
      "type": "ERC20",
      "protocol_data": {
        "platform": "FTM",
        "contract_address": "0x46E7628E8b4350b2716ab470eE0bA1fa9e76c6C5"
      }
    },
    "derivation_path": "m/44'/60'"
  },
  {
    "coin": "BAND-PLG20",
    "name": "band_plg20",
    "fname": "Band Protocol",
    "rpcport": 80,
    "mm2": 1,
    "chain_id": 137,
    "decimals": 18,
    "avg_blocktime": 1.8,
    "required_confirmations": 20,
    "protocol": {
      "type": "ERC20",
      "protocol_data": {
        "platform": "MATIC",
        "contract_address": "0xA8b1E0764f85f53dfe21760e8AfE5446D82606ac"
      }
    },
    "derivation_path": "m/44'/60'"
  },
  {
    "coin": "BAT-AVX20",
    "name": "bat_avx20",
    "fname": "Basic Attention Token",
    "rpcport": 80,
    "mm2": 1,
    "chain_id": 43114,
    "required_confirmations": 3,
    "avg_blocktime": 2.4,
    "decimals": 18,
    "protocol": {
      "type": "ERC20",
      "protocol_data": {
        "platform": "AVAX",
        "contract_address": "0x98443B96EA4b0858FDF3219Cd13e98C7A4690588"
      }
    },
    "derivation_path": "m/44'/60'"
  },
  {
    "coin": "BAT-ERC20",
    "name": "bat_erc20",
    "fname": "Basic Attention Token",
    "rpcport": 80,
    "mm2": 1,
    "chain_id": 1,
    "required_confirmations": 3,
    "avg_blocktime": 15,
    "protocol": {
      "type": "ERC20",
      "protocol_data": {
        "platform": "ETH",
        "contract_address": "0x0D8775F648430679A709E98d2b0Cb6250d2887EF"
      }
    },
    "derivation_path": "m/44'/60'",
    "trezor_coin": "Basic Attention Token",
    "links": {
      "homepage": "https://basicattentiontoken.org"
    }
  },
  {
    "coin": "BAT-BEP20",
    "name": "bat_bep20",
    "fname": "Basic Attention Token",
    "rpcport": 80,
    "mm2": 1,
    "chain_id": 56,
    "avg_blocktime": 3,
    "required_confirmations": 3,
    "protocol": {
      "type": "ERC20",
      "protocol_data": {
        "platform": "BNB",
        "contract_address": "0x101d82428437127bF1608F699CD651e6Abf9766E"
      }
    },
    "derivation_path": "m/44'/60'",
    "gas_limit": {
      "eth_send_erc20": 60000,
      "erc20_payment": 110000,
      "erc20_receiver_spend": 85000,
      "erc20_sender_refund": 85000
    }
  },
  {
    "coin": "BAT-KRC20",
    "name": "bat_krc20",
    "fname": "Basic Attention Token",
    "rpcport": 80,
    "mm2": 1,
    "chain_id": 321,
    "decimals": 18,
    "avg_blocktime": 3,
    "required_confirmations": 3,
    "protocol": {
      "type": "ERC20",
      "protocol_data": {
        "platform": "KCS",
        "contract_address": "0x0bF46C86Ce3B904660aE85677EaA20B0C1b24064"
      }
    },
    "derivation_path": "m/44'/60'"
  },
  {
    "coin": "BAT-PLG20",
    "name": "bat_plg20",
    "fname": "Basic Attention Token",
    "rpcport": 80,
    "mm2": 1,
    "chain_id": 137,
    "decimals": 18,
    "avg_blocktime": 1.8,
    "required_confirmations": 20,
    "protocol": {
      "type": "ERC20",
      "protocol_data": {
        "platform": "MATIC",
        "contract_address": "0x3Cef98bb43d732E2F285eE605a8158cDE967D219"
      }
    },
    "derivation_path": "m/44'/60'"
  },
  {
    "coin": "BCH",
    "name": "bch",
    "fname": "Bitcoin Cash",
    "rpcport": 33333,
    "pubtype": 0,
    "p2shtype": 5,
    "wiftype": 128,
    "txfee": 1000,
    "segwit": false,
    "fork_id": "0x40",
    "address_format": {
      "format": "cashaddress",
      "network": "bitcoincash"
    },
    "mm2": 1,
    "sign_message_prefix": "Bitcoin Signed Message:\n",
    "required_confirmations": 1,
    "avg_blocktime": 600,
    "protocol": {
      "type": "UTXO"
    },
    "derivation_path": "m/44'/145'",
    "trezor_coin": "Bitcoin Cash",
    "links": {
      "github": "https://github.com/Bitcoin-ABC/bitcoin-abc",
      "homepage": "https://www.bitcoincash.org"
    }
  },
  {
    "coin": "FLEXUSD-ERC20",
    "name": "flexusd_erc20",
    "fname": "flexUSD",
    "rpcport": 80,
    "mm2": 1,
    "chain_id": 1,
    "decimals": 18,
    "avg_blocktime": 15,
    "required_confirmations": 3,
    "protocol": {
      "type": "ERC20",
      "protocol_data": {
        "platform": "ETH",
        "contract_address": "0xa774FFB4AF6B0A91331C084E1aebAE6Ad535e6F3"
      }
    },
    "derivation_path": "m/44'/60'"
  },
  {
    "coin": "JOY-PLG20",
    "name": "joy_plg20",
    "fname": "Joystick.club",
    "rpcport": 80,
    "mm2": 1,
    "chain_id": 137,
    "decimals": 18,
    "avg_blocktime": 1.8,
    "required_confirmations": 20,
    "protocol": {
      "type": "ERC20",
      "protocol_data": {
        "platform": "MATIC",
        "contract_address": "0x218645F85Ff27FC456ef46c3CdacBF5c40B2F9E8"
      }
    },
    "derivation_path": "m/44'/60'"
  },
  {
    "coin": "JKC",
    "name": "junkcoin",
    "fname": "JunkCoin",
    "sign_message_prefix": "JunkCoin Signed Message:\n",
    "rpcport": 9771,
    "pubtype": 16,
    "p2shtype": 5,
    "wiftype": 144,
    "decimals": 8,
    "txfee": 100000,
    "dust": 100000,
    "mm2": 1,
    "required_confirmations": 3,
    "avg_blocktime": 60,
    "protocol": {
      "type": "UTXO"
    },
    "mature_confirmations": 70,
    "derivation_path": "m/44'/2013'",
    "links": {
      "github": "https://github.com/Junkcoin-Foundation/junkcoin-core",
      "homepage": "https://junk-coin.com"
    }
  },
  {
    "coin": "BBK",
    "name": "bitblocks",
    "fname": "BitBlocks",
    "rpcport": 59768,
    "pubtype": 25,
    "p2shtype": 85,
    "wiftype": 107,
    "txfee": 10000,
    "mm2": 1,
    "wallet_only": true,
    "sign_message_prefix": "DarkNet Signed Message:\n",
    "required_confirmations": 5,
    "avg_blocktime": 60,
    "protocol": {
      "type": "UTXO"
    },
    "links": {
      "github": "https://github.com/BitBlocksProject/BitBlocks",
      "homepage": "https://bitblocksproject.com"
    }
  },
  {
    "coin": "BBK-BEP20",
    "name": "bbk_bep20",
    "fname": "BitBlocks",
    "rpcport": 80,
    "mm2": 1,
    "chain_id": 56,
    "decimals": 18,
    "avg_blocktime": 3,
    "required_confirmations": 3,
    "protocol": {
      "type": "ERC20",
      "protocol_data": {
        "platform": "BNB",
        "contract_address": "0x9045B0eda6B6A556cf9B3d81C2db47411714f847"
      }
    },
    "derivation_path": "m/44'/60'"
  },
  {
    "coin": "BBK-PLG20",
    "name": "bbk_plg20",
    "fname": "BitBlocks",
    "rpcport": 80,
    "mm2": 1,
    "chain_id": 137,
    "decimals": 18,
    "avg_blocktime": 1.8,
    "required_confirmations": 20,
    "protocol": {
      "type": "ERC20",
      "protocol_data": {
        "platform": "MATIC",
        "contract_address": "0x2C8a46eF99Cb64928eB3Dd50A925327e02296F63"
      }
    },
    "derivation_path": "m/44'/60'"
  },
  {
    "coin": "BCH-ERC20",
    "name": "bch_erc20",
    "fname": "Bitcoin Cash",
    "rpcport": 80,
    "mm2": 1,
    "chain_id": 1,
    "decimals": 8,
    "avg_blocktime": 15,
    "required_confirmations": 3,
    "protocol": {
      "type": "ERC20",
      "protocol_data": {
        "platform": "ETH",
        "contract_address": "0x85c4EdC43724e954e5849cAAab61A26a9CB65F1B"
      }
    },
    "derivation_path": "m/44'/60'"
  },
  {
    "coin": "BCH-BEP20",
    "name": "bch_bep20",
    "fname": "Bitcoin Cash",
    "rpcport": 80,
    "mm2": 1,
    "chain_id": 56,
    "decimals": 18,
    "avg_blocktime": 3,
    "required_confirmations": 3,
    "protocol": {
      "type": "ERC20",
      "protocol_data": {
        "platform": "BNB",
        "contract_address": "0x8fF795a6F4D97E7887C79beA79aba5cc76444aDf"
      }
    },
    "derivation_path": "m/44'/60'"
  },
  {
<<<<<<< HEAD
=======
    "coin": "BCH-HCO20",
    "name": "bch_hco20",
    "fname": "Bitcoin Cash",
    "rpcport": 80,
    "mm2": 1,
    "wallet_only": true,
    "chain_id": 128,
    "avg_blocktime": 3,
    "decimals": 18,
    "required_confirmations": 3,
    "protocol": {
      "type": "ERC20",
      "protocol_data": {
        "platform": "HT",
        "contract_address": "0xeF3CEBD77E0C52cb6f60875d9306397B5Caca375"
      }
    },
    "derivation_path": "m/44'/60'"
  },
  {
    "coin": "BEAMX-BEP20",
    "name": "beamx_bep20",
    "fname": "Beam",
    "rpcport": 80,
    "mm2": 1,
    "chain_id": 56,
    "decimals": 18,
    "avg_blocktime": 0.75,
    "required_confirmations": 5,
    "protocol": {
      "type": "ERC20",
      "protocol_data": {
        "platform": "BNB",
        "contract_address": "0x62D0A8458eD7719FDAF978fe5929C6D342B0bFcE"
      }
    },
    "derivation_path": "m/44'/60'",
    "links": {
      "homepage": "https://onbeam.com"
    }
  },
  {
    "coin": "BEAMX-AVX20",
    "name": "beamx_avx20",
    "fname": "Beam",
    "rpcport": 80,
    "mm2": 1,
    "chain_id": 43114,
    "decimals": 18,
    "avg_blocktime": 2.4,
    "required_confirmations": 3,
    "protocol": {
      "type": "ERC20",
      "protocol_data": {
        "platform": "AVAX",
        "contract_address": "0x62d0a8458ed7719fdaf978fe5929c6d342b0bfce"
      }
    },
    "derivation_path": "m/44'/60'"
  },
  {
    "coin": "BEAMX-ERC20",
    "name": "beamx_erc20",
    "fname": "Beam",
    "rpcport": 80,
    "mm2": 1,
    "chain_id": 1,
    "decimals": 18,
    "avg_blocktime": 15,
    "required_confirmations": 3,
    "protocol": {
      "type": "ERC20",
      "protocol_data": {
        "platform": "ETH",
        "contract_address": "0x62D0A8458eD7719FDAF978fe5929C6D342B0bFcE"
      }
    },
    "derivation_path": "m/44'/60'"
  },
  {
>>>>>>> 15e42484
    "coin": "BIDR-BEP20",
    "name": "bidr_bep20",
    "fname": "BIDR",
    "rpcport": 80,
    "chain_id": 56,
    "mm2": 1,
    "wallet_only": true,
    "avg_blocktime": 3,
    "required_confirmations": 3,
    "protocol": {
      "type": "ERC20",
      "protocol_data": {
        "platform": "BNB",
        "contract_address": "0x9A2f5556e9A637e8fBcE886d8e3cf8b316a1D8a2"
      }
    },
    "derivation_path": "m/44'/60'"
  },
  {
    "coin": "BITN",
    "name": "bitnet",
    "fname": "Bitnet",
    "sign_message_prefix": "Bitnet Signed Message:\n",
    "rpcport": 9332,
    "pubtype": 25,
    "p2shtype": 22,
    "wiftype": 158,
    "txfee": 700000,
    "segwit": true,
    "bech32_hrp": "bit",
    "mm2": 1,
    "required_confirmations": 1,
    "avg_blocktime": 600,
    "protocol": {
      "type": "UTXO"
    }
  },
  {
    "coin": "BCZERO",
    "sign_message_prefix": "Komodo Signed Message:\n",
    "asset": "BCZERO",
    "fname": "Buggyra Coin Zero",
    "rpcport": 46856,
    "pubtype": 60,
    "p2shtype": 85,
    "wiftype": 188,
    "txversion": 4,
    "overwintered": 1,
    "mm2": 1,
    "required_confirmations": 4,
    "requires_notarization": false,
    "avg_blocktime": 60,
    "protocol": {
      "type": "UTXO"
    },
    "derivation_path": "m/44'/141'",
    "trezor_coin": "Komodo",
    "links": {
      "homepage": "https://buggyracoinzero.com"
    }
  },
  {
    "coin": "BLK",
    "name": "blackmore",
    "fname": "BlackCoin",
    "sign_message_prefix": "BlackCoin Signed Message:\n",
    "isPoS": 1,
    "rpcport": 15715,
    "pubtype": 25,
    "p2shtype": 85,
    "wiftype": 153,
    "txfee": 100000,
    "dust": 100000,
    "segwit": true,
    "mm2": 1,
    "required_confirmations": 5,
    "mature_confirmations": 500,
    "avg_blocktime": 66,
    "protocol": {
      "type": "UTXO"
    },
    "derivation_path": "m/44'/10'"
  },
  {
    "coin": "BLK-BEP20",
    "name": "blk_bep20",
    "fname": "BlackCoin",
    "rpcport": 80,
    "mm2": 1,
    "chain_id": 56,
    "decimals": 18,
    "avg_blocktime": 3,
    "required_confirmations": 3,
    "protocol": {
      "type": "ERC20",
      "protocol_data": {
        "platform": "BNB",
        "contract_address": "0xd2cDfD5d26dfA1D11116B9ED7DBd7C6B88C6e1D3"
      }
    },
    "derivation_path": "m/44'/60'"
  },
  {
    "coin": "tBLK",
    "name": "blackmore",
    "fname": "BlackCoin Testnet",
    "sign_message_prefix": "BlackCoin Signed Message:\n",
    "isPoS": 1,
    "rpcport": 25715,
    "pubtype": 111,
    "p2shtype": 196,
    "wiftype": 239,
    "txfee": 100000,
    "segwit": true,
    "mm2": 1,
    "is_testnet": true,
    "required_confirmations": 5,
    "mature_confirmations": 10,
    "avg_blocktime": 66,
    "protocol": {
      "type": "UTXO"
    },
    "derivation_path": "m/44'/1'"
  },
  {
    "coin": "BLOCX",
    "name": "blocx",
    "fname": "BLOCX.",
    "rpcport": 12973,
    "pubtype": 25,
    "p2shtype": 26,
    "wiftype": 153,
    "segwit": false,
    "txfee": 1000,
    "mm2": 1,
    "delisted": true,
    "sign_message_prefix": "DarkCoin Signed Message:\n",
    "required_confirmations": 3,
    "avg_blocktime": 90,
    "protocol": {
      "type": "UTXO"
    },
    "derivation_path": "m/44'/5'",
    "links": {
      "github": "https://github.com/BLOCXTECH/BLOCX",
      "homepage": "https://blocx.tech"
    }
  },
  {
    "coin": "BNB",
    "name": "binancesmartchain",
    "fname": "Binance Coin",
    "avg_blocktime": 3,
    "rpcport": 80,
    "mm2": 1,
    "chain_id": 56,
    "max_eth_tx_type": 0,
    "required_confirmations": 3,
    "protocol": {
      "type": "ETH",
      "protocol_data": {
        "chain_id": 56
      }
    },
    "derivation_path": "m/44'/60'",
    "trezor_coin": "Binance Smart Chain",
    "links": {
      "homepage": "https://www.binance.org"
    }
  },
  {
    "coin": "BOLI",
    "name": "bolivarcoin",
    "fname": "Bolivarcoin",
    "confpath": "USERHOME/.bolivarcoincore/bolivarcoin.conf",
    "rpcport": 3563,
    "pubtype": 85,
    "p2shtype": 5,
    "wiftype": 213,
    "segwit": false,
    "txfee": 10000,
    "mm2": 1,
    "sign_message_prefix": "DarkCoin Signed Message:\n",
    "required_confirmations": 3,
    "avg_blocktime": 180,
    "protocol": {
      "type": "UTXO"
    },
    "derivation_path": "m/44'/278'",
    "links": {
      "github": "https://github.com/BOLI-Project/BolivarCoin",
      "homepage": "https://bolis.info"
    }
  },
  {
    "coin": "BONE-ERC20",
    "name": "bone_erc20",
    "fname": "Bone ShibaSwap",
    "rpcport": 80,
    "mm2": 1,
    "chain_id": 1,
    "avg_blocktime": 15,
    "required_confirmations": 3,
    "protocol": {
      "type": "ERC20",
      "protocol_data": {
        "platform": "ETH",
        "contract_address": "0x9813037ee2218799597d83D4a5B6F3b6778218d9"
      }
    },
    "derivation_path": "m/44'/60'"
  },
  {
    "coin": "RBTC",
    "name": "rsksmartbitcoin",
    "fname": "RSK Smart Bitcoin",
    "sign_message_prefix": "RSK Signed Message:\n",
    "wallet_only": true,
    "avg_blocktime": 6,
    "rpcport": 80,
    "mm2": 1,
    "alias_ticker": "BTC",
    "chain_id": 30,
    "required_confirmations": 1,
    "protocol": {
      "type": "ETH",
      "protocol_data": {
        "chain_id": 30
      }
    },
    "derivation_path": "m/44'/60'",
    "trezor_coin": "RSK",
    "links": {
      "homepage": "https://rsk.co"
    }
  },
  {
    "coin": "BNBT",
    "name": "binancesmartchaintest",
    "fname": "Binance Coin Testnet",
    "avg_blocktime": 15,
    "rpcport": 80,
    "chain_id": 97,
    "mm2": 1,
    "is_testnet": true,
    "required_confirmations": 3,
    "protocol": {
      "type": "ETH",
      "protocol_data": {
        "chain_id": 97
      }
    },
    "derivation_path": "m/44'/60'"
  },
  {
    "coin": "BNT-BEP20",
    "name": "bnt_bep20",
    "fname": "Bancor",
    "rpcport": 80,
    "mm2": 1,
    "chain_id": 56,
    "avg_blocktime": 3,
    "required_confirmations": 3,
    "protocol": {
      "type": "ERC20",
      "protocol_data": {
        "platform": "BNB",
        "contract_address": "0xA069008A669e2Af00a86673D9D584cfb524A42Cc"
      }
    },
    "derivation_path": "m/44'/60'",
    "gas_limit": {
      "eth_send_erc20": 60000,
      "erc20_payment": 110000,
      "erc20_receiver_spend": 85000,
      "erc20_sender_refund": 85000
    }
  },
  {
    "coin": "BNT-ERC20",
    "name": "bnt_erc20",
    "fname": "Bancor",
    "rpcport": 80,
    "mm2": 1,
    "chain_id": 1,
    "avg_blocktime": 15,
    "required_confirmations": 3,
    "decimals": 18,
    "protocol": {
      "type": "ERC20",
      "protocol_data": {
        "platform": "ETH",
        "contract_address": "0x1F573D6Fb3F13d689FF844B4cE37794d79a7FF1C"
      }
    },
    "derivation_path": "m/44'/60'",
    "trezor_coin": "Bancor Network Token",
    "links": {
      "github": "https://github.com/bancorprotocol",
      "homepage": "https://www.bancor.network"
    }
  },
  {
    "coin": "BNT-PLG20",
    "name": "bnt_plg20",
    "fname": "Bancor",
    "rpcport": 80,
    "mm2": 1,
    "chain_id": 137,
    "decimals": 18,
    "avg_blocktime": 1.8,
    "required_confirmations": 20,
    "protocol": {
      "type": "ERC20",
      "protocol_data": {
        "platform": "MATIC",
        "contract_address": "0xc26D47d5c33aC71AC5CF9F776D63Ba292a4F7842"
      }
    },
    "derivation_path": "m/44'/60'"
  },
  {
    "coin": "BORG-ERC20",
    "name": "borg_erc20",
    "fname": "SwissBorg",
    "rpcport": 80,
    "mm2": 1,
    "chain_id": 1,
    "decimals": 18,
    "avg_blocktime": 15,
    "required_confirmations": 3,
    "protocol": {
      "type": "ERC20",
      "protocol_data": {
        "platform": "ETH",
        "contract_address": "0x64d0f55Cd8C7133a9D7102b13987235F486F2224"
      }
    },
    "derivation_path": "m/44'/60'",
    "trezor_coin": "SwissBorg",
    "links": {
      "homepage": "https://swissborg.com"
    }
  },
  {
    "coin": "BRZ-BEP20",
    "name": "brz_bep20",
    "fname": "Brazilian Digital Token",
    "rpcport": 80,
    "mm2": 1,
    "chain_id": 56,
    "decimals": 4,
    "avg_blocktime": 3,
    "required_confirmations": 3,
    "protocol": {
      "type": "ERC20",
      "protocol_data": {
        "platform": "BNB",
        "contract_address": "0x71be881e9C5d4465B3FfF61e89c6f3651E69B5bb"
      }
    },
    "derivation_path": "m/44'/60'"
  },
  {
    "coin": "BRZ-ERC20",
    "name": "brz_erc20",
    "fname": "Brazilian Digital Token",
    "rpcport": 80,
    "mm2": 1,
    "chain_id": 1,
    "decimals": 18,
    "avg_blocktime": 15,
    "required_confirmations": 3,
    "protocol": {
      "type": "ERC20",
      "protocol_data": {
        "platform": "ETH",
        "contract_address": "0x01d33FD36ec67c6Ada32cf36b31e88EE190B1839"
      }
    },
    "derivation_path": "m/44'/60'"
  },
  {
    "coin": "BRZ-PLG20",
    "name": "brz_plg20",
    "fname": "Brazilian Digital Token",
    "rpcport": 80,
    "mm2": 1,
    "chain_id": 137,
    "decimals": 18,
    "avg_blocktime": 1.8,
    "required_confirmations": 20,
    "protocol": {
      "type": "ERC20",
      "protocol_data": {
        "platform": "MATIC",
        "contract_address": "0x4eD141110F6EeeAbA9A1df36d8c26f684d2475Dc"
      }
    },
    "derivation_path": "m/44'/60'",
    "use_access_list": true,
    "max_eth_tx_type": 2,
    "gas_limit": {
      "eth_send_erc20": 55000,
      "erc20_payment": 120000,
      "erc20_receiver_spend": 90000,
      "erc20_sender_refund": 90000
    }
  },
  {
    "coin": "BRZ-AVX20",
    "name": "brz_avx20",
    "fname": "Brazilian Digital Token",
    "rpcport": 80,
    "mm2": 1,
    "chain_id": 43114,
    "decimals": 4,
    "avg_blocktime": 2.4,
    "required_confirmations": 3,
    "protocol": {
      "type": "ERC20",
      "protocol_data": {
        "platform": "AVAX",
        "contract_address": "0x491a4eB4f1FC3BfF8E1d2FC856a6A46663aD556f"
      }
    },
    "derivation_path": "m/44'/60'"
  },
  {
    "coin": "BSTY",
    "name": "globalboost",
    "fname": "GlobalBoost-Y",
    "sign_message_prefix": "GlobalBoost Signed Message:\n",
    "rpcport": 8225,
    "pubtype": 77,
    "p2shtype": 139,
    "wiftype": 208,
    "txfee": 200000,
    "segwit": true,
    "bech32_hrp": "gb",
    "mm2": 1,
    "required_confirmations": 1,
    "avg_blocktime": 600,
    "protocol": {
      "type": "UTXO"
    },
    "derivation_path": "m/44'/664'",
    "links": {
      "github": "https://github.com/GlobalBoost/GlobalBoost-Y",
      "homepage": "https://globalboo.st"
    }
  },
  {
    "coin": "BTC",
    "name": "bitcoin",
    "fname": "Bitcoin",
    "rpcport": 8332,
    "pubtype": 0,
    "p2shtype": 5,
    "wiftype": 128,
    "segwit": true,
    "bech32_hrp": "bc",
    "txfee": 0,
    "estimate_fee_mode": "ECONOMICAL",
    "mm2": 1,
    "wallet_only": false,
    "sign_message_prefix": "Bitcoin Signed Message:\n",
    "required_confirmations": 1,
    "avg_blocktime": 600,
    "protocol": {
      "type": "UTXO"
    },
    "derivation_path": "m/44'/0'",
    "trezor_coin": "Bitcoin",
    "links": {
      "github": "https://github.com/bitcoin/bitcoin",
      "homepage": "https://bitcoin.org"
    }
  },
  {
    "coin": "BKC",
    "name": "briskcoin",
    "fname": "Briskcoin",
    "rpcport": 8552,
    "pubtype": 25,
    "p2shtype": 33,
    "wiftype": 153,
    "txfee": 0,
    "segwit": true,
    "bech32_hrp": "bc",
    "mm2": 1,
    "required_confirmations": 5,
    "avg_blocktime": 30,
    "protocol": {
      "type": "UTXO"
    },
    "derivation_path": "m/44'/1918'",
    "sign_message_prefix": "Briskcoin Signed Message:\n",
    "trezor_coin": "Briskcoin",
    "links": {
      "github": "https://github.com/briskcoin-project/briskcoin",
      "homepage": "https://briskcoin.org"
    }
  },
  {
    "coin": "BTC-segwit",
    "name": "bitcoin",
    "fname": "Bitcoin",
    "sign_message_prefix": "Bitcoin Signed Message:\n",
    "rpcport": 8332,
    "pubtype": 0,
    "p2shtype": 5,
    "wiftype": 128,
    "segwit": true,
    "bech32_hrp": "bc",
    "address_format": {
      "format": "segwit"
    },
    "orderbook_ticker": "BTC",
    "txfee": 0,
    "estimate_fee_mode": "ECONOMICAL",
    "mm2": 1,
    "required_confirmations": 1,
    "avg_blocktime": 600,
    "protocol": {
      "type": "UTXO"
    },
    "derivation_path": "m/84'/0'",
    "trezor_coin": "Bitcoin",
    "links": {
      "github": "https://github.com/bitcoin/bitcoin",
      "homepage": "https://bitcoin.org"
    }
  },
  {
    "coin": "BTC-BEP20",
    "name": "btc_bep20",
    "fname": "Bitcoin",
    "rpcport": 80,
    "mm2": 1,
    "chain_id": 56,
    "avg_blocktime": 3,
    "required_confirmations": 3,
    "protocol": {
      "type": "ERC20",
      "protocol_data": {
        "platform": "BNB",
        "contract_address": "0x7130d2A12B9BCbFAe4f2634d864A1Ee1Ce3Ead9c"
      }
    },
    "derivation_path": "m/44'/60'",
    "gas_limit": {
      "eth_send_erc20": 55000,
      "erc20_payment": 110000,
      "erc20_receiver_spend": 85000,
      "erc20_sender_refund": 85000
    }
  },
  {
    "coin": "BTCZ",
    "name": "bitcoinz",
    "fname": "BitcoinZ",
    "sign_message_prefix": "BitcoinZ Signed Message:\n",
    "rpcport": 1979,
    "taddr": 28,
    "pubtype": 184,
    "p2shtype": 189,
    "wiftype": 128,
    "txfee": 10000,
    "txversion": 4,
    "overwintered": 1,
    "mm2": 1,
    "required_confirmations": 2,
    "avg_blocktime": 150,
    "protocol": {
      "type": "UTXO"
    },
    "derivation_path": "m/44'/177'"
  },
  {
    "coin": "BTCZ-BEP20",
    "name": "btcz_bep20",
    "fname": "BitcoinZ",
    "rpcport": 80,
    "mm2": 1,
    "chain_id": 56,
    "decimals": 8,
    "avg_blocktime": 3,
    "required_confirmations": 3,
    "protocol": {
      "type": "ERC20",
      "protocol_data": {
        "platform": "BNB",
        "contract_address": "0xcBBB3e5099F769F6d4E2b8b92DC0e268f7E099D8"
      }
    },
    "derivation_path": "m/44'/60'"
  },
  {
    "coin": "BTE",
    "name": "bitweb",
    "fname": "Bitweb",
    "sign_message_prefix": "Bitweb Signed Message:\n",
    "rpcport": 1605,
    "pubtype": 33,
    "p2shtype": 30,
    "wiftype": 128,
    "segwit": true,
    "bech32_hrp": "web",
    "txfee": 20000,
    "mm2": 1,
    "wallet_only": false,
    "required_confirmations": 3,
    "avg_blocktime": 60,
    "protocol": {
      "type": "UTXO"
    },
    "derivation_path": "m/44'/738'",
    "links": {
      "github": "https://github.com/bitweb-project/bitweb",
      "homepage": "https://bitwebcore.net"
    }
  },
  {
    "coin": "BTE-segwit",
    "name": "bitweb",
    "fname": "Bitweb",
    "sign_message_prefix": "Bitweb Signed Message:\n",
    "rpcport": 1605,
    "pubtype": 33,
    "p2shtype": 30,
    "wiftype": 128,
    "segwit": true,
    "bech32_hrp": "web",
    "address_format": {
      "format": "segwit"
    },
    "orderbook_ticker": "BTE",
    "txfee": 20000,
    "mm2": 1,
    "required_confirmations": 3,
    "avg_blocktime": 60,
    "protocol": {
      "type": "UTXO"
    },
    "derivation_path": "m/84'/738'",
    "links": {
      "github": "https://github.com/bitweb-project/bitweb",
      "homepage": "https://bitwebcore.net"
    }
  },
  {
    "coin": "BTT-BEP20",
    "name": "btt_bep20",
    "fname": "BitTorrent (OLD)",
    "rpcport": 80,
    "mm2": 1,
    "wallet_only": true,
    "chain_id": 56,
    "avg_blocktime": 3,
    "required_confirmations": 3,
    "protocol": {
      "type": "ERC20",
      "protocol_data": {
        "platform": "BNB",
        "contract_address": "0x8595F9dA7b868b1822194fAEd312235E43007b49"
      }
    },
    "derivation_path": "m/44'/60'"
  },
  {
    "coin": "BTTC-BEP20",
    "name": "bttc_bep20",
    "fname": "BitTorrent",
    "rpcport": 80,
    "mm2": 1,
    "chain_id": 56,
    "decimals": 18,
    "avg_blocktime": 3,
    "required_confirmations": 3,
    "protocol": {
      "type": "ERC20",
      "protocol_data": {
        "platform": "BNB",
        "contract_address": "0x352Cb5E19b12FC216548a2677bD0fce83BaE434B"
      }
    },
    "derivation_path": "m/44'/60'",
    "gas_limit": {
      "eth_send_erc20": 60000,
      "erc20_payment": 110000,
      "erc20_receiver_spend": 85000,
      "erc20_sender_refund": 85000
    }
  },
  {
    "coin": "BTU-ERC20",
    "name": "btu_erc20",
    "fname": "BTU Protocol",
    "rpcport": 80,
    "mm2": 1,
    "chain_id": 1,
    "decimals": 18,
    "avg_blocktime": 15,
    "required_confirmations": 3,
    "protocol": {
      "type": "ERC20",
      "protocol_data": {
        "platform": "ETH",
        "contract_address": "0xb683D83a532e2Cb7DFa5275eED3698436371cc9f"
      }
    },
    "derivation_path": "m/44'/60'",
    "trezor_coin": "BTU Protocol",
    "links": {
      "github": "https://github.com/btuprotocol",
      "homepage": "https://btu-protocol.com"
    }
  },
  {
    "coin": "BTU-PLG20",
    "name": "btu_plg20",
    "fname": "BTU Protocol",
    "rpcport": 80,
    "mm2": 1,
    "chain_id": 137,
    "decimals": 18,
    "avg_blocktime": 1.8,
    "required_confirmations": 20,
    "protocol": {
      "type": "ERC20",
      "protocol_data": {
        "platform": "MATIC",
        "contract_address": "0xFdc26CDA2d2440d0E83CD1DeE8E8bE48405806DC"
      }
    },
    "derivation_path": "m/44'/60'"
  },
  {
    "coin": "BTX",
    "name": "bitcore",
    "fname": "BitCore",
    "sign_message_prefix": "BitCore Signed Message:\n",
    "rpcport": 9469,
    "pubtype": 3,
    "p2shtype": 125,
    "wiftype": 128,
    "segwit": true,
    "bech32_hrp": "btx",
    "txfee": 20000,
    "mm2": 1,
    "wallet_only": false,
    "required_confirmations": 3,
    "avg_blocktime": 150,
    "protocol": {
      "type": "UTXO"
    },
    "derivation_path": "m/44'/160'",
    "trezor_coin": "Bitcore",
    "links": {
      "github": "https://github.com/LIMXTEC/BitCore",
      "homepage": "https://bitcore.cc"
    }
  },
  {
    "coin": "BTX-segwit",
    "name": "bitcore",
    "fname": "BitCore",
    "sign_message_prefix": "BitCore Signed Message:\n",
    "rpcport": 9469,
    "pubtype": 3,
    "p2shtype": 125,
    "wiftype": 128,
    "segwit": true,
    "bech32_hrp": "btx",
    "address_format": {
      "format": "segwit"
    },
    "orderbook_ticker": "BTX",
    "txfee": 20000,
    "mm2": 1,
    "required_confirmations": 3,
    "avg_blocktime": 150,
    "protocol": {
      "type": "UTXO"
    },
    "derivation_path": "m/84'/160'",
    "trezor_coin": "Bitcore",
    "links": {
      "github": "https://github.com/LIMXTEC/BitCore",
      "homepage": "https://bitcore.cc"
    }
  },
  {
    "coin": "BTX-BEP20",
    "name": "btx_bep20",
    "fname": "BitCore",
    "rpcport": 80,
    "mm2": 1,
    "chain_id": 56,
    "decimals": 8,
    "avg_blocktime": 3,
    "required_confirmations": 3,
    "protocol": {
      "type": "ERC20",
      "protocol_data": {
        "platform": "BNB",
        "contract_address": "0x000000089fb24237dA101020Ff8e2AfD14624687"
      }
    },
    "derivation_path": "m/44'/60'"
  },
  {
    "coin": "BUSD-AVX20",
    "name": "busd_avx20",
    "fname": "Binance USD",
    "rpcport": 80,
    "mm2": 1,
    "wallet_only": true,
    "chain_id": 43114,
    "required_confirmations": 3,
    "avg_blocktime": 2.4,
    "decimals": 18,
    "protocol": {
      "type": "ERC20",
      "protocol_data": {
        "platform": "AVAX",
        "contract_address": "0x9C9e5fD8bbc25984B178FdCE6117Defa39d2db39"
      }
    },
    "derivation_path": "m/44'/60'"
  },
  {
    "coin": "BUSD-MVR20",
    "name": "busd_mvr20",
    "fname": "Binance USD",
    "rpcport": 80,
    "mm2": 1,
    "wallet_only": true,
    "chain_id": 1285,
    "avg_blocktime": 6,
    "decimals": 18,
    "required_confirmations": 6,
    "protocol": {
      "type": "ERC20",
      "protocol_data": {
        "platform": "MOVR",
        "contract_address": "0x5D9ab5522c64E1F6ef5e3627ECCc093f56167818"
      }
    },
    "derivation_path": "m/44'/60'"
  },
  {
    "coin": "BUSD-ERC20",
    "name": "busd_erc20",
    "fname": "Binance USD",
    "rpcport": 80,
    "mm2": 1,
    "wallet_only": true,
    "chain_id": 1,
    "required_confirmations": 3,
    "avg_blocktime": 15,
    "protocol": {
      "type": "ERC20",
      "protocol_data": {
        "platform": "ETH",
        "contract_address": "0x4Fabb145d64652a948d72533023f6E7A623C7C53"
      }
    },
    "derivation_path": "m/44'/60'",
    "trezor_coin": "Binance USD (BUSD)",
    "links": {
      "github": "https://github.com/paxosglobal/busd-contract",
      "homepage": "https://www.paxos.com/busd"
    }
  },
  {
    "coin": "BUSD-BEP20",
    "name": "busd_bep20",
    "fname": "Binance USD",
    "rpcport": 80,
    "mm2": 1,
    "wallet_only": true,
    "chain_id": 56,
    "avg_blocktime": 3,
    "required_confirmations": 3,
    "protocol": {
      "type": "ERC20",
      "protocol_data": {
        "platform": "BNB",
        "contract_address": "0xe9e7CEA3DedcA5984780Bafc599bD69ADd087D56"
      }
    },
    "derivation_path": "m/44'/60'"
  },
  {
    "coin": "BUSD-PLG20",
    "name": "busd_plg20",
    "fname": "Binance USD",
    "rpcport": 80,
    "mm2": 1,
    "wallet_only": true,
    "chain_id": 137,
    "decimals": 18,
    "avg_blocktime": 1.8,
    "required_confirmations": 20,
    "protocol": {
      "type": "ERC20",
      "protocol_data": {
        "platform": "MATIC",
        "contract_address": "0xdAb529f40E671A1D4bF91361c21bf9f0C9712ab7"
      }
    },
    "derivation_path": "m/44'/60'"
  },
  {
    "coin": "CADC-ERC20",
    "name": "cadc_erc20",
    "fname": "CAD Coin",
    "rpcport": 80,
    "mm2": 1,
    "chain_id": 1,
    "decimals": 18,
    "avg_blocktime": 15,
    "required_confirmations": 3,
    "protocol": {
      "type": "ERC20",
      "protocol_data": {
        "platform": "ETH",
        "contract_address": "0xcaDC0acd4B445166f12d2C07EAc6E2544FbE2Eef"
      }
    },
    "derivation_path": "m/44'/60'"
  },
  {
    "coin": "CADC-PLG20",
    "name": "cadc_plg20",
    "fname": "CAD Coin",
    "rpcport": 80,
    "mm2": 1,
    "chain_id": 137,
    "decimals": 18,
    "avg_blocktime": 1.8,
    "required_confirmations": 20,
    "protocol": {
      "type": "ERC20",
      "protocol_data": {
        "platform": "MATIC",
        "contract_address": "0x9de41aFF9f55219D5bf4359F167d1D0c772A396D"
      }
    },
    "derivation_path": "m/44'/60'",
    "use_access_list": true,
    "max_eth_tx_type": 2,
    "gas_limit": {
      "eth_send_erc20": 55000,
      "erc20_payment": 120000,
      "erc20_receiver_spend": 90000,
      "erc20_sender_refund": 90000
    }
  },
  {
    "coin": "CAKE-BEP20",
    "name": "cake_bep20",
    "fname": "PancakeSwap",
    "rpcport": 80,
    "mm2": 1,
    "chain_id": 56,
    "avg_blocktime": 3,
    "required_confirmations": 3,
    "protocol": {
      "type": "ERC20",
      "protocol_data": {
        "platform": "BNB",
        "contract_address": "0x0E09FaBB73Bd3Ade0a17ECC321fD13a19e81cE82"
      }
    },
    "derivation_path": "m/44'/60'",
    "gas_limit": {
      "eth_send_erc20": 60000,
      "erc20_payment": 110000,
      "erc20_receiver_spend": 85000,
      "erc20_sender_refund": 85000
    }
  },
  {
    "coin": "CASE-BEP20",
    "name": "case_bep20",
    "fname": "Case Token",
    "rpcport": 80,
    "mm2": 1,
    "chain_id": 56,
    "decimals": 8,
    "avg_blocktime": 3,
    "required_confirmations": 3,
    "protocol": {
      "type": "ERC20",
      "protocol_data": {
        "platform": "BNB",
        "contract_address": "0x5cafe85d8983f61C059df359c504F1Bab8009e9e"
      }
    },
    "derivation_path": "m/44'/60'"
  },
  {
    "coin": "CCL",
    "sign_message_prefix": "Komodo Signed Message:\n",
    "asset": "CCL",
    "fname": "CoinCollect",
    "rpcport": 20849,
    "pubtype": 60,
    "p2shtype": 85,
    "wiftype": 188,
    "txversion": 4,
    "overwintered": 1,
    "mm2": 1,
    "required_confirmations": 2,
    "requires_notarization": true,
    "avg_blocktime": 60,
    "protocol": {
      "type": "UTXO"
    },
    "derivation_path": "m/44'/141'",
    "trezor_coin": "Komodo"
  },
  {
    "coin": "CDN",
    "name": "canadaecoin",
    "fname": "Canada eCoin",
    "sign_message_prefix": "Canada eCoin Signed Message:\n",
    "rpcport": 34330,
    "pubtype": 28,
    "p2shtype": 5,
    "wiftype": 156,
    "txfee": 200000,
    "dust": 54600,
    "segwit": true,
    "bech32_hrp": "cdn",
    "mm2": 1,
    "wallet_only": false,
    "required_confirmations": 2,
    "avg_blocktime": 300,
    "protocol": {
      "type": "UTXO"
    },
    "derivation_path": "m/44'/34'"
  },
  {
    "coin": "CDN-segwit",
    "name": "canadaecoin",
    "fname": "Canada eCoin",
    "sign_message_prefix": "Canada eCoin Signed Message:\n",
    "rpcport": 34330,
    "pubtype": 28,
    "p2shtype": 5,
    "wiftype": 156,
    "txfee": 200000,
    "dust": 54600,
    "segwit": true,
    "bech32_hrp": "cdn",
    "address_format": {
      "format": "segwit"
    },
    "orderbook_ticker": "CDN",
    "mm2": 1,
    "required_confirmations": 2,
    "avg_blocktime": 300,
    "protocol": {
      "type": "UTXO"
    },
    "derivation_path": "m/84'/34'"
  },
  {
    "coin": "CDS-PLG20",
    "name": "cds_plg20",
    "fname": "Crypto Development Services",
    "rpcport": 80,
    "mm2": 1,
    "chain_id": 137,
    "decimals": 8,
    "avg_blocktime": 1.8,
    "required_confirmations": 20,
    "protocol": {
      "type": "ERC20",
      "protocol_data": {
        "platform": "MATIC",
        "contract_address": "0xF7B5991c676929BF98BF3E2e2e386789BB16912a"
      }
    },
    "derivation_path": "m/44'/60'"
  },
  {
    "coin": "CEL-ERC20",
    "name": "cel_erc20",
    "fname": "Celsius",
    "rpcport": 80,
    "mm2": 1,
    "chain_id": 1,
    "decimals": 4,
    "avg_blocktime": 15,
    "required_confirmations": 3,
    "protocol": {
      "type": "ERC20",
      "protocol_data": {
        "platform": "ETH",
        "contract_address": "0xaaAEBE6Fe48E54f431b0C390CfaF0b017d09D42d"
      }
    },
    "derivation_path": "m/44'/60'"
  },
  {
    "coin": "CEL-PLG20",
    "name": "cel_plg20",
    "fname": "Celsius",
    "rpcport": 80,
    "mm2": 1,
    "chain_id": 137,
    "decimals": 4,
    "avg_blocktime": 1.8,
    "required_confirmations": 20,
    "protocol": {
      "type": "ERC20",
      "protocol_data": {
        "platform": "MATIC",
        "contract_address": "0xD85d1e945766Fea5Eda9103F918Bd915FbCa63E6"
      }
    },
    "derivation_path": "m/44'/60'"
  },
  {
    "coin": "CELR-ERC20",
    "name": "celr_erc20",
    "fname": "Celer Network",
    "rpcport": 80,
    "mm2": 1,
    "chain_id": 1,
    "decimals": 18,
    "avg_blocktime": 15,
    "required_confirmations": 3,
    "protocol": {
      "type": "ERC20",
      "protocol_data": {
        "platform": "ETH",
        "contract_address": "0x4F9254C83EB525f9FCf346490bbb3ed28a81C667"
      }
    },
    "derivation_path": "m/44'/60'",
    "trezor_coin": "CelerToken",
    "links": {
      "github": "https://github.com/celer-network",
      "homepage": "https://www.celer.network/"
    }
  },
  {
    "coin": "CELR-BEP20",
    "name": "celr_bep20",
    "fname": "Celer Network",
    "rpcport": 80,
    "mm2": 1,
    "chain_id": 56,
    "decimals": 18,
    "avg_blocktime": 3,
    "required_confirmations": 3,
    "protocol": {
      "type": "ERC20",
      "protocol_data": {
        "platform": "BNB",
        "contract_address": "0x1f9f6a696C6Fd109cD3956F45dC709d2b3902163"
      }
    },
    "derivation_path": "m/44'/60'",
    "gas_limit": {
      "eth_send_erc20": 60000,
      "erc20_payment": 110000,
      "erc20_receiver_spend": 85000,
      "erc20_sender_refund": 85000
    }
  },
  {
    "coin": "CELR-ARB20",
    "name": "celr_arb20",
    "fname": "Celer Network",
    "rpcport": 80,
    "mm2": 1,
    "chain_id": 42161,
    "decimals": 18,
    "avg_blocktime": 0.25,
    "required_confirmations": 10,
    "protocol": {
      "type": "ERC20",
      "protocol_data": {
        "platform": "ETH-ARB20",
        "contract_address": "0x3a8B787f78D775AECFEEa15706D4221B40F345AB"
      }
    },
    "derivation_path": "m/44'/60'",
    "use_access_list": true,
    "max_eth_tx_type": 2,
    "gas_limit": {
      "eth_send_erc20": 400000,
      "erc20_payment": 800000,
      "erc20_receiver_spend": 700000,
      "erc20_sender_refund": 700000
    }
  },
  {
    "coin": "CFX-BEP20",
    "name": "cfx_bep20",
    "fname": "Conflux",
    "rpcport": 80,
    "mm2": 1,
    "chain_id": 56,
    "decimals": 18,
    "avg_blocktime": 3,
    "required_confirmations": 3,
    "protocol": {
      "type": "ERC20",
      "protocol_data": {
        "platform": "BNB",
        "contract_address": "0x045c4324039dA91c52C55DF5D785385Aab073DcF"
      }
    },
    "derivation_path": "m/44'/60'",
    "gas_limit": {
      "eth_send_erc20": 60000,
      "erc20_payment": 110000,
      "erc20_receiver_spend": 85000,
      "erc20_sender_refund": 85000
    }
  },
  {
    "coin": "CHIPS",
    "sign_message_prefix": "Komodo Signed Message:\n",
    "asset": "CHIPS",
    "fname": "CHIPS",
    "rpcport": 22778,
    "pubtype": 60,
    "p2shtype": 85,
    "wiftype": 188,
    "txversion": 4,
    "overwintered": 1,
    "mm2": 1,
    "required_confirmations": 10,
    "avg_blocktime": 10,
    "protocol": {
      "type": "UTXO"
    },
    "derivation_path": "m/44'/141'",
    "trezor_coin": "Komodo",
    "links": {
      "homepage": "https://chips.cash"
    }
  },
  {
    "coin": "CHTA",
    "name": "cheetahcoin",
    "fname": "Cheetahcoin",
    "sign_message_prefix": "Cheetahcoin Signed Message:\n",
    "rpcport": 8536,
    "pubtype": 28,
    "p2shtype": 5,
    "wiftype": 128,
    "txfee": 40000,
    "mm2": 1,
    "required_confirmations": 2,
    "avg_blocktime": 120,
    "protocol": {
      "type": "UTXO"
    },
    "derivation_path": "m/44'/682'",
    "links": {
      "github": "https://github.com/ShorelineCrypto/cheetahcoin",
      "homepage": "https://cheetahcoin.org"
    }
  },
  {
    "coin": "CHTA-BEP20",
    "name": "chta_bep20",
    "fname": "Cheetahcoin",
    "rpcport": 80,
    "mm2": 1,
    "chain_id": 56,
    "decimals": 18,
    "avg_blocktime": 3,
    "required_confirmations": 3,
    "protocol": {
      "type": "ERC20",
      "protocol_data": {
        "platform": "BNB",
        "contract_address": "0xb096DF47073A39041D9ffeD5d4E1d1b0D5D6b8E7"
      }
    },
    "derivation_path": "m/44'/60'"
  },
  {
    "coin": "CHSB-ERC20",
    "name": "chsb_erc20",
    "fname": "SwissBorg (OLD)",
    "rpcport": 80,
    "mm2": 1,
    "wallet_only": true,
    "chain_id": 1,
    "decimals": 8,
    "avg_blocktime": 15,
    "required_confirmations": 3,
    "protocol": {
      "type": "ERC20",
      "protocol_data": {
        "platform": "ETH",
        "contract_address": "0xba9d4199faB4f26eFE3551D490E3821486f135Ba"
      }
    },
    "derivation_path": "m/44'/60'",
    "trezor_coin": "SwissBorg",
    "links": {
      "homepage": "https://swissborg.com"
    }
  },
  {
    "coin": "CHSB-PLG20",
    "name": "chsb_plg20",
    "fname": "SwissBorg (OLD)",
    "wallet_only": true,
    "rpcport": 80,
    "mm2": 1,
    "chain_id": 137,
    "decimals": 8,
    "avg_blocktime": 1.8,
    "required_confirmations": 20,
    "protocol": {
      "type": "ERC20",
      "protocol_data": {
        "platform": "MATIC",
        "contract_address": "0x67Ce67ec4fCd4aCa0Fcb738dD080b2a21ff69D75"
      }
    },
    "derivation_path": "m/44'/60'"
  },
  {
    "coin": "CHZ-ERC20",
    "name": "chz_erc20",
    "fname": "Chiliz",
    "rpcport": 80,
    "mm2": 1,
    "chain_id": 1,
    "decimals": 18,
    "avg_blocktime": 15,
    "required_confirmations": 3,
    "protocol": {
      "type": "ERC20",
      "protocol_data": {
        "platform": "ETH",
        "contract_address": "0x3506424F91fD33084466F402d5D97f05F8e3b4AF"
      }
    },
    "derivation_path": "m/44'/60'"
  },
  {
    "coin": "CHZ-KRC20",
    "name": "chz_krc20",
    "fname": "Chiliz",
    "rpcport": 80,
    "mm2": 1,
    "chain_id": 321,
    "decimals": 18,
    "avg_blocktime": 3,
    "required_confirmations": 3,
    "protocol": {
      "type": "ERC20",
      "protocol_data": {
        "platform": "KCS",
        "contract_address": "0x6E8ce0519B7e4d691BaCE464099547E5fC17679c"
      }
    },
    "derivation_path": "m/44'/60'"
  },
  {
    "coin": "CHZ-PLG20",
    "name": "chz_plg20",
    "fname": "Chiliz",
    "rpcport": 80,
    "mm2": 1,
    "chain_id": 137,
    "decimals": 18,
    "avg_blocktime": 1.8,
    "required_confirmations": 20,
    "protocol": {
      "type": "ERC20",
      "protocol_data": {
        "platform": "MATIC",
        "contract_address": "0xf1938Ce12400f9a761084E7A80d37e732a4dA056"
      }
    },
    "derivation_path": "m/44'/60'"
  },
  {
    "coin": "CLAM",
    "name": "clams",
    "fname": "Clams",
    "isPoS": 1,
    "rpcport": 30174,
    "pubtype": 137,
    "p2shtype": 13,
    "wiftype": 133,
    "segwit": false,
    "txfee": 100000,
    "mm2": 1,
    "sign_message_prefix": "Clam Signed Message:\n",
    "required_confirmations": 5,
    "avg_blocktime": 60,
    "protocol": {
      "type": "UTXO"
    },
    "derivation_path": "m/44'/23'",
    "links": {
      "github": "https://github.com/nochowderforyou/clams",
      "homepage": "http://clamclient.com"
    }
  },
  {
    "coin": "CLC",
    "sign_message_prefix": "Komodo Signed Message:\n",
    "asset": "CLC",
    "fname": "Collider Coin",
    "rpcport": 31034,
    "pubtype": 60,
    "p2shtype": 85,
    "wiftype": 188,
    "txversion": 4,
    "overwintered": 1,
    "mm2": 1,
    "required_confirmations": 5,
    "requires_notarization": false,
    "avg_blocktime": 60,
    "protocol": {
      "type": "UTXO"
    },
    "derivation_path": "m/44'/141'",
    "trezor_coin": "Komodo"
  },
  {
    "coin": "CLP-BEP20",
    "name": "clp_bep20",
    "fname": "Crypto Lover Productions",
    "rpcport": 80,
    "mm2": 1,
    "chain_id": 56,
    "avg_blocktime": 3,
    "required_confirmations": 3,
    "protocol": {
      "type": "ERC20",
      "protocol_data": {
        "platform": "BNB",
        "contract_address": "0x3039e86d39A5BCF38E96D78fF93FD0aBe753212c"
      }
    },
    "derivation_path": "m/44'/60'"
  },
  {
    "coin": "COLX",
    "name": "ColossusXT",
    "fname": "ColossusXT",
    "rpcport": 51473,
    "pubtype": 30,
    "p2shtype": 13,
    "wiftype": 212,
    "txfee": 1000000000,
    "mm2": 1,
    "protocol": {
      "type": "UTXO"
    },
    "derivation_path": "m/44'/1999'"
  },
  {
    "coin": "COMP-AVX20",
    "name": "comp_avx20",
    "fname": "Compound",
    "rpcport": 80,
    "mm2": 1,
    "chain_id": 43114,
    "required_confirmations": 3,
    "avg_blocktime": 2.4,
    "decimals": 18,
    "protocol": {
      "type": "ERC20",
      "protocol_data": {
        "platform": "AVAX",
        "contract_address": "0xc3048E19E76CB9a3Aa9d77D8C03c29Fc906e2437"
      }
    },
    "derivation_path": "m/44'/60'"
  },
  {
    "coin": "COMP-BEP20",
    "name": "comp_bep20",
    "fname": "Compound",
    "rpcport": 80,
    "mm2": 1,
    "chain_id": 56,
    "avg_blocktime": 3,
    "required_confirmations": 3,
    "protocol": {
      "type": "ERC20",
      "protocol_data": {
        "platform": "BNB",
        "contract_address": "0x52CE071Bd9b1C4B00A0b92D298c512478CaD67e8"
      }
    },
    "derivation_path": "m/44'/60'",
    "gas_limit": {
      "eth_send_erc20": 60000,
      "erc20_payment": 110000,
      "erc20_receiver_spend": 85000,
      "erc20_sender_refund": 85000
    }
  },
  {
    "coin": "COMP-ERC20",
    "name": "comp_erc20",
    "fname": "Compound",
    "rpcport": 80,
    "mm2": 1,
    "chain_id": 1,
    "avg_blocktime": 15,
    "required_confirmations": 3,
    "decimals": 18,
    "protocol": {
      "type": "ERC20",
      "protocol_data": {
        "platform": "ETH",
        "contract_address": "0xc00e94Cb662C3520282E6f5717214004A7f26888"
      }
    },
    "derivation_path": "m/44'/60'",
    "trezor_coin": "Compound",
    "links": {
      "github": "https://github.com/compound-finance",
      "homepage": "https://compound.finance"
    }
  },
  {
    "coin": "COMP-KRC20",
    "name": "comp_krc20",
    "fname": "Compound",
    "rpcport": 80,
    "mm2": 1,
    "chain_id": 321,
    "decimals": 18,
    "avg_blocktime": 3,
    "required_confirmations": 3,
    "protocol": {
      "type": "ERC20",
      "protocol_data": {
        "platform": "KCS",
        "contract_address": "0x16c4106966cE30e06E806A7c40eEFb46d84cE7e5"
      }
    },
    "derivation_path": "m/44'/60'"
  },
  {
    "coin": "COMP-PLG20",
    "name": "comp_plg20",
    "fname": "Compound",
    "rpcport": 80,
    "mm2": 1,
    "chain_id": 137,
    "decimals": 18,
    "avg_blocktime": 1.8,
    "required_confirmations": 20,
    "protocol": {
      "type": "ERC20",
      "protocol_data": {
        "platform": "MATIC",
        "contract_address": "0x8505b9d2254A7Ae468c0E9dd10Ccea3A837aef5c"
      }
    },
    "derivation_path": "m/44'/60'",
    "use_access_list": true,
    "max_eth_tx_type": 2,
    "gas_limit": {
      "eth_send_erc20": 55000,
      "erc20_payment": 110000,
      "erc20_receiver_spend": 85000,
      "erc20_sender_refund": 85000
    }
  },
  {
    "coin": "CRO-ERC20",
    "name": "cro_erc20",
    "fname": "Crypto.com",
    "rpcport": 80,
    "mm2": 1,
    "chain_id": 1,
    "decimals": 8,
    "avg_blocktime": 15,
    "required_confirmations": 3,
    "protocol": {
      "type": "ERC20",
      "protocol_data": {
        "platform": "ETH",
        "contract_address": "0xA0b73E1Ff0B80914AB6fe0444E65848C4C34450b"
      }
    },
    "derivation_path": "m/44'/60'"
  },
  {
    "coin": "CRO-KRC20",
    "name": "cro_krc20",
    "fname": "Crypto.com",
    "rpcport": 80,
    "mm2": 1,
    "chain_id": 321,
    "decimals": 18,
    "avg_blocktime": 3,
    "required_confirmations": 3,
    "protocol": {
      "type": "ERC20",
      "protocol_data": {
        "platform": "KCS",
        "contract_address": "0x652D253b7Ca91810A4a05ACFc39729387c5090C0"
      }
    },
    "derivation_path": "m/44'/60'"
  },
  {
    "coin": "CRO-PLG20",
    "name": "cro_plg20",
    "fname": "Crypto.com",
    "rpcport": 80,
    "mm2": 1,
    "chain_id": 137,
    "decimals": 8,
    "avg_blocktime": 1.8,
    "required_confirmations": 20,
    "protocol": {
      "type": "ERC20",
      "protocol_data": {
        "platform": "MATIC",
        "contract_address": "0xAdA58DF0F643D959C2A47c9D4d4c1a4deFe3F11C"
      }
    },
    "derivation_path": "m/44'/60'"
  },
  {
    "coin": "CRT-QRC20",
    "name": "qtum",
    "fname": "CRT Token",
    "rpcport": 3889,
    "pubtype": 58,
    "p2shtype": 50,
    "wiftype": 128,
    "segwit": false,
    "txfee": 400000,
    "dust": 72800,
    "mm2": 1,
    "required_confirmations": 3,
    "mature_confirmations": 2000,
    "avg_blocktime": 32,
    "protocol": {
      "type": "QRC20",
      "protocol_data": {
        "platform": "QTUM",
        "contract_address": "0x0f80aa32ba51e0acf171e106a1cfcd1eb9a9c3a5"
      }
    },
    "derivation_path": "m/44'/2301'"
  },
  {
    "coin": "CRV-ERC20",
    "name": "crv_erc20",
    "fname": "Curve DAO",
    "rpcport": 80,
    "mm2": 1,
    "chain_id": 1,
    "decimals": 18,
    "avg_blocktime": 15,
    "required_confirmations": 3,
    "protocol": {
      "type": "ERC20",
      "protocol_data": {
        "platform": "ETH",
        "contract_address": "0xD533a949740bb3306d119CC777fa900bA034cd52"
      }
    },
    "derivation_path": "m/44'/60'"
  },
  {
    "coin": "CRV-ARB20",
    "name": "crv_arb20",
    "fname": "Curve DAO",
    "rpcport": 80,
    "mm2": 1,
    "chain_id": 42161,
    "decimals": 18,
    "avg_blocktime": 0.25,
    "required_confirmations": 10,
    "protocol": {
      "type": "ERC20",
      "protocol_data": {
        "platform": "ETH-ARB20",
        "contract_address": "0x11cDb42B0EB46D95f990BeDD4695A6e3fA034978"
      }
    },
    "derivation_path": "m/44'/60'",
    "use_access_list": true,
    "max_eth_tx_type": 2,
    "gas_limit": {
      "eth_send_erc20": 400000,
      "erc20_payment": 800000,
      "erc20_receiver_spend": 700000,
      "erc20_sender_refund": 700000
    }
  },
  {
    "coin": "CRV-AVX20",
    "name": "crv_avx20",
    "fname": "Curve DAO",
    "rpcport": 80,
    "mm2": 1,
    "chain_id": 43114,
    "required_confirmations": 3,
    "avg_blocktime": 2.4,
    "decimals": 18,
    "protocol": {
      "type": "ERC20",
      "protocol_data": {
        "platform": "AVAX",
        "contract_address": "0x249848BeCA43aC405b8102Ec90Dd5F22CA513c06"
      }
    },
    "derivation_path": "m/44'/60'"
  },
  {
    "coin": "CRV-FTM20",
    "name": "crv_ftm20",
    "fname": "Curve DAO",
    "rpcport": 80,
    "mm2": 1,
    "wallet_only": true,
    "chain_id": 250,
    "decimals": 18,
    "avg_blocktime": 1.8,
    "required_confirmations": 3,
    "protocol": {
      "type": "ERC20",
      "protocol_data": {
        "platform": "FTM",
        "contract_address": "0x1E4F97b9f9F913c46F1632781732927B9019C68b"
      }
    },
    "derivation_path": "m/44'/60'"
  },
  {
    "coin": "CRV-KRC20",
    "name": "crv_krc20",
    "fname": "Curve DAO",
    "rpcport": 80,
    "mm2": 1,
    "chain_id": 321,
    "decimals": 18,
    "avg_blocktime": 3,
    "required_confirmations": 3,
    "protocol": {
      "type": "ERC20",
      "protocol_data": {
        "platform": "KCS",
        "contract_address": "0x4500E16dA66b99e0C55D7B46EBBD59bc413BA171"
      }
    },
    "derivation_path": "m/44'/60'"
  },
  {
    "coin": "CRV-PLG20",
    "name": "crv_plg20",
    "fname": "Curve DAO",
    "rpcport": 80,
    "mm2": 1,
    "chain_id": 137,
    "decimals": 18,
    "avg_blocktime": 1.8,
    "required_confirmations": 20,
    "protocol": {
      "type": "ERC20",
      "protocol_data": {
        "platform": "MATIC",
        "contract_address": "0x172370d5Cd63279eFa6d502DAB29171933a610AF"
      }
    },
    "derivation_path": "m/44'/60'",
    "use_access_list": true,
    "max_eth_tx_type": 2,
    "gas_limit": {
      "eth_send_erc20": 55000,
      "erc20_payment": 110000,
      "erc20_receiver_spend": 85000,
      "erc20_sender_refund": 85000
    }
  },
  {
    "coin": "CST-BEP20",
    "name": "cst_bep20",
    "fname": "Crypto Swap Token",
    "rpcport": 80,
    "mm2": 1,
    "chain_id": 56,
    "avg_blocktime": 3,
    "required_confirmations": 3,
    "protocol": {
      "type": "ERC20",
      "protocol_data": {
        "platform": "BNB",
        "contract_address": "0xcC4b3EA1F25c8772D390dA1DB507832aBE4a9740"
      }
    },
    "derivation_path": "m/44'/60'"
  },
  {
    "coin": "CUMMIES-BEP20",
    "name": "cummies_bep20",
    "fname": "CumRocket",
    "rpcport": 80,
    "mm2": 1,
    "chain_id": 56,
    "avg_blocktime": 3,
    "required_confirmations": 3,
    "protocol": {
      "type": "ERC20",
      "protocol_data": {
        "platform": "BNB",
        "contract_address": "0x27Ae27110350B98d564b9A3eeD31bAeBc82d878d"
      }
    },
    "derivation_path": "m/44'/60'"
  },
  {
    "coin": "CVX-ERC20",
    "name": "cvx_erc20",
    "fname": "Convex Finance",
    "rpcport": 80,
    "mm2": 1,
    "chain_id": 1,
    "decimals": 18,
    "avg_blocktime": 15,
    "required_confirmations": 3,
    "protocol": {
      "type": "ERC20",
      "protocol_data": {
        "platform": "ETH",
        "contract_address": "0x4e3FBD56CD56c3e72c1403e103b45Db9da5B9D2B"
      }
    },
    "derivation_path": "m/44'/60'"
  },
  {
    "coin": "CY",
    "name": "cyberyen",
    "fname": "Cyberyen",
    "sign_message_prefix": "Cyberyen Signed Message:\n",
    "rpcport": 58382,
    "pubtype": 28,
    "p2shtype": 77,
    "wiftype": 156,
    "txfee": 0,
    "segwit": true,
    "bech32_hrp": "cy",
    "mm2": 1,
    "wallet_only": false,
    "required_confirmations": 2,
    "avg_blocktime": 60,
    "protocol": {
      "type": "UTXO"
    },
    "derivation_path": "m/44'/802'",
    "links": {
      "github": "https://github.com/cyberyen/cyberyen",
      "homepage": "https://cyberyen.org"
    }
  },
  {
    "coin": "CY-segwit",
    "name": "cyberyen",
    "fname": "Cyberyen",
    "sign_message_prefix": "Cyberyen Signed Message:\n",
    "rpcport": 58382,
    "pubtype": 28,
    "p2shtype": 77,
    "wiftype": 156,
    "txfee": 0,
    "segwit": true,
    "bech32_hrp": "cy",
    "address_format": {
      "format": "segwit"
    },
    "orderbook_ticker": "CY",
    "mm2": 1,
    "required_confirmations": 2,
    "avg_blocktime": 60,
    "protocol": {
      "type": "UTXO"
    },
    "derivation_path": "m/84'/802'",
    "links": {
      "github": "https://github.com/cyberyen/cyberyen",
      "homepage": "https://cyberyen.org"
    }
  },
  {
    "coin": "DAI-AVX20",
    "name": "dai_avx20",
    "fname": "Dai",
    "rpcport": 80,
    "mm2": 1,
    "chain_id": 43114,
    "required_confirmations": 3,
    "avg_blocktime": 2.4,
    "decimals": 18,
    "protocol": {
      "type": "ERC20",
      "protocol_data": {
        "platform": "AVAX",
        "contract_address": "0xd586E7F844cEa2F87f50152665BCbc2C279D8d70"
      }
    },
    "derivation_path": "m/44'/60'"
  },
  {
    "coin": "DAI-ERC20",
    "name": "dai_erc20",
    "fname": "Dai",
    "rpcport": 80,
    "mm2": 1,
    "chain_id": 1,
    "avg_blocktime": 15,
    "required_confirmations": 3,
    "protocol": {
      "type": "ERC20",
      "protocol_data": {
        "platform": "ETH",
        "contract_address": "0x6B175474E89094C44Da98b954EedeAC495271d0F"
      }
    },
    "derivation_path": "m/44'/60'",
    "trezor_coin": "Dai Stablecoin v2.0",
    "links": {
      "github": "https://github.com/makerdao",
      "homepage": "https://makerdao.com"
    }
  },
  {
    "coin": "DAI-BEP20",
    "name": "dai_bep20",
    "fname": "Dai",
    "rpcport": 80,
    "mm2": 1,
    "chain_id": 56,
    "avg_blocktime": 3,
    "required_confirmations": 3,
    "protocol": {
      "type": "ERC20",
      "protocol_data": {
        "platform": "BNB",
        "contract_address": "0x1AF3F329e8BE154074D8769D1FFa4eE058B1DBc3"
      }
    },
    "derivation_path": "m/44'/60'",
    "gas_limit": {
      "eth_send_erc20": 55000,
      "erc20_payment": 110000,
      "erc20_receiver_spend": 85000,
      "erc20_sender_refund": 85000
    }
  },
  {
    "coin": "DAI-FTM20",
    "name": "dai_ftm20",
    "fname": "Dai",
    "rpcport": 80,
    "mm2": 1,
    "wallet_only": true,
    "chain_id": 250,
    "decimals": 18,
    "avg_blocktime": 1.8,
    "required_confirmations": 3,
    "protocol": {
      "type": "ERC20",
      "protocol_data": {
        "platform": "FTM",
        "contract_address": "0x8D11eC38a3EB5E956B052f67Da8Bdc9bef8Abf3E"
      }
    },
    "derivation_path": "m/44'/60'"
  },
  {
    "coin": "DAI-MVR20",
    "name": "dai_mvr20",
    "fname": "Dai",
    "rpcport": 80,
    "mm2": 1,
    "wallet_only": true,
    "chain_id": 1285,
    "avg_blocktime": 6,
    "decimals": 18,
    "required_confirmations": 6,
    "protocol": {
      "type": "ERC20",
      "protocol_data": {
        "platform": "MOVR",
        "contract_address": "0x80A16016cC4A2E6a2CACA8a4a498b1699fF0f844"
      }
    },
    "derivation_path": "m/44'/60'"
  },
  {
    "coin": "DAI-PLG20",
    "name": "dai_plg20",
    "fname": "Dai",
    "rpcport": 80,
    "mm2": 1,
    "chain_id": 137,
    "decimals": 18,
    "avg_blocktime": 1.8,
    "required_confirmations": 20,
    "protocol": {
      "type": "ERC20",
      "protocol_data": {
        "platform": "MATIC",
        "contract_address": "0x8f3Cf7ad23Cd3CaDbD9735AFf958023239c6A063"
      }
    },
    "derivation_path": "m/44'/60'",
    "use_access_list": true,
    "max_eth_tx_type": 2,
    "gas_limit": {
      "eth_send_erc20": 55000,
      "erc20_payment": 110000,
      "erc20_receiver_spend": 85000,
      "erc20_sender_refund": 85000
    }
  },
  {
    "coin": "DASH",
    "name": "dashcore",
    "fname": "Dash",
    "sign_message_prefix": "DarkCoin Signed Message:\n",
    "confpath": "USERHOME/.dashcore/dash.conf",
    "rpcport": 9998,
    "pubtype": 76,
    "p2shtype": 16,
    "wiftype": 204,
    "txfee": 1000,
    "force_min_relay_fee": true,
    "mm2": 1,
    "required_confirmations": 2,
    "avg_blocktime": 150,
    "protocol": {
      "type": "UTXO"
    },
    "derivation_path": "m/44'/5'",
    "trezor_coin": "Dash",
    "links": {
      "github": "https://github.com/dashpay/dash",
      "homepage": "https://www.dash.org"
    }
  },
  {
    "coin": "DDD-ERC20",
    "name": "ddd_erc20",
    "fname": "Scry.info",
    "required_confirmations": 3,
    "avg_blocktime": 15,
    "rpcport": 80,
    "mm2": 1,
    "chain_id": 1,
    "protocol": {
      "type": "ERC20",
      "protocol_data": {
        "platform": "ETH",
        "contract_address": "0x9F5F3CFD7a32700C93F971637407ff17b91c7342"
      }
    },
    "derivation_path": "m/44'/60'"
  },
  {
    "coin": "DENT-ERC20",
    "name": "dent_erc20",
    "fname": "Dent",
    "required_confirmations": 3,
    "avg_blocktime": 15,
    "rpcport": 80,
    "mm2": 1,
    "chain_id": 1,
    "protocol": {
      "type": "ERC20",
      "protocol_data": {
        "platform": "ETH",
        "contract_address": "0x3597bfD533a99c9aa083587B074434E61Eb0A258"
      }
    },
    "derivation_path": "m/44'/60'",
    "trezor_coin": "DENT",
    "links": {
      "homepage": "https://www.dentwireless.com"
    }
  },
  {
    "coin": "DFX-ERC20",
    "name": "dfx_erc20",
    "fname": "DFX Finance",
    "rpcport": 80,
    "mm2": 1,
    "chain_id": 1,
    "decimals": 18,
    "avg_blocktime": 15,
    "required_confirmations": 3,
    "protocol": {
      "type": "ERC20",
      "protocol_data": {
        "platform": "ETH",
        "contract_address": "0x888888435FDe8e7d4c54cAb67f206e4199454c60"
      }
    },
    "derivation_path": "m/44'/60'"
  },
  {
    "coin": "DFX-PLG20",
    "name": "dfx_plg20",
    "fname": "DFX Finance",
    "rpcport": 80,
    "mm2": 1,
    "chain_id": 137,
    "decimals": 18,
    "avg_blocktime": 1.8,
    "required_confirmations": 20,
    "protocol": {
      "type": "ERC20",
      "protocol_data": {
        "platform": "MATIC",
        "contract_address": "0x27f485b62C4A7E635F561A87560Adf5090239E93"
      }
    },
    "derivation_path": "m/44'/60'",
    "use_access_list": true,
    "max_eth_tx_type": 2,
    "gas_limit": {
      "eth_send_erc20": 55000,
      "erc20_payment": 110000,
      "erc20_receiver_spend": 85000,
      "erc20_sender_refund": 85000
    }
  },
  {
    "coin": "DGB",
    "name": "digibyte",
    "fname": "DigiByte",
    "sign_message_prefix": "DigiByte Signed Message:\n",
    "rpcport": 14022,
    "pubtype": 30,
    "p2shtype": 63,
    "wiftype": 128,
    "txfee": 10000000,
    "dust": 5460,
    "segwit": true,
    "bech32_hrp": "dgb",
    "mm2": 1,
    "wallet_only": false,
    "required_confirmations": 7,
    "avg_blocktime": 15,
    "protocol": {
      "type": "UTXO"
    },
    "derivation_path": "m/44'/20'",
    "trezor_coin": "DigiByte",
    "links": {
      "github": "https://github.com/DigiByte-Core/digibyte",
      "homepage": "https://digibyte.io"
    }
  },
  {
    "coin": "DGB-segwit",
    "name": "digibyte",
    "fname": "DigiByte",
    "sign_message_prefix": "DigiByte Signed Message:\n",
    "rpcport": 14022,
    "pubtype": 30,
    "p2shtype": 63,
    "wiftype": 128,
    "txfee": 10000000,
    "dust": 5460,
    "segwit": true,
    "bech32_hrp": "dgb",
    "address_format": {
      "format": "segwit"
    },
    "orderbook_ticker": "DGB",
    "mm2": 1,
    "required_confirmations": 7,
    "avg_blocktime": 15,
    "protocol": {
      "type": "UTXO"
    },
    "derivation_path": "m/84'/20'",
    "trezor_coin": "DigiByte",
    "links": {
      "github": "https://github.com/DigiByte-Core/digibyte",
      "homepage": "https://digibyte.io"
    }
  },
  {
    "coin": "DGC",
    "name": "digitalcoin",
    "fname": "Digitalcoin",
    "sign_message_prefix": "Digitalcoin Signed Message:\n",
    "rpcport": 7998,
    "pubtype": 30,
    "p2shtype": 5,
    "wiftype": 128,
    "txfee": 10000,
    "mm2": 1,
    "required_confirmations": 3,
    "avg_blocktime": 36,
    "protocol": {
      "type": "UTXO"
    },
    "derivation_path": "m/44'/18'"
  },
  {
    "coin": "DIA-ERC20",
    "name": "dia_erc20",
    "fname": "DIAToken",
    "rpcport": 80,
    "mm2": 1,
    "chain_id": 1,
    "decimals": 18,
    "avg_blocktime": 15,
    "required_confirmations": 3,
    "protocol": {
      "type": "ERC20",
      "protocol_data": {
        "platform": "ETH",
        "contract_address": "0x84cA8bc7997272c7CfB4D0Cd3D55cd942B3c9419"
      }
    },
    "derivation_path": "m/44'/60'"
  },
  {
    "coin": "DIA-BEP20",
    "name": "dia_bep20",
    "fname": "DIAToken",
    "rpcport": 80,
    "mm2": 1,
    "chain_id": 56,
    "decimals": 18,
    "avg_blocktime": 3,
    "required_confirmations": 3,
    "protocol": {
      "type": "ERC20",
      "protocol_data": {
        "platform": "BNB",
        "contract_address": "0x99956D38059cf7bEDA96Ec91Aa7BB2477E0901DD"
      }
    },
    "derivation_path": "m/44'/60'",
    "gas_limit": {
      "eth_send_erc20": 60000,
      "erc20_payment": 110000,
      "erc20_receiver_spend": 85000,
      "erc20_sender_refund": 85000
    }
  },
  {
    "coin": "DPC",
    "name": "dualpowecoin",
    "fname": "Dualpowcoin",
    "sign_message_prefix": "Dpowcoin Signed Message:\n",
    "rpcport": 42002,
    "pubtype": 55,
    "p2shtype": 28,
    "wiftype": 128,
    "segwit": true,
    "bech32_hrp": "dpc",
    "txfee": 10000,
    "mm2": 1,
    "wallet_only": false,
    "required_confirmations": 6,
    "avg_blocktime": 300,
    "protocol": {
      "type": "UTXO"
    },
    "derivation_path": "m/44'/739'",
    "links": {
      "github": "https://github.com/dpowcore-project/dpowcoin",
      "homepage": "https://dpowcore.org"
    }
  },
  {
    "coin": "DIAC",
    "name": "diabasecore",
    "fname": "Diabase",
    "sign_message_prefix": "DarkCoin Signed Message:\n",
    "confpath": "USERHOME/.diabasecore/diabase.conf",
    "rpcport": 7676,
    "pubtype": 76,
    "p2shtype": 16,
    "wiftype": 204,
    "txfee": 1000,
    "force_min_relay_fee": true,
    "mm2": 1,
    "required_confirmations": 2,
    "avg_blocktime": 90,
    "protocol": {
      "type": "UTXO"
    },
    "derivation_path": "m/44'/5'",
    "links": {
      "github": "https://github.com/diabasecoin/diabase",
      "homepage": "https://www.diabasecoin.com"
    }
  },
  {
    "coin": "DIME",
    "name": "dimecoin",
    "fname": "Dimecoin",
    "rpcport": 11931,
    "pubtype": 15,
    "p2shtype": 9,
    "wiftype": 143,
    "segwit": false,
    "bech32_hrp": "vx",
    "txfee": 1000,
    "decimals": 5,
    "mm2": 1,
    "sign_message_prefix": "Dimecoin Signed Message:\n",
    "required_confirmations": 6,
    "avg_blocktime": 64,
    "protocol": {
      "type": "UTXO"
    },
    "links": {
      "github": "https://github.com/dime-coin/dimecoin/"
    }
  },
  {
    "coin": "DIMI",
    "name": "diminutivecoin",
    "fname": "Diminutive Coin",
    "sign_message_prefix": "DiminutiveCoin Signed Message:\n",
    "rpcport": 49588,
    "pubtype": 32,
    "p2shtype": 30,
    "wiftype": 181,
    "isPoS": 1,
    "txfee": 10000,
    "segwit": false,
    "mm2": 1,
    "mature_confirmations": 100,
    "required_confirmations": 6,
    "avg_blocktime": 75,
    "protocol": {
      "type": "UTXO"
    },
    "derivation_path": "m/44'/745'",
    "links": {
      "github": "https://github.com/MadCatMining/DiminutiveCoin",
      "homepage": "https://diminutivecoin.com"
    }
  },
  {
    "coin": "DIMI-BEP20",
    "name": "dimi_bep20",
    "fname": "Diminutive Coin",
    "rpcport": 80,
    "mm2": 1,
    "chain_id": 56,
    "avg_blocktime": 3,
    "required_confirmations": 3,
    "protocol": {
      "type": "ERC20",
      "protocol_data": {
        "platform": "BNB",
        "contract_address": "0xA33789a5478Add74e8D7628E817a281aAbD92dA9"
      }
    },
    "derivation_path": "m/44'/60'"
  },
  {
    "coin": "DIMI-QRC20",
    "name": "qtum",
    "fname": "Diminutive Coin",
    "rpcport": 3889,
    "pubtype": 58,
    "p2shtype": 50,
    "wiftype": 128,
    "segwit": false,
    "txfee": 400000,
    "dust": 72800,
    "mm2": 1,
    "required_confirmations": 3,
    "mature_confirmations": 2000,
    "avg_blocktime": 32,
    "protocol": {
      "type": "QRC20",
      "protocol_data": {
        "platform": "QTUM",
        "contract_address": "0x2c660b0d4d53382aeef855d3010d697970fa0bd5"
      }
    },
    "derivation_path": "m/44'/2301'"
  },
  {
    "coin": "DINGO",
    "name": "dingocoin",
    "fname": "Dingocoin",
    "sign_message_prefix": "Dingocoin Signed Message:\n",
    "rpcport": 34646,
    "pubtype": 30,
    "p2shtype": 22,
    "wiftype": 158,
    "txfee": 100000000,
    "dingo_fee": true,
    "dust": 100000000,
    "mm2": 1,
    "required_confirmations": 5,
    "avg_blocktime": 60,
    "protocol": {
      "type": "UTXO"
    },
    "derivation_path": "m/44'/3'",
    "links": {
      "github": "https://github.com/dingocoin/dingocoin",
      "homepage": "https://dingocoin.com"
    }
  },
  {
    "coin": "DINGO-BEP20",
    "name": "dingo_bep20",
    "fname": "Dingocoin",
    "rpcport": 80,
    "mm2": 1,
    "chain_id": 56,
    "decimals": 8,
    "avg_blocktime": 3,
    "required_confirmations": 3,
    "protocol": {
      "type": "ERC20",
      "protocol_data": {
        "platform": "BNB",
        "contract_address": "0x9b208b117B2C4F76C1534B6f006b033220a681A4"
      }
    }
  },
  {
    "coin": "DODO-ARB20",
    "name": "dodo_arb20",
    "fname": "DODO",
    "rpcport": 80,
    "mm2": 1,
    "chain_id": 42161,
    "decimals": 18,
    "avg_blocktime": 0.25,
    "required_confirmations": 10,
    "protocol": {
      "type": "ERC20",
      "protocol_data": {
        "platform": "ETH-ARB20",
        "contract_address": "0x69Eb4FA4a2fbd498C257C57Ea8b7655a2559A581"
      }
    },
    "derivation_path": "m/44'/60'",
    "use_access_list": true,
    "max_eth_tx_type": 2,
    "gas_limit": {
      "eth_send_erc20": 400000,
      "erc20_payment": 800000,
      "erc20_receiver_spend": 700000,
      "erc20_sender_refund": 700000
    }
  },
  {
    "coin": "DODO-BEP20",
    "name": "dodo_bep20",
    "fname": "DODO",
    "rpcport": 80,
    "mm2": 1,
    "chain_id": 56,
    "avg_blocktime": 3,
    "required_confirmations": 3,
    "protocol": {
      "type": "ERC20",
      "protocol_data": {
        "platform": "BNB",
        "contract_address": "0x67ee3Cb086F8a16f34beE3ca72FAD36F7Db929e2"
      }
    },
    "derivation_path": "m/44'/60'",
    "gas_limit": {
      "eth_send_erc20": 60000,
      "erc20_payment": 110000,
      "erc20_receiver_spend": 85000,
      "erc20_sender_refund": 85000
    }
  },
  {
    "coin": "DODO-ERC20",
    "name": "dodo_erc20",
    "fname": "DODO",
    "rpcport": 80,
    "mm2": 1,
    "chain_id": 1,
    "avg_blocktime": 15,
    "required_confirmations": 3,
    "decimals": 18,
    "protocol": {
      "type": "ERC20",
      "protocol_data": {
        "platform": "ETH",
        "contract_address": "0x43Dfc4159D86F3A37A5A4B3D4580b888ad7d4DDd"
      }
    },
    "derivation_path": "m/44'/60'"
  },
  {
    "coin": "DODO-KRC20",
    "name": "dodo_krc20",
    "fname": "DODO",
    "rpcport": 80,
    "mm2": 1,
    "chain_id": 321,
    "decimals": 18,
    "avg_blocktime": 3,
    "required_confirmations": 3,
    "protocol": {
      "type": "ERC20",
      "protocol_data": {
        "platform": "KCS",
        "contract_address": "0x8724F9FB7B3f1bb6f2c90B3Ad3Fd6B3c20A06429"
      }
    },
    "derivation_path": "m/44'/60'"
  },
  {
    "coin": "DOGE",
    "name": "dogecoin",
    "fname": "Dogecoin",
    "sign_message_prefix": "Dogecoin Signed Message:\n",
    "rpcport": 22555,
    "pubtype": 30,
    "p2shtype": 22,
    "wiftype": 158,
    "txfee": 1000000,
    "dust": 1000000,
    "mm2": 1,
    "required_confirmations": 2,
    "avg_blocktime": 60,
    "protocol": {
      "type": "UTXO"
    },
    "derivation_path": "m/44'/3'",
    "trezor_coin": "Dogecoin",
    "links": {
      "github": "https://github.com/dogecoin/dogecoin",
      "homepage": "https://dogecoin.com"
    }
  },
  {
    "coin": "DOGE-BEP20",
    "name": "doge_bep20",
    "fname": "Dogecoin",
    "rpcport": 80,
    "mm2": 1,
    "chain_id": 56,
    "avg_blocktime": 3,
    "required_confirmations": 3,
    "protocol": {
      "type": "ERC20",
      "protocol_data": {
        "platform": "BNB",
        "contract_address": "0xbA2aE424d960c26247Dd6c32edC70B295c744C43"
      }
    },
    "derivation_path": "m/44'/60'"
  },
  {
    "coin": "DOGEC",
    "name": "dogecash",
    "fname": "DogeCash",
    "rpcport": 56750,
    "pubtype": 30,
    "p2shtype": 19,
    "wiftype": 122,
    "txfee": 10000,
    "dust": 5460,
    "mm2": 1,
    "sign_message_prefix": "DarkNet Signed Message:\n",
    "required_confirmations": 5,
    "avg_blocktime": 60,
    "protocol": {
      "type": "UTXO"
    },
    "derivation_path": "m/44'/385'",
    "links": {
      "github": "https://github.com/dogecash/dogecash",
      "homepage": "https://dogecash.net"
    }
  },
  {
    "coin": "DOGEDASH-BEP20",
    "name": "dogedash_bep20",
    "fname": "Doge Dash",
    "rpcport": 80,
    "mm2": 1,
    "chain_id": 56,
    "avg_blocktime": 3,
    "required_confirmations": 3,
    "protocol": {
      "type": "ERC20",
      "protocol_data": {
        "platform": "BNB",
        "contract_address": "0x7AE5709c585cCFB3e61fF312EC632C21A5F03F70"
      }
    },
    "derivation_path": "m/44'/60'"
  },
  {
    "coin": "DOGGY-BEP20",
    "name": "doggy_bep20",
    "fname": "Doggy",
    "rpcport": 80,
    "mm2": 1,
    "chain_id": 56,
    "avg_blocktime": 3,
    "required_confirmations": 3,
    "protocol": {
      "type": "ERC20",
      "protocol_data": {
        "platform": "BNB",
        "contract_address": "0x74926B3d118a63F6958922d3DC05eB9C6E6E00c6"
      }
    },
    "derivation_path": "m/44'/60'"
  },
  {
    "coin": "DOT-BEP20",
    "name": "dot_bep20",
    "fname": "Polkadot",
    "rpcport": 80,
    "mm2": 1,
    "chain_id": 56,
    "avg_blocktime": 3,
    "required_confirmations": 3,
    "protocol": {
      "type": "ERC20",
      "protocol_data": {
        "platform": "BNB",
        "contract_address": "0x7083609fCE4d1d8Dc0C979AAb8c869Ea2C873402"
      }
    },
    "derivation_path": "m/44'/60'",
    "gas_limit": {
      "eth_send_erc20": 60000,
      "erc20_payment": 110000,
      "erc20_receiver_spend": 85000,
      "erc20_sender_refund": 85000
    }
  },
  {
    "coin": "DP",
    "sign_message_prefix": "Komodo Signed Message:\n",
    "asset": "DP",
    "fname": "DigitalPrice",
    "rpcport": 28388,
    "pubtype": 60,
    "p2shtype": 85,
    "wiftype": 188,
    "txversion": 4,
    "overwintered": 1,
    "mm2": 1,
    "required_confirmations": 5,
    "requires_notarization": false,
    "avg_blocktime": 60,
    "protocol": {
      "type": "UTXO"
    },
    "derivation_path": "m/44'/141'",
    "trezor_coin": "Komodo"
  },
  {
    "coin": "DOI",
    "name": "doichain",
    "fname": "Doichain",
    "sign_message_prefix": "Doichain Signed Message:\n",
    "rpcport": 8339,
    "pubtype": 52,
    "p2shtype": 13,
    "wiftype": 180,
    "txfee": 1000,
    "dust": 5460,
    "segwit": true,
    "bech32_hrp": "dc",
    "mm2": 1,
    "required_confirmations": 2,
    "avg_blocktime": 600,
    "protocol": {
      "type": "UTXO"
    },
    "derivation_path": "m/44'/7070'"
  },
  {
    "coin": "EFL",
    "name": "egulden",
    "fname": "e-Gulden",
    "sign_message_prefix": "Egulden Signed Message:\n",
    "confpath": "USERHOME/.egulden/coin.conf",
    "rpcport": 21015,
    "pubtype": 48,
    "p2shtype": 5,
    "wiftype": 176,
    "txfee": 200000,
    "dust": 54600,
    "mm2": 1,
    "required_confirmations": 3,
    "avg_blocktime": 120,
    "protocol": {
      "type": "UTXO"
    },
    "derivation_path": "m/44'/78'",
    "links": {
      "github": "https://github.com/Electronic-Gulden-Foundation/egulden",
      "homepage": "https://electronic-gulden-foundation.gitlab.io"
    }
  },
  {
    "coin": "EGLD-BEP20",
    "name": "egld_bep20",
    "fname": "Elrond",
    "rpcport": 80,
    "mm2": 1,
    "chain_id": 56,
    "avg_blocktime": 3,
    "required_confirmations": 3,
    "protocol": {
      "type": "ERC20",
      "protocol_data": {
        "platform": "BNB",
        "contract_address": "0xbF7c81FFF98BbE61B40Ed186e4AfD6DDd01337fe"
      }
    },
    "derivation_path": "m/44'/60'",
    "gas_limit": {
      "eth_send_erc20": 60000,
      "erc20_payment": 110000,
      "erc20_receiver_spend": 85000,
      "erc20_sender_refund": 85000
    }
  },
  {
    "coin": "EILN-ERC20",
    "name": "eiln_erc20",
    "fname": "eIlien",
    "rpcport": 80,
    "mm2": 1,
    "chain_id": 1,
    "decimals": 18,
    "avg_blocktime": 15,
    "required_confirmations": 3,
    "protocol": {
      "type": "ERC20",
      "protocol_data": {
        "platform": "ETH",
        "contract_address": "0xb0DBa4BD6b6C4fC9A1263D8C19A57A6BdD740A52"
      }
    },
    "derivation_path": "m/44'/60'"
  },
  {
    "coin": "ELF-BEP20",
    "name": "elf_bep20",
    "fname": "aelf",
    "rpcport": 80,
    "mm2": 1,
    "chain_id": 56,
    "avg_blocktime": 3,
    "required_confirmations": 3,
    "protocol": {
      "type": "ERC20",
      "protocol_data": {
        "platform": "BNB",
        "contract_address": "0xa3f020a5C92e15be13CAF0Ee5C95cF79585EeCC9"
      }
    },
    "derivation_path": "m/44'/60'",
    "gas_limit": {
      "eth_send_erc20": 60000,
      "erc20_payment": 110000,
      "erc20_receiver_spend": 85000,
      "erc20_sender_refund": 85000
    }
  },
  {
    "coin": "ELF-ERC20",
    "name": "elf_erc20",
    "fname": "aelf",
    "rpcport": 80,
    "mm2": 1,
    "chain_id": 1,
    "avg_blocktime": 15,
    "required_confirmations": 3,
    "decimals": 18,
    "protocol": {
      "type": "ERC20",
      "protocol_data": {
        "platform": "ETH",
        "contract_address": "0xbf2179859fc6D5BEE9Bf9158632Dc51678a4100e"
      }
    },
    "derivation_path": "m/44'/60'",
    "trezor_coin": "ELF Token",
    "links": {
      "github": "https://github.com/aelfProject",
      "homepage": "https://aelf.io/"
    }
  },
  {
    "coin": "EMC2",
    "name": "einsteinium",
    "fname": "Einsteinium",
    "sign_message_prefix": "Einsteinium Signed Message:\n",
    "rpcport": 41879,
    "pubtype": 33,
    "p2shtype": 5,
    "wiftype": 176,
    "txfee": 100000,
    "dust": 54600,
    "mm2": 1,
    "required_confirmations": 5,
    "avg_blocktime": 60,
    "protocol": {
      "type": "UTXO"
    },
    "derivation_path": "m/44'/41'"
  },
  {
    "coin": "ENJ-ERC20",
    "name": "enj_erc20",
    "fname": "Enjin Coin",
    "rpcport": 80,
    "mm2": 1,
    "chain_id": 1,
    "decimals": 18,
    "avg_blocktime": 15,
    "required_confirmations": 3,
    "protocol": {
      "type": "ERC20",
      "protocol_data": {
        "platform": "ETH",
        "contract_address": "0xF629cBd94d3791C9250152BD8dfBDF380E2a3B9c"
      }
    },
    "derivation_path": "m/44'/60'",
    "trezor_coin": "ENJIN",
    "links": {
      "github": "https://github.com/enjin/contracts",
      "homepage": "https://enjincoin.io"
    }
  },
  {
    "coin": "ENJ-KRC20",
    "name": "enj_krc20",
    "fname": "Enjin Coin",
    "rpcport": 80,
    "mm2": 1,
    "chain_id": 321,
    "decimals": 18,
    "avg_blocktime": 3,
    "required_confirmations": 3,
    "protocol": {
      "type": "ERC20",
      "protocol_data": {
        "platform": "KCS",
        "contract_address": "0x6e2D990C8e718E7b6D86ed08eBf0FF2dEc05253B"
      }
    },
    "derivation_path": "m/44'/60'"
  },
  {
    "coin": "ENJ-PLG20",
    "name": "enj_plg20",
    "fname": "Enjin Coin",
    "rpcport": 80,
    "mm2": 1,
    "chain_id": 137,
    "decimals": 18,
    "avg_blocktime": 1.8,
    "required_confirmations": 20,
    "protocol": {
      "type": "ERC20",
      "protocol_data": {
        "platform": "MATIC",
        "contract_address": "0x7eC26842F195c852Fa843bB9f6D8B583a274a157"
      }
    },
    "derivation_path": "m/44'/60'"
  },
  {
    "coin": "EOS-BEP20",
    "name": "eos_bep20",
    "fname": "EOS",
    "rpcport": 80,
    "mm2": 1,
    "chain_id": 56,
    "avg_blocktime": 3,
    "required_confirmations": 3,
    "protocol": {
      "type": "ERC20",
      "protocol_data": {
        "platform": "BNB",
        "contract_address": "0x56b6fB708fC5732DEC1Afc8D8556423A2EDcCbD6"
      }
    },
    "derivation_path": "m/44'/60'",
    "gas_limit": {
      "eth_send_erc20": 60000,
      "erc20_payment": 110000,
      "erc20_receiver_spend": 85000,
      "erc20_sender_refund": 85000
    }
  },
  {
    "coin": "ETC",
    "name": "ethereum classic",
    "fname": "Ethereum Classic",
    "rpcport": 80,
    "mm2": 1,
    "chain_id": 61,
    "use_access_list": true,
    "max_eth_tx_type": 2,
    "required_confirmations": 3,
    "avg_blocktime": 15,
    "protocol": {
      "type": "ETH",
      "protocol_data": {
        "chain_id": 61
      }
    },
    "derivation_path": "m/44'/60'",
    "trezor_coin": "Ethereum Classic",
    "links": {
      "homepage": "https://ethereumclassic.org"
    }
  },
  {
    "coin": "ETC-BEP20",
    "name": "etc_bep20",
    "fname": "Ethereum Classic",
    "rpcport": 80,
    "mm2": 1,
    "chain_id": 56,
    "avg_blocktime": 3,
    "required_confirmations": 3,
    "protocol": {
      "type": "ERC20",
      "protocol_data": {
        "platform": "BNB",
        "contract_address": "0x3d6545b08693daE087E957cb1180ee38B9e3c25E"
      }
    },
    "derivation_path": "m/44'/60'"
  },
  {
    "coin": "ETH",
    "name": "ethereum",
    "fname": "Ethereum",
    "rpcport": 80,
    "mm2": 1,
    "chain_id": 1,
    "max_eth_tx_type": 2,
    "swap_gas_fee_policy": "Medium",
    "sign_message_prefix": "Ethereum Signed Message:\n",
    "required_confirmations": 3,
    "avg_blocktime": 15,
    "protocol": {
      "type": "ETH",
      "protocol_data": {
        "chain_id": 1
      }
    },
    "trezor_coin": "Ethereum",
    "derivation_path": "m/44'/60'"
  },
  {
    "coin": "ETH-AVX20",
    "name": "ethereum avalanche",
    "fname": "Ethereum",
    "rpcport": 80,
    "mm2": 1,
    "chain_id": 43114,
    "required_confirmations": 3,
    "avg_blocktime": 2.4,
    "decimals": 18,
    "protocol": {
      "type": "ERC20",
      "protocol_data": {
        "platform": "AVAX",
        "contract_address": "0x49D5c2BdFfac6CE2BFdB6640F4F80f226bc10bAB"
      }
    },
    "derivation_path": "m/44'/60'"
  },
  {
    "coin": "ETH-ARB20",
    "name": "eth_arb20",
    "fname": "Ethereum",
    "rpcport": 80,
    "mm2": 1,
    "chain_id": 42161,
    "required_confirmations": 10,
    "avg_blocktime": 0.25,
    "protocol": {
      "type": "ETH",
      "protocol_data": {
        "chain_id": 42161
      }
    },
    "derivation_path": "m/44'/60'",
    "use_access_list": true,
    "max_eth_tx_type": 2,
    "gas_limit": {
      "eth_send_coins": 300000,
      "eth_payment": 700000,
      "eth_receiver_spend": 600000,
      "eth_sender_refund": 600000
    }
  },
  {
    "coin": "ETH-BEP20",
    "name": "eth_bep20",
    "fname": "Ethereum",
    "rpcport": 80,
    "mm2": 1,
    "chain_id": 56,
    "avg_blocktime": 3,
    "required_confirmations": 3,
    "protocol": {
      "type": "ERC20",
      "protocol_data": {
        "platform": "BNB",
        "contract_address": "0x2170Ed0880ac9A755fd29B2688956BD959F933F8"
      }
    },
    "derivation_path": "m/44'/60'",
    "gas_limit": {
      "eth_send_erc20": 60000,
      "erc20_payment": 110000,
      "erc20_receiver_spend": 85000,
      "erc20_sender_refund": 85000
    }
  },
  {
    "coin": "ETH-FTM20",
    "name": "eth_ftm20",
    "fname": "Ethereum",
    "rpcport": 80,
    "mm2": 1,
    "wallet_only": true,
    "chain_id": 250,
    "decimals": 18,
    "avg_blocktime": 1.8,
    "required_confirmations": 3,
    "protocol": {
      "type": "ERC20",
      "protocol_data": {
        "platform": "FTM",
        "contract_address": "0x74b23882a30290451A17c44f4F05243b6b58C76d"
      }
    },
    "derivation_path": "m/44'/60'"
  },
  {
    "coin": "ETH-KRC20",
    "name": "eth_krc20",
    "fname": "Ethereum",
    "rpcport": 80,
    "mm2": 1,
    "chain_id": 321,
    "decimals": 18,
    "avg_blocktime": 3,
    "required_confirmations": 3,
    "protocol": {
      "type": "ERC20",
      "protocol_data": {
        "platform": "KCS",
        "contract_address": "0xf55aF137A98607F7ED2eFEfA4cd2DfE70E4253b1"
      }
    },
    "derivation_path": "m/44'/60'"
  },
  {
    "coin": "ETH-PLG20",
    "name": "eth_plg20",
    "fname": "Ethereum",
    "rpcport": 80,
    "mm2": 1,
    "chain_id": 137,
    "decimals": 18,
    "avg_blocktime": 1.8,
    "required_confirmations": 20,
    "protocol": {
      "type": "ERC20",
      "protocol_data": {
        "platform": "MATIC",
        "contract_address": "0x7ceB23fD6bC0adD59E62ac25578270cFf1b9f619"
      }
    },
    "derivation_path": "m/44'/60'",
    "use_access_list": true,
    "max_eth_tx_type": 2,
    "gas_limit": {
      "eth_send_erc20": 55000,
      "erc20_payment": 110000,
      "erc20_receiver_spend": 85000,
      "erc20_sender_refund": 85000
    }
  },
  {
    "coin": "EURE-ARB20",
    "name": "eure_arb20",
    "fname": "Monerium EUR",
    "rpcport": 80,
    "mm2": 1,
    "chain_id": 42161,
    "decimals": 18,
    "avg_blocktime": 0.25,
    "required_confirmations": 10,
    "protocol": {
      "type": "ERC20",
      "protocol_data": {
        "platform": "ETH-ARB20",
        "contract_address": "0x0c06cCF38114ddfc35e07427B9424adcca9F44F8"
      }
    },
    "derivation_path": "m/44'/60'"
  },
  {
    "coin": "EURE-ERC20",
    "name": "eure_erc20",
    "fname": "Monerium EUR",
    "rpcport": 80,
    "mm2": 1,
    "chain_id": 1,
    "decimals": 18,
    "avg_blocktime": 15,
    "required_confirmations": 3,
    "protocol": {
      "type": "ERC20",
      "protocol_data": {
        "platform": "ETH",
        "contract_address": "0x3231Cb76718CDeF2155FC47b5286d82e6eDA273f"
      }
    },
    "derivation_path": "m/44'/60'"
  },
  {
    "coin": "EURE-PLG20",
    "name": "eure_plg20",
    "fname": "Monerium EUR",
    "rpcport": 80,
    "mm2": 1,
    "chain_id": 137,
    "decimals": 18,
    "avg_blocktime": 1.8,
    "required_confirmations": 20,
    "protocol": {
      "type": "ERC20",
      "protocol_data": {
        "platform": "MATIC",
        "contract_address": "0x18ec0A6E18E5bc3784fDd3a3634b31245ab704F6"
      }
    },
    "derivation_path": "m/44'/60'",
    "use_access_list": true,
    "max_eth_tx_type": 2,
    "gas_limit": {
      "eth_send_erc20": 90000,
      "erc20_payment": 150000,
      "erc20_receiver_spend": 120000,
      "erc20_sender_refund": 120000
    }
  },
  {
    "coin": "EUROE-ERC20",
    "name": "euroe_erc20",
    "fname": "EUROe Stablecoin",
    "rpcport": 80,
    "mm2": 1,
    "chain_id": 1,
    "decimals": 6,
    "avg_blocktime": 15,
    "required_confirmations": 3,
    "protocol": {
      "type": "ERC20",
      "protocol_data": {
        "platform": "ETH",
        "contract_address": "0x820802Fa8a99901F52e39acD21177b0BE6EE2974"
      }
    },
    "derivation_path": "m/44'/60'"
  },
  {
    "coin": "EUROE-PLG20",
    "name": "euroe_plg20",
    "fname": "EUROe Stablecoin",
    "rpcport": 80,
    "mm2": 1,
    "chain_id": 137,
    "decimals": 6,
    "avg_blocktime": 1.8,
    "required_confirmations": 20,
    "protocol": {
      "type": "ERC20",
      "protocol_data": {
        "platform": "MATIC",
        "contract_address": "0x820802Fa8a99901F52e39acD21177b0BE6EE2974"
      }
    },
    "derivation_path": "m/44'/60'",
    "use_access_list": true,
    "max_eth_tx_type": 2,
    "gas_limit": {
      "eth_send_erc20": 55000,
      "erc20_payment": 110000,
      "erc20_receiver_spend": 85000,
      "erc20_sender_refund": 85000
    }
  },
  {
    "coin": "EURS-ERC20",
    "name": "eurs_erc20",
    "fname": "STASIS EURO",
    "rpcport": 80,
    "mm2": 1,
    "chain_id": 1,
    "decimals": 2,
    "avg_blocktime": 15,
    "required_confirmations": 3,
    "protocol": {
      "type": "ERC20",
      "protocol_data": {
        "platform": "ETH",
        "contract_address": "0xdB25f211AB05b1c97D595516F45794528a807ad8"
      }
    },
    "derivation_path": "m/44'/60'",
    "trezor_coin": "STASIS EURS",
    "links": {
      "github": "https://github.com/stasisnet",
      "homepage": "https://stasis.net"
    }
  },
  {
    "coin": "EURS-PLG20",
    "name": "eurs_plg20",
    "fname": "STASIS EURO",
    "rpcport": 80,
    "mm2": 1,
    "chain_id": 137,
    "decimals": 2,
    "avg_blocktime": 1.8,
    "required_confirmations": 20,
    "protocol": {
      "type": "ERC20",
      "protocol_data": {
        "platform": "MATIC",
        "contract_address": "0xE111178A87A3BFf0c8d18DECBa5798827539Ae99"
      }
    },
    "derivation_path": "m/44'/60'",
    "use_access_list": true,
    "max_eth_tx_type": 2,
    "gas_limit": {
      "eth_send_erc20": 55000,
      "erc20_payment": 110000,
      "erc20_receiver_spend": 85000,
      "erc20_sender_refund": 85000
    }
  },
  {
    "coin": "EWT",
    "name": "ewt",
    "fname": "Energy Web",
    "rpcport": 80,
    "mm2": 1,
    "chain_id": 246,
    "use_access_list": true,
    "max_eth_tx_type": 2,
    "required_confirmations": 3,
    "avg_blocktime": 5,
    "protocol": {
      "type": "ETH",
      "protocol_data": {
        "chain_id": 246
      }
    },
    "derivation_path": "m/44'/60'",
    "trezor_coin": "Energy Web",
    "links": {
      "homepage": "https://www.energyweb.org"
    }
  },
  {
    "coin": "EXN-BEP20",
    "name": "exn_bep20",
    "fname": "Expoin",
    "rpcport": 80,
    "mm2": 1,
    "chain_id": 56,
    "decimals": 8,
    "avg_blocktime": 3,
    "required_confirmations": 3,
    "protocol": {
      "type": "ERC20",
      "protocol_data": {
        "platform": "BNB",
        "contract_address": "0xc88f6F4C400321FAd5c26d574f9933a991011360"
      }
    },
    "derivation_path": "m/44'/60'"
  },
  {
    "coin": "FDUSD-ERC20",
    "name": "fdusd_erc20",
    "fname": "First Digital USD",
    "rpcport": 80,
    "mm2": 1,
    "chain_id": 1,
    "decimals": 18,
    "avg_blocktime": 15,
    "required_confirmations": 3,
    "protocol": {
      "type": "ERC20",
      "protocol_data": {
        "platform": "ETH",
        "contract_address": "0xc5f0f7b66764F6ec8C8Dff7BA683102295E16409"
      }
    },
    "derivation_path": "m/44'/60'",
    "links": {
      "homepage": "https://firstdigitallabs.com"
    }
  },
  {
    "coin": "FDUSD-BEP20",
    "name": "fdusd_bep20",
    "fname": "First Digital USD",
    "rpcport": 80,
    "mm2": 1,
    "chain_id": 56,
    "decimals": 18,
    "avg_blocktime": 3,
    "required_confirmations": 3,
    "protocol": {
      "type": "ERC20",
      "protocol_data": {
        "platform": "BNB",
        "contract_address": "0xc5f0f7b66764F6ec8C8Dff7BA683102295E16409"
      }
    },
    "derivation_path": "m/44'/60'",
    "links": {
      "homepage": "https://firstdigitallabs.com"
    },
    "gas_limit": {
      "eth_send_erc20": 70000,
      "erc20_payment": 110000,
      "erc20_receiver_spend": 85000,
      "erc20_sender_refund": 85000
    }
  },
  {
    "coin": "FEI-ERC20",
    "name": "fei_erc20",
    "fname": "Fei USD",
    "rpcport": 80,
    "mm2": 1,
    "chain_id": 1,
    "decimals": 18,
    "avg_blocktime": 15,
    "required_confirmations": 3,
    "protocol": {
      "type": "ERC20",
      "protocol_data": {
        "platform": "ETH",
        "contract_address": "0x956F47F50A910163D8BF957Cf5846D573E7f87CA"
      }
    },
    "derivation_path": "m/44'/60'"
  },
  {
    "coin": "FET-ERC20",
    "name": "fet_erc20",
    "fname": "Fetch.ai",
    "rpcport": 80,
    "mm2": 1,
    "chain_id": 1,
    "decimals": 18,
    "avg_blocktime": 15,
    "required_confirmations": 3,
    "protocol": {
      "type": "ERC20",
      "protocol_data": {
        "platform": "ETH",
        "contract_address": "0xaea46A60368A7bD060eec7DF8CBa43b7EF41Ad85"
      }
    },
    "derivation_path": "m/44'/60'"
  },
  {
    "coin": "FET-BEP20",
    "name": "fet_bep20",
    "fname": "Fetch.ai",
    "rpcport": 80,
    "mm2": 1,
    "chain_id": 56,
    "decimals": 18,
    "avg_blocktime": 3,
    "required_confirmations": 3,
    "protocol": {
      "type": "ERC20",
      "protocol_data": {
        "platform": "BNB",
        "contract_address": "0x031b41e504677879370e9DBcF937283A8691Fa7f"
      }
    },
    "derivation_path": "m/44'/60'"
  },
  {
    "coin": "FET-PLG20",
    "name": "fet_plg20",
    "fname": "Fetch.ai",
    "rpcport": 80,
    "mm2": 1,
    "chain_id": 137,
    "decimals": 18,
    "avg_blocktime": 1.8,
    "required_confirmations": 20,
    "protocol": {
      "type": "ERC20",
      "protocol_data": {
        "platform": "MATIC",
        "contract_address": "0x7583FEDDbceFA813dc18259940F76a02710A8905"
      }
    },
    "derivation_path": "m/44'/60'"
  },
  {
    "coin": "FIL-BEP20",
    "name": "fil_bep20",
    "fname": "Filecoin",
    "rpcport": 80,
    "mm2": 1,
    "chain_id": 56,
    "avg_blocktime": 3,
    "required_confirmations": 3,
    "protocol": {
      "type": "ERC20",
      "protocol_data": {
        "platform": "BNB",
        "contract_address": "0x0D8Ce2A99Bb6e3B7Db580eD848240e4a0F9aE153"
      }
    },
    "derivation_path": "m/44'/60'",
    "gas_limit": {
      "eth_send_erc20": 60000,
      "erc20_payment": 110000,
      "erc20_receiver_spend": 85000,
      "erc20_sender_refund": 85000
    }
  },
  {
    "coin": "FIL-ERC20",
    "name": "fil_erc20",
    "fname": "Filecoin",
    "rpcport": 80,
    "mm2": 1,
    "chain_id": 1,
    "decimals": 18,
    "avg_blocktime": 15,
    "required_confirmations": 3,
    "protocol": {
      "type": "ERC20",
      "protocol_data": {
        "platform": "ETH",
        "contract_address": "0x8E16bf47065Fe843A82f4399bAF5aBac4E0822B7"
      }
    },
    "derivation_path": "m/44'/60'"
  },
  {
    "coin": "FIRO",
    "name": "firo",
    "fname": "Firo",
    "sign_message_prefix": "Firo Signed Message:\n",
    "rpcport": 8888,
    "pubtype": 82,
    "p2shtype": 7,
    "wiftype": 210,
    "txfee": 1000,
    "mm2": 1,
    "required_confirmations": 1,
    "avg_blocktime": 300,
    "protocol": {
      "type": "UTXO"
    },
    "derivation_path": "m/44'/136'",
    "trezor_coin": "Firo",
    "links": {
      "github": "https://github.com/firoorg/firo",
      "homepage": "https://firo.org"
    }
  },
  {
    "coin": "FIRO-BEP20",
    "name": "firo_bep20",
    "fname": "Firo",
    "rpcport": 80,
    "mm2": 1,
    "chain_id": 56,
    "avg_blocktime": 3,
    "required_confirmations": 3,
    "protocol": {
      "type": "ERC20",
      "protocol_data": {
        "platform": "BNB",
        "contract_address": "0xd5d0322b6bAb6a762C79f8c81A0B674778E13aeD"
      }
    },
    "derivation_path": "m/44'/60'",
    "use_access_list": true,
    "max_eth_tx_type": 2,
    "gas_limit": {
      "eth_send_erc20": 60000,
      "erc20_payment": 110000,
      "erc20_receiver_spend": 85000,
      "erc20_sender_refund": 85000
    }
  },
  {
    "coin": "FJC",
    "name": "fujicoin",
    "fname": "Fujicoin",
    "sign_message_prefix": "FujiCoin Signed Message:\n",
    "rpcport": 3776,
    "pubtype": 36,
    "p2shtype": 16,
    "wiftype": 164,
    "segwit": true,
    "bech32_hrp": "fc",
    "txfee": 0,
    "mm2": 1,
    "wallet_only": false,
    "required_confirmations": 3,
    "avg_blocktime": 60,
    "protocol": {
      "type": "UTXO"
    },
    "derivation_path": "m/44'/75'",
    "trezor_coin": "Fujicoin",
    "links": {
      "github": "https://github.com/fujicoin/fujicoin",
      "homepage": "https://fujicoin.org"
    }
  },
  {
    "coin": "FJC-segwit",
    "name": "fujicoin",
    "fname": "Fujicoin",
    "sign_message_prefix": "FujiCoin Signed Message:\n",
    "rpcport": 3776,
    "pubtype": 36,
    "p2shtype": 16,
    "wiftype": 164,
    "segwit": true,
    "bech32_hrp": "fc",
    "address_format": {
      "format": "segwit"
    },
    "orderbook_ticker": "FJC",
    "txfee": 0,
    "mm2": 1,
    "required_confirmations": 3,
    "avg_blocktime": 60,
    "protocol": {
      "type": "UTXO"
    },
    "derivation_path": "m/84'/75'",
    "trezor_coin": "Fujicoin",
    "links": {
      "github": "https://github.com/fujicoin/fujicoin",
      "homepage": "https://fujicoin.org"
    }
  },
  {
    "coin": "FJC-BEP20",
    "name": "fjc_bep20",
    "fname": "Fujicoin",
    "rpcport": 80,
    "mm2": 1,
    "chain_id": 56,
    "avg_blocktime": 3,
    "required_confirmations": 3,
    "protocol": {
      "type": "ERC20",
      "protocol_data": {
        "platform": "BNB",
        "contract_address": "0xd4451a8eE7D0978c60651a114b742Fa8d5857CDf"
      }
    },
    "derivation_path": "m/44'/60'"
  },
  {
    "coin": "FJCB-BEP20",
    "name": "fjcb_bep20",
    "fname": "FJCB Fujicoin",
    "rpcport": 80,
    "mm2": 1,
    "chain_id": 56,
    "avg_blocktime": 3,
    "required_confirmations": 3,
    "protocol": {
      "type": "ERC20",
      "protocol_data": {
        "platform": "BNB",
        "contract_address": "0xda73AE86D38D9b5D22C64722320cCC071cB79ba3"
      }
    },
    "derivation_path": "m/44'/60'"
  },
  {
    "coin": "FLOKI-BEP20",
    "name": "floki_bep20",
    "fname": "Floki Inu",
    "rpcport": 80,
    "mm2": 1,
    "chain_id": 56,
    "avg_blocktime": 3,
    "required_confirmations": 3,
    "protocol": {
      "type": "ERC20",
      "protocol_data": {
        "platform": "BNB",
        "contract_address": "0xfb5B838b6cfEEdC2873aB27866079AC55363D37E"
      }
    },
    "derivation_path": "m/44'/60'",
    "gas_limit": {
      "eth_send_erc20": 85000,
      "erc20_payment": 140000,
      "erc20_receiver_spend": 110000,
      "erc20_sender_refund": 110000
    }
  },
  {
    "coin": "STFIRO-ERC20",
    "name": "firo_erc20",
    "fname": "StakedFIRO",
    "rpcport": 80,
    "mm2": 1,
    "chain_id": 1,
    "avg_blocktime": 15,
    "required_confirmations": 3,
    "decimals": 8,
    "protocol": {
      "type": "ERC20",
      "protocol_data": {
        "platform": "ETH",
        "contract_address": "0x160B1E5aaBFD70B2FC40Af815014925D71CEEd7E"
      }
    },
    "derivation_path": "m/44'/60'"
  },
  {
    "coin": "FLO",
    "name": "flo",
    "fname": "Florincoin",
    "rpcport": 7313,
    "pubtype": 35,
    "p2shtype": 8,
    "wiftype": 176,
    "txfee": 100000,
    "mm2": 1,
    "protocol": {
      "type": "UTXO"
    },
    "derivation_path": "m/44'/216'",
    "trezor_coin": "Flo",
    "links": {
      "github": "https://github.com/floblockchain/flo",
      "homepage": "https://flo.cash"
    }
  },
  {
    "coin": "FLOW-BEP20",
    "name": "flow_bep20",
    "fname": "Flow",
    "rpcport": 80,
    "mm2": 1,
    "chain_id": 56,
    "decimals": 18,
    "avg_blocktime": 3,
    "required_confirmations": 3,
    "protocol": {
      "type": "ERC20",
      "protocol_data": {
        "platform": "BNB",
        "contract_address": "0xC943c5320B9c18C153d1e2d12cC3074bebfb31A2"
      }
    },
    "derivation_path": "m/44'/60'",
    "use_access_list": true,
    "max_eth_tx_type": 2,
    "gas_limit": {
      "eth_send_erc20": 60000,
      "erc20_payment": 110000,
      "erc20_receiver_spend": 85000,
      "erc20_sender_refund": 85000
    }
  },
  {
    "coin": "FTC",
    "name": "feathercoin",
    "fname": "Feathercoin",
    "sign_message_prefix": "Feathercoin Signed Message:\n",
    "rpcport": 9337,
    "pubtype": 14,
    "p2shtype": 5,
    "wiftype": 142,
    "txfee": 1000000,
    "segwit": true,
    "bech32_hrp": "fc",
    "mm2": 1,
    "wallet_only": false,
    "required_confirmations": 5,
    "avg_blocktime": 60,
    "protocol": {
      "type": "UTXO"
    },
    "derivation_path": "m/44'/8'",
    "trezor_coin": "Feathercoin",
    "links": {
      "github": "https://github.com/FeatherCoin/Feathercoin",
      "homepage": "https://feathercoin.com"
    }
  },
  {
    "coin": "FTC-segwit",
    "name": "feathercoin",
    "fname": "Feathercoin",
    "sign_message_prefix": "Feathercoin Signed Message:\n",
    "rpcport": 9337,
    "pubtype": 14,
    "p2shtype": 5,
    "wiftype": 142,
    "txfee": 1000000,
    "segwit": true,
    "bech32_hrp": "fc",
    "address_format": {
      "format": "segwit"
    },
    "orderbook_ticker": "FTC",
    "mm2": 1,
    "required_confirmations": 5,
    "avg_blocktime": 60,
    "protocol": {
      "type": "UTXO"
    },
    "derivation_path": "m/84'/8'",
    "trezor_coin": "Feathercoin",
    "links": {
      "github": "https://github.com/FeatherCoin/Feathercoin",
      "homepage": "https://feathercoin.com"
    }
  },
  {
    "coin": "FTMT",
    "name": "ftmt",
    "fname": "Fantom Testnet",
    "is_testnet": true,
    "rpcport": 80,
    "mm2": 1,
    "chain_id": 4002,
    "required_confirmations": 3,
    "avg_blocktime": 15,
    "protocol": {
      "type": "ETH",
      "protocol_data": {
        "chain_id": 4002
      }
    },
    "derivation_path": "m/44'/60'"
  },
  {
    "coin": "FTM",
    "name": "ftm",
    "fname": "Fantom",
    "rpcport": 80,
    "mm2": 1,
    "chain_id": 250,
    "use_access_list": true,
    "max_eth_tx_type": 2,
    "required_confirmations": 3,
    "avg_blocktime": 1.8,
    "protocol": {
      "type": "ETH",
      "protocol_data": {
        "chain_id": 250
      }
    },
    "derivation_path": "m/44'/60'",
    "trezor_coin": "Fantom Opera",
    "links": {
      "homepage": "https://fantom.foundation"
    }
  },
  {
    "coin": "FTM-BEP20",
    "name": "ftm_bep20",
    "fname": "Fantom",
    "rpcport": 80,
    "mm2": 1,
    "chain_id": 56,
    "avg_blocktime": 3,
    "required_confirmations": 3,
    "protocol": {
      "type": "ERC20",
      "protocol_data": {
        "platform": "BNB",
        "contract_address": "0xAD29AbB318791D579433D831ed122aFeAf29dcfe"
      }
    },
    "derivation_path": "m/44'/60'"
  },
  {
    "coin": "FTM-ERC20",
    "name": "ftm_erc20",
    "fname": "Fantom",
    "rpcport": 80,
    "mm2": 1,
    "chain_id": 1,
    "avg_blocktime": 15,
    "required_confirmations": 3,
    "protocol": {
      "type": "ERC20",
      "protocol_data": {
        "platform": "ETH",
        "contract_address": "0x4E15361FD6b4BB609Fa63C81A2be19d873717870"
      }
    },
    "derivation_path": "m/44'/60'",
    "trezor_coin": "Fantom Token",
    "links": {
      "github": "https://github.com/Fantom-foundation/",
      "homepage": "https://fantom.foundation/"
    }
  },
  {
    "coin": "FXS-BEP20",
    "name": "fxs_bep20",
    "fname": "Frax Share",
    "rpcport": 80,
    "mm2": 1,
    "chain_id": 56,
    "decimals": 18,
    "avg_blocktime": 3,
    "required_confirmations": 3,
    "protocol": {
      "type": "ERC20",
      "protocol_data": {
        "platform": "BNB",
        "contract_address": "0xDE2F075f6F14EB9D96755b24E416A53E736Ca363"
      }
    },
    "derivation_path": "m/44'/60'",
    "gas_limit": {
      "eth_send_erc20": 60000,
      "erc20_payment": 110000,
      "erc20_receiver_spend": 85000,
      "erc20_sender_refund": 85000
    }
  },
  {
    "coin": "FXS-ERC20",
    "name": "fxs_erc20",
    "fname": "Frax Share",
    "rpcport": 80,
    "mm2": 1,
    "chain_id": 1,
    "decimals": 18,
    "avg_blocktime": 15,
    "required_confirmations": 3,
    "protocol": {
      "type": "ERC20",
      "protocol_data": {
        "platform": "ETH",
        "contract_address": "0x3432B6A60D23Ca0dFCa7761B7ab56459D9C964D0"
      }
    },
    "derivation_path": "m/44'/60'"
  },
  {
    "coin": "FXS-PLG20",
    "name": "fxs_plg20",
    "fname": "Frax Share",
    "rpcport": 80,
    "mm2": 1,
    "chain_id": 137,
    "decimals": 18,
    "avg_blocktime": 1.8,
    "required_confirmations": 20,
    "protocol": {
      "type": "ERC20",
      "protocol_data": {
        "platform": "MATIC",
        "contract_address": "0x1a3acf6D19267E2d3e7f898f42803e90C9219062"
      }
    },
    "derivation_path": "m/44'/60'",
    "use_access_list": true,
    "max_eth_tx_type": 2,
    "gas_limit": {
      "eth_send_erc20": 55000,
      "erc20_payment": 110000,
      "erc20_receiver_spend": 85000,
      "erc20_sender_refund": 85000
    }
  },
  {
    "coin": "FXS-AVX20",
    "name": "fxs_avx20",
    "fname": "Frax Share",
    "rpcport": 80,
    "mm2": 1,
    "chain_id": 43114,
    "decimals": 18,
    "avg_blocktime": 2.4,
    "required_confirmations": 3,
    "protocol": {
      "type": "ERC20",
      "protocol_data": {
        "platform": "AVAX",
        "contract_address": "0x214DB107654fF987AD859F34125307783fC8e387"
      }
    },
    "derivation_path": "m/44'/60'"
  },
  {
    "coin": "FXS-MVR20",
    "name": "fxs_mvr20",
    "fname": "Frax Share",
    "rpcport": 80,
    "mm2": 1,
    "chain_id": 1285,
    "decimals": 18,
    "avg_blocktime": 6,
    "required_confirmations": 6,
    "protocol": {
      "type": "ERC20",
      "protocol_data": {
        "platform": "MOVR",
        "contract_address": "0x6f1D1Ee50846Fcbc3de91723E61cb68CFa6D0E98"
      }
    },
    "derivation_path": "m/44'/60'",
    "gas_limit": {
      "eth_send_erc20": 1000000,
      "erc20_payment": 1000000,
      "erc20_receiver_spend": 1000000,
      "erc20_sender_refund": 1000000
    }
  },
  {
    "coin": "FXS-FTM20",
    "name": "fxs_ftm20",
    "fname": "Frax Share",
    "rpcport": 80,
    "mm2": 1,
    "chain_id": 250,
    "decimals": 18,
    "avg_blocktime": 1.8,
    "required_confirmations": 3,
    "protocol": {
      "type": "ERC20",
      "protocol_data": {
        "platform": "FTM",
        "contract_address": "0x7d016eec9c25232b01F23EF992D98ca97fc2AF5a"
      }
    },
    "derivation_path": "m/44'/60'"
  },
  {
    "coin": "GALA-ERC20",
    "name": "gala_erc20",
    "fname": "Gala",
    "rpcport": 80,
    "mm2": 1,
    "chain_id": 1,
    "decimals": 8,
    "avg_blocktime": 15,
    "required_confirmations": 3,
    "protocol": {
      "type": "ERC20",
      "protocol_data": {
        "platform": "ETH",
        "contract_address": "0x15D4c048F83bd7e37d49eA4C83a07267Ec4203dA"
      }
    },
    "derivation_path": "m/44'/60'"
  },
  {
    "coin": "GALA-BEP20",
    "name": "gala_bep20",
    "fname": "Gala",
    "rpcport": 80,
    "mm2": 1,
    "chain_id": 56,
    "decimals": 18,
    "avg_blocktime": 3,
    "required_confirmations": 3,
    "protocol": {
      "type": "ERC20",
      "protocol_data": {
        "platform": "BNB",
        "contract_address": "0x7dDEE176F665cD201F93eEDE625770E2fD911990"
      }
    },
    "wallet_only": true,
    "derivation_path": "m/44'/60'"
  },
  {
    "coin": "GAME-ERC20",
    "name": "game_erc20",
    "fname": "GameCredits",
    "rpcport": 80,
    "mm2": 1,
    "chain_id": 1,
    "decimals": 18,
    "avg_blocktime": 15,
    "required_confirmations": 3,
    "protocol": {
      "type": "ERC20",
      "protocol_data": {
        "platform": "ETH",
        "contract_address": "0x63f88A2298a5c4AEE3c216Aa6D926B184a4b2437"
      }
    },
    "derivation_path": "m/44'/60'"
  },
  {
    "coin": "GAME-PLG20",
    "name": "game_plg20",
    "fname": "GameCredits",
    "rpcport": 80,
    "mm2": 1,
    "chain_id": 137,
    "decimals": 18,
    "avg_blocktime": 1.8,
    "required_confirmations": 20,
    "protocol": {
      "type": "ERC20",
      "protocol_data": {
        "platform": "MATIC",
        "contract_address": "0x8d1566569d5b695d44a9a234540f68D393cDC40D"
      }
    },
    "derivation_path": "m/44'/60'",
    "use_access_list": true,
    "max_eth_tx_type": 2,
    "gas_limit": {
      "eth_send_erc20": 55000,
      "erc20_payment": 110000,
      "erc20_receiver_spend": 85000,
      "erc20_sender_refund": 85000
    }
  },
  {
    "coin": "GBX",
    "name": "gobyte",
    "fname": "GoByte",
    "confpath": "USERHOME/.gobytecore/gobyte.conf",
    "rpcport": 12454,
    "pubtype": 38,
    "p2shtype": 10,
    "wiftype": 198,
    "segwit": false,
    "txfee": 10000,
    "mm2": 1,
    "sign_message_prefix": "DarkCoin Signed Message:\n",
    "required_confirmations": 3,
    "avg_blocktime": 150,
    "protocol": {
      "type": "UTXO"
    },
    "derivation_path": "m/44'/176'",
    "links": {
      "github": "https://github.com/gobytecoin/gobyte",
      "homepage": "https://gobyte.network"
    }
  },
  {
    "coin": "GBX-BEP20",
    "name": "gbx_bep20",
    "fname": "GoByte",
    "rpcport": 80,
    "mm2": 1,
    "chain_id": 56,
    "decimals": 18,
    "avg_blocktime": 3,
    "required_confirmations": 3,
    "protocol": {
      "type": "ERC20",
      "protocol_data": {
        "platform": "BNB",
        "contract_address": "0x8E10F08C9A56a93B6adbfBcFda421919B3357596"
      }
    },
    "derivation_path": "m/44'/60'"
  },
  {
    "coin": "GFT-BEP20",
    "name": "gft_bep20",
    "fname": "Gifto",
    "rpcport": 80,
    "mm2": 1,
    "chain_id": 56,
    "decimals": 18,
    "avg_blocktime": 3,
    "required_confirmations": 3,
    "protocol": {
      "type": "ERC20",
      "protocol_data": {
        "platform": "BNB",
        "contract_address": "0x72fF5742319eF07061836F5C924aC6D72c919080"
      }
    },
    "derivation_path": "m/44'/60'",
    "gas_limit": {
      "eth_send_erc20": 60000,
      "erc20_payment": 110000,
      "erc20_receiver_spend": 85000,
      "erc20_sender_refund": 85000
    }
  },
  {
    "coin": "GLC",
    "name": "goldcoin",
    "fname": "Goldcoin",
    "rpcport": 8122,
    "pubtype": 32,
    "p2shtype": 5,
    "wiftype": 160,
    "segwit": false,
    "txfee": 100000,
    "dust": 54600,
    "mm2": 1,
    "sign_message_prefix": "Goldcoin (GLC) Signed Message:\n",
    "required_confirmations": 3,
    "avg_blocktime": 120,
    "protocol": {
      "type": "UTXO"
    },
    "derivation_path": "m/44'/101'",
    "links": {
      "github": "https://github.com/goldcoin/goldcoin",
      "homepage": "https://www.goldcoinproject.org"
    }
  },
  {
    "coin": "GLEEC-OLD",
    "sign_message_prefix": "Komodo Signed Message:\n",
    "asset": "GLEEC",
    "fname": "Gleec (OLD)",
    "rpcport": 23226,
    "pubtype": 60,
    "p2shtype": 85,
    "wiftype": 188,
    "txversion": 4,
    "overwintered": 1,
    "mm2": 1,
    "required_confirmations": 4,
    "requires_notarization": false,
    "avg_blocktime": 60,
    "protocol": {
      "type": "UTXO"
    },
    "derivation_path": "m/44'/141'",
    "trezor_coin": "Komodo"
  },
  {
    "coin": "GLEEC",
    "sign_message_prefix": "Komodo Signed Message:\n",
    "asset": "GLEEC",
    "fname": "Gleec",
    "rpcport": 23345,
    "pubtype": 60,
    "p2shtype": 85,
    "wiftype": 188,
    "txversion": 4,
    "overwintered": 1,
    "mm2": 1,
    "required_confirmations": 4,
    "requires_notarization": false,
    "avg_blocktime": 60,
    "protocol": {
      "type": "UTXO"
    },
    "derivation_path": "m/44'/141'",
    "trezor_coin": "Komodo"
  },
  {
    "coin": "GLM-ERC20",
    "name": "glm_erc20",
    "fname": "Golem",
    "rpcport": 80,
    "mm2": 1,
    "chain_id": 1,
    "decimals": 18,
    "avg_blocktime": 15,
    "required_confirmations": 3,
    "protocol": {
      "type": "ERC20",
      "protocol_data": {
        "platform": "ETH",
        "contract_address": "0x7DD9c5Cba05E151C895FDe1CF355C9A1D5DA6429"
      }
    },
    "derivation_path": "m/44'/60'"
  },
  {
    "coin": "GLM-PLG20",
    "name": "glm_plg20",
    "fname": "Golem",
    "rpcport": 80,
    "mm2": 1,
    "chain_id": 137,
    "decimals": 18,
    "avg_blocktime": 1.8,
    "required_confirmations": 20,
    "protocol": {
      "type": "ERC20",
      "protocol_data": {
        "platform": "MATIC",
        "contract_address": "0x0B220b82F3eA3B7F6d9A1D8ab58930C064A2b5Bf"
      }
    },
    "derivation_path": "m/44'/60'",
    "use_access_list": true,
    "max_eth_tx_type": 2,
    "gas_limit": {
      "eth_send_erc20": 55000,
      "erc20_payment": 110000,
      "erc20_receiver_spend": 85000,
      "erc20_sender_refund": 85000
    }
  },
  {
    "coin": "GM-BEP20",
    "name": "gm_bep20",
    "fname": "GM Wagmi",
    "rpcport": 80,
    "mm2": 1,
    "chain_id": 56,
    "avg_blocktime": 3,
    "required_confirmations": 3,
    "protocol": {
      "type": "ERC20",
      "protocol_data": {
        "platform": "BNB",
        "contract_address": "0xA55C1e67039B6d59E91eb4cDa2bfc5A854989102"
      }
    },
    "derivation_path": "m/44'/60'"
  },
  {
    "coin": "GMT-BEP20",
    "name": "gmt_bep20",
    "fname": "STEPN",
    "rpcport": 80,
    "mm2": 1,
    "chain_id": 56,
    "decimals": 8,
    "avg_blocktime": 3,
    "required_confirmations": 3,
    "protocol": {
      "type": "ERC20",
      "protocol_data": {
        "platform": "BNB",
        "contract_address": "0x3019BF2a2eF8040C242C9a4c5c4BD4C81678b2A1"
      }
    },
    "derivation_path": "m/44'/60'"
  },
  {
    "coin": "GMT-PLG20",
    "name": "gmt_plg20",
    "fname": "STEPN",
    "rpcport": 80,
    "mm2": 1,
    "chain_id": 137,
    "decimals": 8,
    "avg_blocktime": 1.8,
    "required_confirmations": 20,
    "protocol": {
      "type": "ERC20",
      "protocol_data": {
        "platform": "MATIC",
        "contract_address": "0x714DB550b574b3E927af3D93E26127D15721D4C2"
      }
    },
    "derivation_path": "m/44'/60'",
    "use_access_list": true,
    "max_eth_tx_type": 2,
    "gas_limit": {
      "eth_send_erc20": 55000,
      "erc20_payment": 110000,
      "erc20_receiver_spend": 85000,
      "erc20_sender_refund": 85000
    }
  },
  {
    "coin": "GMX-ARB20",
    "name": "gmx_arb20",
    "fname": "GMX",
    "rpcport": 80,
    "mm2": 1,
    "chain_id": 42161,
    "decimals": 18,
    "avg_blocktime": 0.25,
    "required_confirmations": 10,
    "protocol": {
      "type": "ERC20",
      "protocol_data": {
        "platform": "ETH-ARB20",
        "contract_address": "0xfc5A1A6EB076a2C7aD06eD22C90d7E710E35ad0a"
      }
    },
    "derivation_path": "m/44'/60'",
    "use_access_list": true,
    "max_eth_tx_type": 2,
    "gas_limit": {
      "eth_send_erc20": 400000,
      "erc20_payment": 800000,
      "erc20_receiver_spend": 700000,
      "erc20_sender_refund": 700000
    }
  },
  {
    "coin": "GMX-AVX20",
    "name": "gmx_avx20",
    "fname": "GMX",
    "rpcport": 80,
    "mm2": 1,
    "chain_id": 43114,
    "decimals": 18,
    "avg_blocktime": 2.4,
    "required_confirmations": 3,
    "protocol": {
      "type": "ERC20",
      "protocol_data": {
        "platform": "AVAX",
        "contract_address": "0x62edc0692BD897D2295872a9FFCac5425011c661"
      }
    },
    "derivation_path": "m/44'/60'",
    "use_access_list": true,
    "max_eth_tx_type": 2,
    "gas_limit": {
      "eth_send_erc20": 60000,
      "erc20_payment": 120000,
      "erc20_receiver_spend": 90000,
      "erc20_sender_refund": 90000
    }
  },
  {
    "coin": "GNO-ERC20",
    "name": "gno_erc20",
    "fname": "Gnosis",
    "rpcport": 80,
    "mm2": 1,
    "chain_id": 1,
    "decimals": 18,
    "avg_blocktime": 15,
    "required_confirmations": 3,
    "protocol": {
      "type": "ERC20",
      "protocol_data": {
        "platform": "ETH",
        "contract_address": "0x6810e776880C02933D47DB1b9fc05908e5386b96"
      }
    },
    "derivation_path": "m/44'/60'",
    "trezor_coin": "Gnosis",
    "links": {
      "homepage": "https://gnosis.pm"
    }
  },
  {
    "coin": "GNO-PLG20",
    "name": "gno_plg20",
    "fname": "Gnosis",
    "rpcport": 80,
    "mm2": 1,
    "chain_id": 137,
    "decimals": 18,
    "avg_blocktime": 1.8,
    "required_confirmations": 20,
    "protocol": {
      "type": "ERC20",
      "protocol_data": {
        "platform": "MATIC",
        "contract_address": "0x5FFD62D3C3eE2E81C00A7b9079FB248e7dF024A8"
      }
    },
    "derivation_path": "m/44'/60'"
  },
  {
    "coin": "GNS-ARB20",
    "name": "gns_arb20",
    "fname": "Gains Network",
    "rpcport": 80,
    "mm2": 1,
    "chain_id": 42161,
    "decimals": 18,
    "avg_blocktime": 0.25,
    "required_confirmations": 10,
    "protocol": {
      "type": "ERC20",
      "protocol_data": {
        "platform": "ETH-ARB20",
        "contract_address": "0x18c11FD286C5EC11c3b683Caa813B77f5163A122"
      }
    },
    "derivation_path": "m/44'/60'",
    "use_access_list": true,
    "max_eth_tx_type": 2,
    "gas_limit": {
      "eth_send_erc20": 400000,
      "erc20_payment": 800000,
      "erc20_receiver_spend": 700000,
      "erc20_sender_refund": 700000
    }
  },
  {
    "coin": "GNS-PLG20",
    "name": "gns_plg20",
    "fname": "Gains Network",
    "rpcport": 80,
    "mm2": 1,
    "chain_id": 137,
    "decimals": 18,
    "avg_blocktime": 1.8,
    "required_confirmations": 20,
    "protocol": {
      "type": "ERC20",
      "protocol_data": {
        "platform": "MATIC",
        "contract_address": "0xE5417Af564e4bFDA1c483642db72007871397896"
      }
    },
    "derivation_path": "m/44'/60'",
    "use_access_list": true,
    "max_eth_tx_type": 2,
    "gas_limit": {
      "eth_send_erc20": 55000,
      "erc20_payment": 110000,
      "erc20_receiver_spend": 85000,
      "erc20_sender_refund": 85000
    }
  },
  {
    "coin": "GRLC",
    "name": "garlicoin",
    "fname": "Garlicoin",
    "sign_message_prefix": "Garlicoin Signed Message:\n",
    "rpcport": 42068,
    "pubtype": 38,
    "p2shtype": 50,
    "wiftype": 176,
    "segwit": true,
    "bech32_hrp": "grlc",
    "txfee": 100000,
    "dust": 54600,
    "mm2": 1,
    "required_confirmations": 5,
    "avg_blocktime": 40,
    "protocol": {
      "type": "UTXO"
    },
    "derivation_path": "m/44'/69420'"
  },
  {
    "coin": "GRLC-ERC20",
    "name": "grlc_erc20",
    "fname": "Garlicoin",
    "rpcport": 80,
    "mm2": 1,
    "chain_id": 1,
    "decimals": 8,
    "avg_blocktime": 15,
    "required_confirmations": 3,
    "protocol": {
      "type": "ERC20",
      "protocol_data": {
        "platform": "ETH",
        "contract_address": "0x58f7345b5295E43aA454911571f13be186655BE9"
      }
    },
    "derivation_path": "m/44'/60'"
  },
  {
    "coin": "GRLC-BEP20",
    "name": "grlc_bep20",
    "fname": "Garlicoin",
    "rpcport": 80,
    "mm2": 1,
    "chain_id": 56,
    "decimals": 8,
    "avg_blocktime": 3,
    "required_confirmations": 3,
    "protocol": {
      "type": "ERC20",
      "protocol_data": {
        "platform": "BNB",
        "contract_address": "0x7283DfA2d8D7e277b148cc263B5d8Ae02f1076D3"
      }
    },
    "derivation_path": "m/44'/60'"
  },
  {
    "coin": "GRS",
    "name": "groestlcoin",
    "fname": "Groestlcoin",
    "sign_message_prefix": "GroestCoin Signed Message:\n",
    "rpcport": 1441,
    "pubtype": 36,
    "p2shtype": 5,
    "wiftype": 128,
    "txfee": 10000,
    "dust": 10000,
    "segwit": true,
    "bech32_hrp": "grs",
    "mm2": 1,
    "required_confirmations": 5,
    "avg_blocktime": 60,
    "protocol": {
      "type": "UTXO"
    },
    "derivation_path": "m/44'/17'",
    "trezor_coin": "Groestlcoin",
    "links": {
      "github": "https://github.com/Groestlcoin/groestlcoin",
      "homepage": "https://www.groestlcoin.org"
    }
  },
  {
    "coin": "GRT-ARB20",
    "name": "grt_arb20",
    "fname": "The Graph",
    "rpcport": 80,
    "mm2": 1,
    "chain_id": 42161,
    "decimals": 18,
    "avg_blocktime": 0.25,
    "required_confirmations": 10,
    "protocol": {
      "type": "ERC20",
      "protocol_data": {
        "platform": "ETH-ARB20",
        "contract_address": "0x9623063377AD1B27544C965cCd7342f7EA7e88C7"
      }
    },
    "derivation_path": "m/44'/60'",
    "use_access_list": true,
    "max_eth_tx_type": 2,
    "gas_limit": {
      "eth_send_erc20": 400000,
      "erc20_payment": 800000,
      "erc20_receiver_spend": 700000,
      "erc20_sender_refund": 700000
    }
  },
  {
    "coin": "GRT-AVX20",
    "name": "grt_avx20",
    "fname": "The Graph",
    "rpcport": 80,
    "mm2": 1,
    "chain_id": 43114,
    "required_confirmations": 3,
    "avg_blocktime": 2.4,
    "decimals": 18,
    "protocol": {
      "type": "ERC20",
      "protocol_data": {
        "platform": "AVAX",
        "contract_address": "0x8a0cAc13c7da965a312f08ea4229c37869e85cB9"
      }
    },
    "derivation_path": "m/44'/60'"
  },
  {
    "coin": "GRT-ERC20",
    "name": "grt_erc20",
    "fname": "The Graph",
    "rpcport": 80,
    "mm2": 1,
    "chain_id": 1,
    "decimals": 18,
    "avg_blocktime": 15,
    "required_confirmations": 3,
    "protocol": {
      "type": "ERC20",
      "protocol_data": {
        "platform": "ETH",
        "contract_address": "0xc944E90C64B2c07662A292be6244BDf05Cda44a7"
      }
    },
    "derivation_path": "m/44'/60'",
    "trezor_coin": "Graph Token",
    "links": {
      "github": "https://github.com/graphprotocol",
      "homepage": "https://thegraph.com"
    }
  },
  {
    "coin": "GRT-KRC20",
    "name": "grt_krc20",
    "fname": "The Graph",
    "rpcport": 80,
    "mm2": 1,
    "chain_id": 321,
    "decimals": 18,
    "avg_blocktime": 3,
    "required_confirmations": 3,
    "protocol": {
      "type": "ERC20",
      "protocol_data": {
        "platform": "KCS",
        "contract_address": "0xb49dd3eDB98FBe82A01DFcb556Cd016964baf5A3"
      }
    },
    "derivation_path": "m/44'/60'"
  },
  {
    "coin": "GRT-PLG20",
    "name": "grt_plg20",
    "fname": "The Graph",
    "rpcport": 80,
    "mm2": 1,
    "chain_id": 137,
    "decimals": 18,
    "avg_blocktime": 1.8,
    "required_confirmations": 20,
    "protocol": {
      "type": "ERC20",
      "protocol_data": {
        "platform": "MATIC",
        "contract_address": "0x5fe2B58c013d7601147DcdD68C143A77499f5531"
      }
    },
    "derivation_path": "m/44'/60'",
    "use_access_list": true,
    "max_eth_tx_type": 2,
    "gas_limit": {
      "eth_send_erc20": 55000,
      "erc20_payment": 110000,
      "erc20_receiver_spend": 85000,
      "erc20_sender_refund": 85000
    }
  },
  {
    "coin": "GST-BEP20",
    "name": "gst_bep20",
    "fname": "Green Satoshi Token",
    "rpcport": 80,
    "mm2": 1,
    "chain_id": 56,
    "decimals": 8,
    "avg_blocktime": 3,
    "required_confirmations": 3,
    "protocol": {
      "type": "ERC20",
      "protocol_data": {
        "platform": "BNB",
        "contract_address": "0x4a2c860cEC6471b9F5F5a336eB4F38bb21683c98"
      }
    },
    "derivation_path": "m/44'/60'"
  },
  {
    "coin": "GT-ERC20",
    "name": "gt_erc20",
    "fname": "Gate",
    "rpcport": 80,
    "mm2": 1,
    "chain_id": 1,
    "decimals": 18,
    "avg_blocktime": 15,
    "required_confirmations": 3,
    "protocol": {
      "type": "ERC20",
      "protocol_data": {
        "platform": "ETH",
        "contract_address": "0xE66747a101bFF2dBA3697199DCcE5b743b454759"
      }
    },
    "derivation_path": "m/44'/60'"
  },
  {
    "coin": "GURU-BEP20",
    "name": "guru_bep20",
    "fname": "MobilityGuru",
    "rpcport": 80,
    "mm2": 1,
    "chain_id": 56,
    "decimals": 18,
    "avg_blocktime": 3,
    "required_confirmations": 3,
    "protocol": {
      "type": "ERC20",
      "protocol_data": {
        "platform": "BNB",
        "contract_address": "0xc166A8dd8e48355774ac95933f746b57A724A464"
      }
    },
    "derivation_path": "m/44'/60'",
    "links": {
      "homepage": "https://mobilityguru.org"
    }
  },
  {
    "coin": "GUSD-ERC20",
    "name": "gusd_erc20",
    "fname": "Gemini Dollar",
    "rpcport": 80,
    "mm2": 1,
    "chain_id": 1,
    "decimals": 2,
    "avg_blocktime": 15,
    "required_confirmations": 3,
    "protocol": {
      "type": "ERC20",
      "protocol_data": {
        "platform": "ETH",
        "contract_address": "0x056Fd409E1d7A124BD7017459dFEa2F387b6d5Cd"
      }
    },
    "derivation_path": "m/44'/60'"
  },
  {
    "coin": "HBAR-BEP20",
    "name": "hbar_bep20",
    "fname": "Hedera",
    "rpcport": 80,
    "mm2": 1,
    "chain_id": 56,
    "decimals": 18,
    "avg_blocktime": 0.75,
    "required_confirmations": 5,
    "protocol": {
      "type": "ERC20",
      "protocol_data": {
        "platform": "BNB",
        "contract_address": "0x0422f966Bf8E978075a97D47eF4c7EFd3563Fa51"
      }
    },
    "derivation_path": "m/44'/60'",
    "links": {
      "homepage": "https://hedera.com"
    }
  },
  {
    "coin": "HEX-ERC20",
    "name": "hex_erc20",
    "fname": "HEX",
    "rpcport": 80,
    "mm2": 1,
    "chain_id": 1,
    "decimals": 8,
    "avg_blocktime": 15,
    "required_confirmations": 3,
    "protocol": {
      "type": "ERC20",
      "protocol_data": {
        "platform": "ETH",
        "contract_address": "0x2b591e99afE9f32eAA6214f7B7629768c40Eeb39"
      }
    },
    "derivation_path": "m/44'/60'",
    "trezor_coin": "HEX",
    "links": {
      "github": "https://github.com/bitcoinHEX",
      "homepage": "https://hex.win"
    }
  },
  {
    "coin": "HEX-PLG20",
    "name": "hex_plg20",
    "fname": "HEX",
    "rpcport": 80,
    "mm2": 1,
    "chain_id": 137,
    "decimals": 8,
    "avg_blocktime": 1.8,
    "required_confirmations": 20,
    "protocol": {
      "type": "ERC20",
      "protocol_data": {
        "platform": "MATIC",
        "contract_address": "0x23D29D30e35C5e8D321e1dc9A8a61BFD846D4C5C"
      }
    },
    "derivation_path": "m/44'/60'",
    "use_access_list": true,
    "max_eth_tx_type": 2,
    "gas_limit": {
      "eth_send_erc20": 55000,
      "erc20_payment": 110000,
      "erc20_receiver_spend": 85000,
      "erc20_sender_refund": 85000
    }
  },
  {
    "coin": "HOT-ERC20",
    "name": "hot_erc20",
    "fname": "Holo",
    "rpcport": 80,
    "mm2": 1,
    "chain_id": 1,
    "decimals": 18,
    "avg_blocktime": 15,
    "required_confirmations": 3,
    "protocol": {
      "type": "ERC20",
      "protocol_data": {
        "platform": "ETH",
        "contract_address": "0x6c6EE5e31d828De241282B9606C8e98Ea48526E2"
      }
    },
    "derivation_path": "m/44'/60'"
  },
  {
    "coin": "HOT-PLG20",
    "name": "hot_plg20",
    "fname": "Holo",
    "rpcport": 80,
    "mm2": 1,
    "chain_id": 137,
    "decimals": 18,
    "avg_blocktime": 1.8,
    "required_confirmations": 20,
    "protocol": {
      "type": "ERC20",
      "protocol_data": {
        "platform": "MATIC",
        "contract_address": "0x0C51f415cF478f8D08c246a6C6Ee180C5dC3A012"
      }
    },
    "derivation_path": "m/44'/60'"
  },
  {
    "coin": "HUSD-ERC20",
    "name": "husd_erc20",
    "fname": "HUSD",
    "rpcport": 80,
    "mm2": 1,
    "wallet_only": true,
    "chain_id": 1,
    "decimals": 8,
    "avg_blocktime": 15,
    "required_confirmations": 3,
    "protocol": {
      "type": "ERC20",
      "protocol_data": {
        "platform": "ETH",
        "contract_address": "0xdF574c24545E5FfEcb9a659c229253D4111d87e1"
      }
    },
    "derivation_path": "m/44'/60'"
  },
  {
    "coin": "HUSD-KRC20",
    "name": "husd_krc20",
    "fname": "HUSD",
    "rpcport": 80,
    "mm2": 1,
    "wallet_only": true,
    "chain_id": 321,
    "decimals": 18,
    "avg_blocktime": 3,
    "required_confirmations": 3,
    "protocol": {
      "type": "ERC20",
      "protocol_data": {
        "platform": "KCS",
        "contract_address": "0xBEc1e1009CE00ECf7F16372451Ac849b39C32897"
      }
    },
    "derivation_path": "m/44'/60'"
  },
  {
    "coin": "HUSD-PLG20",
    "name": "husd_plg20",
    "fname": "HUSD",
    "rpcport": 80,
    "mm2": 1,
    "wallet_only": true,
    "chain_id": 137,
    "decimals": 8,
    "avg_blocktime": 1.8,
    "required_confirmations": 20,
    "protocol": {
      "type": "ERC20",
      "protocol_data": {
        "platform": "MATIC",
        "contract_address": "0x2088C47Fc0c78356c622F79dBa4CbE1cCfA84A91"
      }
    },
    "derivation_path": "m/44'/60'"
  },
  {
    "coin": "IDRT-ERC20",
    "name": "idrt_erc20",
    "fname": "Rupiah Token",
    "rpcport": 80,
    "mm2": 1,
    "chain_id": 1,
    "decimals": 2,
    "avg_blocktime": 15,
    "required_confirmations": 3,
    "protocol": {
      "type": "ERC20",
      "protocol_data": {
        "platform": "ETH",
        "contract_address": "0x998FFE1E43fAcffb941dc337dD0468d52bA5b48A"
      }
    },
    "derivation_path": "m/44'/60'"
  },
  {
    "coin": "IDRT-BEP20",
    "name": "idrt_bep20",
    "fname": "Rupiah Token",
    "rpcport": 80,
    "mm2": 1,
    "chain_id": 56,
    "decimals": 2,
    "avg_blocktime": 3,
    "required_confirmations": 3,
    "protocol": {
      "type": "ERC20",
      "protocol_data": {
        "platform": "BNB",
        "contract_address": "0x66207E39bb77e6B99aaB56795C7c340C08520d83"
      }
    },
    "derivation_path": "m/44'/60'"
  },
  {
    "coin": "IDRT-PLG20",
    "name": "idrt_plg20",
    "fname": "Rupiah Token",
    "rpcport": 80,
    "mm2": 1,
    "chain_id": 137,
    "decimals": 6,
    "avg_blocktime": 1.8,
    "required_confirmations": 20,
    "protocol": {
      "type": "ERC20",
      "protocol_data": {
        "platform": "MATIC",
        "contract_address": "0x554cd6bdD03214b10AafA3e0D4D42De0C5D2937b"
      }
    },
    "derivation_path": "m/44'/60'",
    "use_access_list": true,
    "max_eth_tx_type": 2,
    "gas_limit": {
      "eth_send_erc20": 55000,
      "erc20_payment": 120000,
      "erc20_receiver_spend": 90000,
      "erc20_sender_refund": 90000
    }
  },
  {
    "coin": "IL8P",
    "name": "infiniloop",
    "fname": "InfiniLooP",
    "sign_message_prefix": "InfiniLooP Signed Message:\n",
    "isPoS": 1,
    "rpcport": 9459,
    "pubtype": 33,
    "p2shtype": 85,
    "wiftype": 153,
    "txfee": 100000,
    "dust": 100000,
    "mm2": 1,
    "mature_confirmations": 500,
    "required_confirmations": 7,
    "avg_blocktime": 45,
    "protocol": {
      "type": "UTXO"
    },
    "derivation_path": "m/44'/722'",
    "links": {
      "github": "https://github.com/WikiMin3R/InfiniLooP",
      "homepage": "https://infiniloop.io"
    }
  },
  {
    "coin": "ILN",
    "sign_message_prefix": "Komodo Signed Message:\n",
    "asset": "ILN",
    "fname": "Ilien",
    "rpcport": 12986,
    "pubtype": 60,
    "p2shtype": 85,
    "wiftype": 188,
    "txversion": 4,
    "overwintered": 1,
    "mm2": 1,
    "p2p": 12985,
    "magic": "feb4cb23",
    "nSPV": "5.9.102.210, 5.9.253.195, 5.9.253.196, 5.9.253.197, 5.9.253.198, 5.9.253.199, 5.9.253.200, 5.9.253.201, 5.9.253.202, 5.9.253.203",
    "required_confirmations": 2,
    "requires_notarization": true,
    "avg_blocktime": 60,
    "protocol": {
      "type": "UTXO"
    },
    "derivation_path": "m/44'/141'",
    "trezor_coin": "Komodo"
  },
  {
    "coin": "ILN-BEP20",
    "name": "iln_bep20",
    "fname": "Ilien",
    "rpcport": 80,
    "mm2": 1,
    "chain_id": 56,
    "decimals": 18,
    "avg_blocktime": 3,
    "required_confirmations": 3,
    "protocol": {
      "type": "ERC20",
      "protocol_data": {
        "platform": "BNB",
        "contract_address": "0xb49a312677BA1E80DDe23C17E46E80B3E86b533d"
      }
    },
    "derivation_path": "m/44'/60'"
  },
  {
    "coin": "ILN-PLG20",
    "name": "iln_plg20",
    "fname": "Ilien",
    "rpcport": 80,
    "mm2": 1,
    "chain_id": 137,
    "decimals": 18,
    "avg_blocktime": 1.8,
    "required_confirmations": 20,
    "protocol": {
      "type": "ERC20",
      "protocol_data": {
        "platform": "MATIC",
        "contract_address": "0x2bAa79e7C13C302210436455925E68aD8fA687F0"
      }
    },
    "derivation_path": "m/44'/60'"
  },
  {
    "coin": "ILNSW-PLG20",
    "name": "ilnsw_plg20",
    "fname": "Ilien Swap",
    "rpcport": 80,
    "mm2": 1,
    "chain_id": 137,
    "decimals": 18,
    "avg_blocktime": 1.8,
    "required_confirmations": 20,
    "protocol": {
      "type": "ERC20",
      "protocol_data": {
        "platform": "MATIC",
        "contract_address": "0x0483Ddbb510d22b206f2F3bDAC18528C952c4213"
      }
    },
    "derivation_path": "m/44'/60'"
  },
  {
    "coin": "ILV-ERC20",
    "name": "ilv_erc20",
    "fname": "Illuvium",
    "rpcport": 80,
    "mm2": 1,
    "chain_id": 1,
    "decimals": 18,
    "avg_blocktime": 15,
    "required_confirmations": 3,
    "protocol": {
      "type": "ERC20",
      "protocol_data": {
        "platform": "ETH",
        "contract_address": "0x767FE9EDC9E0dF98E07454847909b5E959D7ca0E"
      }
    },
    "derivation_path": "m/44'/60'"
  },
  {
    "coin": "ILV-BEP20",
    "name": "ilv_bep20",
    "fname": "Illuvium",
    "rpcport": 80,
    "mm2": 1,
    "chain_id": 56,
    "decimals": 18,
    "avg_blocktime": 3,
    "required_confirmations": 3,
    "protocol": {
      "type": "ERC20",
      "protocol_data": {
        "platform": "BNB",
        "contract_address": "0x4d5AC5cc4f8aBdf2EC2Cb986C00C382369f787D4"
      }
    },
    "derivation_path": "m/44'/60'",
    "gas_limit": {
      "eth_send_erc20": 60000,
      "erc20_payment": 110000,
      "erc20_receiver_spend": 85000,
      "erc20_sender_refund": 85000
    }
  },
  {
    "coin": "IMX-ERC20",
    "name": "imx_erc20",
    "fname": "ImmutableX",
    "rpcport": 80,
    "mm2": 1,
    "chain_id": 1,
    "decimals": 18,
    "avg_blocktime": 15,
    "required_confirmations": 3,
    "protocol": {
      "type": "ERC20",
      "protocol_data": {
        "platform": "ETH",
        "contract_address": "0xF57e7e7C23978C3cAEC3C3548E3D615c346e79fF"
      }
    },
    "derivation_path": "m/44'/60'"
  },
  {
    "coin": "INJ-BEP20",
    "name": "inj_bep20",
    "fname": "Injective Protocol",
    "rpcport": 80,
    "mm2": 1,
    "chain_id": 56,
    "avg_blocktime": 3,
    "required_confirmations": 3,
    "protocol": {
      "type": "ERC20",
      "protocol_data": {
        "platform": "BNB",
        "contract_address": "0xa2B726B1145A4773F68593CF171187d8EBe4d495"
      }
    },
    "derivation_path": "m/44'/60'",
    "gas_limit": {
      "eth_send_erc20": 60000,
      "erc20_payment": 110000,
      "erc20_receiver_spend": 85000,
      "erc20_sender_refund": 85000
    }
  },
  {
    "coin": "INJ-ERC20",
    "name": "inj_erc20",
    "fname": "Injective Protocol",
    "rpcport": 80,
    "mm2": 1,
    "chain_id": 1,
    "avg_blocktime": 15,
    "required_confirmations": 3,
    "protocol": {
      "type": "ERC20",
      "protocol_data": {
        "platform": "ETH",
        "contract_address": "0xe28b3B32B6c345A34Ff64674606124Dd5Aceca30"
      }
    },
    "derivation_path": "m/44'/60'"
  },
  {
    "coin": "IOTA-BEP20",
    "name": "iota_bep20",
    "fname": "IOTA",
    "rpcport": 80,
    "mm2": 1,
    "chain_id": 56,
    "avg_blocktime": 3,
    "required_confirmations": 3,
    "protocol": {
      "type": "ERC20",
      "protocol_data": {
        "platform": "BNB",
        "contract_address": "0xd944f1D1e9d5f9Bb90b62f9D45e447D989580782"
      }
    },
    "derivation_path": "m/44'/60'",
    "gas_limit": {
      "eth_send_erc20": 60000,
      "erc20_payment": 110000,
      "erc20_receiver_spend": 85000,
      "erc20_sender_refund": 85000
    }
  },
  {
    "coin": "IOTX-BEP20",
    "name": "iotx_bep20",
    "fname": "IoTeX",
    "rpcport": 80,
    "mm2": 1,
    "chain_id": 56,
    "avg_blocktime": 3,
    "required_confirmations": 3,
    "protocol": {
      "type": "ERC20",
      "protocol_data": {
        "platform": "BNB",
        "contract_address": "0x9678E42ceBEb63F23197D726B29b1CB20d0064E5"
      }
    },
    "derivation_path": "m/44'/60'",
    "gas_limit": {
      "eth_send_erc20": 60000,
      "erc20_payment": 110000,
      "erc20_receiver_spend": 85000,
      "erc20_sender_refund": 85000
    }
  },
  {
    "coin": "IOTX-PLG20",
    "name": "iotx_plg20",
    "fname": "IoTeX",
    "rpcport": 80,
    "mm2": 1,
    "chain_id": 137,
    "decimals": 18,
    "avg_blocktime": 1.8,
    "required_confirmations": 20,
    "protocol": {
      "type": "ERC20",
      "protocol_data": {
        "platform": "MATIC",
        "contract_address": "0xf6372cDb9c1d3674E83842e3800F2A62aC9F3C66"
      }
    },
    "derivation_path": "m/44'/60'"
  },
  {
    "coin": "JASMY-ERC20",
    "name": "jasmy_erc20",
    "fname": "JasmyCoin",
    "rpcport": 80,
    "mm2": 1,
    "chain_id": 1,
    "decimals": 18,
    "avg_blocktime": 15,
    "required_confirmations": 3,
    "protocol": {
      "type": "ERC20",
      "protocol_data": {
        "platform": "ETH",
        "contract_address": "0x7420B4b9a0110cdC71fB720908340C03F9Bc03EC"
      }
    },
    "derivation_path": "m/44'/60'"
  },
  {
    "coin": "JASMY-BEP20",
    "name": "jasmy_bep20",
    "fname": "JasmyCoin",
    "rpcport": 80,
    "mm2": 1,
    "chain_id": 56,
    "decimals": 18,
    "avg_blocktime": 3,
    "required_confirmations": 3,
    "protocol": {
      "type": "ERC20",
      "protocol_data": {
        "platform": "BNB",
        "contract_address": "0x15669CF161946C09a8B207650BfBB00e3d8A2E3E"
      }
    },
    "derivation_path": "m/44'/60'",
    "gas_limit": {
      "eth_send_erc20": 60000,
      "erc20_payment": 110000,
      "erc20_receiver_spend": 85000,
      "erc20_sender_refund": 85000
    }
  },
  {
    "coin": "JDB-BEP20",
    "name": "jdb_bep20",
    "fname": "Jeet Detector Bot",
    "rpcport": 80,
    "mm2": 1,
    "chain_id": 56,
    "avg_blocktime": 3,
    "required_confirmations": 3,
    "protocol": {
      "type": "ERC20",
      "protocol_data": {
        "platform": "BNB",
        "contract_address": "0x7874CAFf04AFB8B6f5cbBE3ebec3f83Fcd882272"
      }
    },
    "derivation_path": "m/44'/60'"
  },
  {
    "coin": "JAUD-PLG20",
    "name": "jaud_plg20",
    "fname": "Jarvis Australian Dollar",
    "rpcport": 80,
    "mm2": 1,
    "chain_id": 137,
    "decimals": 18,
    "avg_blocktime": 1.8,
    "required_confirmations": 20,
    "protocol": {
      "type": "ERC20",
      "protocol_data": {
        "platform": "MATIC",
        "contract_address": "0xCB7F1Ef7246D1497b985f7FC45A1A31F04346133"
      }
    },
    "derivation_path": "m/44'/60'",
    "use_access_list": true,
    "max_eth_tx_type": 2,
    "gas_limit": {
      "eth_send_erc20": 55000,
      "erc20_payment": 110000,
      "erc20_receiver_spend": 85000,
      "erc20_sender_refund": 85000
    }
  },
  {
    "coin": "JBRL-BEP20",
    "name": "jbrl_bep20",
    "fname": "Jarvis Brazilian Real",
    "rpcport": 80,
    "mm2": 1,
    "chain_id": 56,
    "decimals": 18,
    "avg_blocktime": 3,
    "required_confirmations": 3,
    "protocol": {
      "type": "ERC20",
      "protocol_data": {
        "platform": "BNB",
        "contract_address": "0x316622977073BBC3dF32E7d2A9B3c77596a0a603"
      }
    },
    "derivation_path": "m/44'/60'"
  },
  {
    "coin": "JBRL-PLG20",
    "name": "jbrl_plg20",
    "fname": "Jarvis Brazilian Real",
    "rpcport": 80,
    "mm2": 1,
    "chain_id": 137,
    "decimals": 18,
    "avg_blocktime": 1.8,
    "required_confirmations": 20,
    "protocol": {
      "type": "ERC20",
      "protocol_data": {
        "platform": "MATIC",
        "contract_address": "0xf2f77FE7b8e66571E0fca7104c4d670BF1C8d722"
      }
    },
    "derivation_path": "m/44'/60'",
    "use_access_list": true,
    "max_eth_tx_type": 2,
    "gas_limit": {
      "eth_send_erc20": 55000,
      "erc20_payment": 110000,
      "erc20_receiver_spend": 85000,
      "erc20_sender_refund": 85000
    }
  },
  {
    "coin": "JCAD-PLG20",
    "name": "jcad_plg20",
    "fname": "Jarvis Canadian Dollar",
    "rpcport": 80,
    "mm2": 1,
    "chain_id": 137,
    "decimals": 18,
    "avg_blocktime": 1.8,
    "required_confirmations": 20,
    "protocol": {
      "type": "ERC20",
      "protocol_data": {
        "platform": "MATIC",
        "contract_address": "0x8ca194A3b22077359b5732DE53373D4afC11DeE3"
      }
    },
    "derivation_path": "m/44'/60'",
    "use_access_list": true,
    "max_eth_tx_type": 2,
    "gas_limit": {
      "eth_send_erc20": 55000,
      "erc20_payment": 110000,
      "erc20_receiver_spend": 85000,
      "erc20_sender_refund": 85000
    }
  },
  {
    "coin": "JCHF-AVX20",
    "name": "jchf_avx20",
    "fname": "Jarvis Swiss Franc",
    "rpcport": 80,
    "mm2": 1,
    "chain_id": 43114,
    "decimals": 18,
    "avg_blocktime": 2.4,
    "required_confirmations": 3,
    "protocol": {
      "type": "ERC20",
      "protocol_data": {
        "platform": "AVAX",
        "contract_address": "0x2d5563da42b06FbBF9c67b7DC073cF6A7842239e"
      }
    },
    "derivation_path": "m/44'/60'"
  },
  {
    "coin": "JCHF-BEP20",
    "name": "jchf_bep20",
    "fname": "Jarvis Swiss Franc",
    "rpcport": 80,
    "mm2": 1,
    "chain_id": 56,
    "decimals": 18,
    "avg_blocktime": 3,
    "required_confirmations": 3,
    "protocol": {
      "type": "ERC20",
      "protocol_data": {
        "platform": "BNB",
        "contract_address": "0x7c869b5A294b1314E985283d01C702B62224a05f"
      }
    },
    "derivation_path": "m/44'/60'"
  },
  {
    "coin": "JCHF-ERC20",
    "name": "jchf_erc20",
    "fname": "Jarvis Swiss Franc",
    "rpcport": 80,
    "mm2": 1,
    "chain_id": 1,
    "decimals": 18,
    "avg_blocktime": 15,
    "required_confirmations": 3,
    "protocol": {
      "type": "ERC20",
      "protocol_data": {
        "platform": "ETH",
        "contract_address": "0x53dfEa0A8CC2A2A2e425E1C174Bc162999723ea0"
      }
    },
    "derivation_path": "m/44'/60'"
  },
  {
    "coin": "JCHF-PLG20",
    "name": "jchf_plg20",
    "fname": "Jarvis Swiss Franc",
    "rpcport": 80,
    "mm2": 1,
    "chain_id": 137,
    "decimals": 18,
    "avg_blocktime": 1.8,
    "required_confirmations": 20,
    "protocol": {
      "type": "ERC20",
      "protocol_data": {
        "platform": "MATIC",
        "contract_address": "0xbD1463F02f61676d53fd183C2B19282BFF93D099"
      }
    },
    "derivation_path": "m/44'/60'",
    "use_access_list": true,
    "max_eth_tx_type": 2,
    "gas_limit": {
      "eth_send_erc20": 55000,
      "erc20_payment": 110000,
      "erc20_receiver_spend": 85000,
      "erc20_sender_refund": 85000
    }
  },
  {
    "coin": "JCNY-PLG20",
    "name": "jcny_plg20",
    "fname": "Jarvis Chinese Yuan",
    "rpcport": 80,
    "mm2": 1,
    "chain_id": 137,
    "decimals": 18,
    "avg_blocktime": 1.8,
    "required_confirmations": 20,
    "protocol": {
      "type": "ERC20",
      "protocol_data": {
        "platform": "MATIC",
        "contract_address": "0x84526c812D8f6c4fD6C1a5B68713AFF50733E772"
      }
    },
    "derivation_path": "m/44'/60'",
    "use_access_list": true,
    "max_eth_tx_type": 2,
    "gas_limit": {
      "eth_send_erc20": 55000,
      "erc20_payment": 110000,
      "erc20_receiver_spend": 85000,
      "erc20_sender_refund": 85000
    }
  },
  {
    "coin": "JEUR-AVX20",
    "name": "jeur_avx20",
    "fname": "Jarvis Euro",
    "rpcport": 80,
    "mm2": 1,
    "chain_id": 43114,
    "decimals": 18,
    "avg_blocktime": 2.4,
    "required_confirmations": 3,
    "protocol": {
      "type": "ERC20",
      "protocol_data": {
        "platform": "AVAX",
        "contract_address": "0x9fB1d52596c44603198fB0aee434fac3a679f702"
      }
    },
    "derivation_path": "m/44'/60'"
  },
  {
    "coin": "JEUR-BEP20",
    "name": "jeur_bep20",
    "fname": "Jarvis Euro",
    "rpcport": 80,
    "mm2": 1,
    "chain_id": 56,
    "decimals": 18,
    "avg_blocktime": 3,
    "required_confirmations": 3,
    "protocol": {
      "type": "ERC20",
      "protocol_data": {
        "platform": "BNB",
        "contract_address": "0x23b8683Ff98F9E4781552DFE6f12Aa32814924e8"
      }
    },
    "derivation_path": "m/44'/60'"
  },
  {
    "coin": "JEUR-ERC20",
    "name": "jeur_erc20",
    "fname": "Jarvis Euro",
    "rpcport": 80,
    "mm2": 1,
    "chain_id": 1,
    "decimals": 18,
    "avg_blocktime": 15,
    "required_confirmations": 3,
    "protocol": {
      "type": "ERC20",
      "protocol_data": {
        "platform": "ETH",
        "contract_address": "0x0f17BC9a994b87b5225cFb6a2Cd4D667ADb4F20B"
      }
    },
    "derivation_path": "m/44'/60'"
  },
  {
    "coin": "JEUR-PLG20",
    "name": "jeur_plg20",
    "fname": "Jarvis Euro",
    "rpcport": 80,
    "mm2": 1,
    "chain_id": 137,
    "decimals": 18,
    "avg_blocktime": 1.8,
    "required_confirmations": 20,
    "protocol": {
      "type": "ERC20",
      "protocol_data": {
        "platform": "MATIC",
        "contract_address": "0x4e3Decbb3645551B8A19f0eA1678079FCB33fB4c"
      }
    },
    "derivation_path": "m/44'/60'",
    "use_access_list": true,
    "max_eth_tx_type": 2,
    "gas_limit": {
      "eth_send_erc20": 55000,
      "erc20_payment": 110000,
      "erc20_receiver_spend": 85000,
      "erc20_sender_refund": 85000
    }
  },
  {
    "coin": "JGBP-BEP20",
    "name": "jgbp_bep20",
    "fname": "Jarvis British Pound",
    "rpcport": 80,
    "mm2": 1,
    "chain_id": 56,
    "decimals": 18,
    "avg_blocktime": 3,
    "required_confirmations": 3,
    "protocol": {
      "type": "ERC20",
      "protocol_data": {
        "platform": "BNB",
        "contract_address": "0x048E9b1ddF9EBbb224812372280e94Ccac443f9e"
      }
    },
    "derivation_path": "m/44'/60'"
  },
  {
    "coin": "JGBP-ERC20",
    "name": "jgbp_erc20",
    "fname": "Jarvis British Pound",
    "rpcport": 80,
    "mm2": 1,
    "chain_id": 1,
    "decimals": 18,
    "avg_blocktime": 15,
    "required_confirmations": 3,
    "protocol": {
      "type": "ERC20",
      "protocol_data": {
        "platform": "ETH",
        "contract_address": "0x7409856CAE628f5d578B285B45669b36E7005283"
      }
    },
    "derivation_path": "m/44'/60'"
  },
  {
    "coin": "JGBP-PLG20",
    "name": "jgbp_plg20",
    "fname": "Jarvis British Pound",
    "rpcport": 80,
    "mm2": 1,
    "chain_id": 137,
    "decimals": 18,
    "avg_blocktime": 1.8,
    "required_confirmations": 20,
    "protocol": {
      "type": "ERC20",
      "protocol_data": {
        "platform": "MATIC",
        "contract_address": "0x767058F11800FBA6A682E73A6e79ec5eB74Fac8c"
      }
    },
    "derivation_path": "m/44'/60'",
    "use_access_list": true,
    "max_eth_tx_type": 2,
    "gas_limit": {
      "eth_send_erc20": 55000,
      "erc20_payment": 110000,
      "erc20_receiver_spend": 85000,
      "erc20_sender_refund": 85000
    }
  },
  {
    "coin": "JGOLD-PLG20",
    "name": "jgold_plg20",
    "fname": "Jarvis Gold",
    "rpcport": 80,
    "mm2": 1,
    "chain_id": 137,
    "decimals": 18,
    "avg_blocktime": 1.8,
    "required_confirmations": 20,
    "protocol": {
      "type": "ERC20",
      "protocol_data": {
        "platform": "MATIC",
        "contract_address": "0x192Ef3FFF1708456D3A1F21354FA8d6bFd86b45c"
      }
    },
    "derivation_path": "m/44'/60'"
  },
  {
    "coin": "JJPY-PLG20",
    "name": "jjpy_plg20",
    "fname": "Jarvis Japanese Yen",
    "rpcport": 80,
    "mm2": 1,
    "chain_id": 137,
    "decimals": 18,
    "avg_blocktime": 1.8,
    "required_confirmations": 20,
    "protocol": {
      "type": "ERC20",
      "protocol_data": {
        "platform": "MATIC",
        "contract_address": "0x8343091F2499FD4b6174A46D067A920a3b851FF9"
      }
    },
    "derivation_path": "m/44'/60'",
    "use_access_list": true,
    "max_eth_tx_type": 2,
    "gas_limit": {
      "eth_send_erc20": 55000,
      "erc20_payment": 110000,
      "erc20_receiver_spend": 85000,
      "erc20_sender_refund": 85000
    }
  },
  {
    "coin": "JKRW-PLG20",
    "name": "jkrw_plg20",
    "fname": "Jarvis South Korean Won",
    "rpcport": 80,
    "mm2": 1,
    "chain_id": 137,
    "decimals": 18,
    "avg_blocktime": 1.8,
    "required_confirmations": 20,
    "protocol": {
      "type": "ERC20",
      "protocol_data": {
        "platform": "MATIC",
        "contract_address": "0xa22f6bc96f13bcC84dF36109c973d3c0505a067E"
      }
    },
    "derivation_path": "m/44'/60'"
  },
  {
    "coin": "JMXN-PLG20",
    "name": "jmxn_plg20",
    "fname": "Jarvis Mexican Peso",
    "rpcport": 80,
    "mm2": 1,
    "chain_id": 137,
    "decimals": 18,
    "avg_blocktime": 1.8,
    "required_confirmations": 20,
    "protocol": {
      "type": "ERC20",
      "protocol_data": {
        "platform": "MATIC",
        "contract_address": "0xBD1fe73e1f12bD2bc237De9b626F056f21f86427"
      }
    },
    "derivation_path": "m/44'/60'",
    "use_access_list": true,
    "max_eth_tx_type": 2,
    "gas_limit": {
      "eth_send_erc20": 55000,
      "erc20_payment": 110000,
      "erc20_receiver_spend": 85000,
      "erc20_sender_refund": 85000
    }
  },
  {
    "coin": "JNZD-PLG20",
    "name": "jnzd_plg20",
    "fname": "Jarvis New Zealand Dollar",
    "rpcport": 80,
    "mm2": 1,
    "chain_id": 137,
    "decimals": 18,
    "avg_blocktime": 1.8,
    "required_confirmations": 20,
    "protocol": {
      "type": "ERC20",
      "protocol_data": {
        "platform": "MATIC",
        "contract_address": "0x6b526Daf03B4C47AF2bcc5860B12151823Ff70E0"
      }
    },
    "derivation_path": "m/44'/60'",
    "use_access_list": true,
    "max_eth_tx_type": 2,
    "gas_limit": {
      "eth_send_erc20": 55000,
      "erc20_payment": 110000,
      "erc20_receiver_spend": 85000,
      "erc20_sender_refund": 85000
    }
  },
  {
    "coin": "JPHP-PLG20",
    "name": "jphp_plg20",
    "fname": "Jarvis Philippine Peso",
    "rpcport": 80,
    "mm2": 1,
    "chain_id": 137,
    "decimals": 18,
    "avg_blocktime": 1.8,
    "required_confirmations": 20,
    "protocol": {
      "type": "ERC20",
      "protocol_data": {
        "platform": "MATIC",
        "contract_address": "0x486880FB16408b47f928F472f57beC55AC6089d1"
      }
    },
    "derivation_path": "m/44'/60'"
  },
  {
    "coin": "JPLN-PLG20",
    "name": "jpln_plg20",
    "fname": "Jarvis Polish Zloty",
    "rpcport": 80,
    "mm2": 1,
    "chain_id": 137,
    "decimals": 18,
    "avg_blocktime": 1.8,
    "required_confirmations": 20,
    "protocol": {
      "type": "ERC20",
      "protocol_data": {
        "platform": "MATIC",
        "contract_address": "0x08E6d1F0c4877Ef2993Ad733Fc6F1D022d0E9DBf"
      }
    },
    "derivation_path": "m/44'/60'"
  },
  {
    "coin": "JPYC-AVX20",
    "name": "jpyc_avx20",
    "fname": "JPY Coin",
    "rpcport": 80,
    "mm2": 1,
    "chain_id": 43114,
    "decimals": 18,
    "avg_blocktime": 2.4,
    "required_confirmations": 3,
    "protocol": {
      "type": "ERC20",
      "protocol_data": {
        "platform": "AVAX",
        "contract_address": "0x431D5dfF03120AFA4bDf332c61A6e1766eF37BDB"
      }
    },
    "derivation_path": "m/44'/60'"
  },
  {
    "coin": "JPYC-PLG20",
    "name": "jpyc_plg20",
    "fname": "JPY Coin",
    "rpcport": 80,
    "mm2": 1,
    "chain_id": 137,
    "decimals": 18,
    "avg_blocktime": 1.8,
    "required_confirmations": 20,
    "protocol": {
      "type": "ERC20",
      "protocol_data": {
        "platform": "MATIC",
        "contract_address": "0x431D5dfF03120AFA4bDf332c61A6e1766eF37BDB"
      }
    },
    "derivation_path": "m/44'/60'",
    "use_access_list": true,
    "max_eth_tx_type": 2,
    "gas_limit": {
      "eth_send_erc20": 55000,
      "erc20_payment": 110000,
      "erc20_receiver_spend": 85000,
      "erc20_sender_refund": 85000
    }
  },
  {
    "coin": "JRT-ERC20",
    "name": "jrt_erc20",
    "fname": "Jarvis Reward Token",
    "rpcport": 80,
    "mm2": 1,
    "chain_id": 1,
    "required_confirmations": 3,
    "avg_blocktime": 15,
    "protocol": {
      "type": "ERC20",
      "protocol_data": {
        "platform": "ETH",
        "contract_address": "0x8A9C67fee641579dEbA04928c4BC45F66e26343A"
      }
    },
    "derivation_path": "m/44'/60'"
  },
  {
    "coin": "JRT-PLG20",
    "name": "jrt_plg20",
    "fname": "Jarvis Reward Token",
    "rpcport": 80,
    "mm2": 1,
    "chain_id": 137,
    "decimals": 18,
    "avg_blocktime": 1.8,
    "required_confirmations": 20,
    "protocol": {
      "type": "ERC20",
      "protocol_data": {
        "platform": "MATIC",
        "contract_address": "0x596eBE76e2DB4470966ea395B0d063aC6197A8C5"
      }
    },
    "derivation_path": "m/44'/60'"
  },
  {
    "coin": "JSEK-PLG20",
    "name": "jsek_plg20",
    "fname": "Jarvis Swedish Krona",
    "rpcport": 80,
    "mm2": 1,
    "chain_id": 137,
    "decimals": 18,
    "avg_blocktime": 1.8,
    "required_confirmations": 20,
    "protocol": {
      "type": "ERC20",
      "protocol_data": {
        "platform": "MATIC",
        "contract_address": "0x197E5d6CcfF265AC3E303a34Db360ee1429f5d1A"
      }
    },
    "derivation_path": "m/44'/60'"
  },
  {
    "coin": "JSGD-PLG20",
    "name": "jsgd_plg20",
    "fname": "Jarvis Singapore Dollar",
    "rpcport": 80,
    "mm2": 1,
    "chain_id": 137,
    "decimals": 18,
    "avg_blocktime": 1.8,
    "required_confirmations": 20,
    "protocol": {
      "type": "ERC20",
      "protocol_data": {
        "platform": "MATIC",
        "contract_address": "0xa926db7a4CC0cb1736D5ac60495ca8Eb7214B503"
      }
    },
    "derivation_path": "m/44'/60'",
    "use_access_list": true,
    "max_eth_tx_type": 2,
    "gas_limit": {
      "eth_send_erc20": 55000,
      "erc20_payment": 110000,
      "erc20_receiver_spend": 85000,
      "erc20_sender_refund": 85000
    }
  },
  {
    "coin": "JTRY-PLG20",
    "name": "jtry_plg20",
    "fname": "Jarvis Turkish Lira",
    "rpcport": 80,
    "mm2": 1,
    "chain_id": 137,
    "decimals": 18,
    "avg_blocktime": 1.8,
    "required_confirmations": 20,
    "protocol": {
      "type": "ERC20",
      "protocol_data": {
        "platform": "MATIC",
        "contract_address": "0x2A227fc77Bb2cf8f1881a04eCC8fA01EC57EC9fc"
      }
    },
    "derivation_path": "m/44'/60'"
  },
  {
    "coin": "JUSD-PLG20",
    "name": "jusd_plg20",
    "fname": "Jarvis United States Dollar",
    "rpcport": 80,
    "mm2": 1,
    "chain_id": 137,
    "decimals": 18,
    "avg_blocktime": 1.8,
    "required_confirmations": 20,
    "protocol": {
      "type": "ERC20",
      "protocol_data": {
        "platform": "MATIC",
        "contract_address": "0xc948EE9a0687C292ac4d8C1e2557aD652D6baf44"
      }
    },
    "derivation_path": "m/44'/60'"
  },
  {
    "coin": "JST-BEP20",
    "name": "jst_bep20",
    "fname": "JUST",
    "rpcport": 80,
    "mm2": 1,
    "chain_id": 56,
    "decimals": 18,
    "avg_blocktime": 3,
    "required_confirmations": 3,
    "protocol": {
      "type": "ERC20",
      "protocol_data": {
        "platform": "BNB",
        "contract_address": "0xeA998D307ACA04D4f0A3B3036Aba84AE2E409C0A"
      }
    },
    "derivation_path": "m/44'/60'",
    "gas_limit": {
      "eth_send_erc20": 60000,
      "erc20_payment": 110000,
      "erc20_receiver_spend": 85000,
      "erc20_sender_refund": 85000
    }
  },
  {
    "coin": "KCN",
    "name": "kylacoin",
    "fname": "Kylacoin",
    "rpcport": 5110,
    "pubtype": 28,
    "p2shtype": 26,
    "wiftype": 65,
    "segwit": true,
    "bech32_hrp": "kc",
    "txfee": 1000,
    "decimals": 12,
    "mm2": 1,
    "wallet_only": true,
    "sign_message_prefix": "Kylacoin Signed Message:\n",
    "required_confirmations": 10,
    "avg_blocktime": 60,
    "protocol": {
      "type": "UTXO"
    },
    "derivation_path": "m/44'/0'",
    "trezor_coin": "Kylacoin",
    "links": {
      "github": "https://github.com/kylacoin/kylacoin",
      "homepage": "https://kylacoin.com"
    }
  },
  {
    "coin": "KCN-segwit",
    "name": "kylacoin",
    "fname": "Kylacoin",
    "sign_message_prefix": "Kylacoin Signed Message:\n",
    "rpcport": 5110,
    "pubtype": 28,
    "p2shtype": 26,
    "wiftype": 65,
    "segwit": true,
    "bech32_hrp": "kc",
    "address_format": {
      "format": "segwit"
    },
    "orderbook_ticker": "KCN",
    "txfee": 1000,
    "decimals": 12,
    "mm2": 1,
    "wallet_only": true,
    "required_confirmations": 10,
    "avg_blocktime": 60,
    "protocol": {
      "type": "UTXO"
    },
    "derivation_path": "m/84'/0'",
    "trezor_coin": "Kylacoin",
    "links": {
      "github": "https://github.com/kylacoin/kylacoin",
      "homepage": "https://kylacoin.com"
    }
  },
  {
    "coin": "KCN-BEP20",
    "name": "kcn_bep20",
    "fname": "Kylacoin",
    "rpcport": 80,
    "mm2": 1,
    "chain_id": 56,
    "decimals": 12,
    "avg_blocktime": 3,
    "required_confirmations": 3,
    "protocol": {
      "type": "ERC20",
      "protocol_data": {
        "platform": "BNB",
        "contract_address": "0x848B991fb420Cd59C8296143c8153477393ddcab"
      }
    },
    "derivation_path": "m/44'/60'",
    "gas_limit": {
      "eth_send_erc20": 55000,
      "erc20_payment": 110000,
      "erc20_receiver_spend": 85000,
      "erc20_sender_refund": 85000
    }
  },
  {
    "coin": "KCS",
    "name": "kucoin-token",
    "fname": "KuCoin Token",
    "rpcport": 80,
    "mm2": 1,
    "chain_id": 321,
    "use_access_list": true,
    "max_eth_tx_type": 2,
    "required_confirmations": 3,
    "avg_blocktime": 3,
    "protocol": {
      "type": "ETH",
      "protocol_data": {
        "chain_id": 321
      }
    },
    "derivation_path": "m/44'/60'",
    "trezor_coin": "KCC",
    "links": {
      "homepage": "https://kcc.io"
    }
  },
  {
    "coin": "KMD",
    "name": "komodo",
    "fname": "Komodo",
    "rpcport": 7771,
    "pubtype": 60,
    "p2shtype": 85,
    "wiftype": 188,
    "txversion": 4,
    "overwintered": 1,
    "txfee": 1000,
    "mm2": 1,
    "sign_message_prefix": "Komodo Signed Message:\n",
    "required_confirmations": 2,
    "requires_notarization": true,
    "avg_blocktime": 60,
    "protocol": {
      "type": "UTXO"
    },
    "derivation_path": "m/44'/141'",
    "trezor_coin": "Komodo",
    "links": {
      "github": "https://github.com/komodoplatform/komodo",
      "homepage": "https://komodoplatform.com"
    }
  },
  {
    "coin": "KMD-BEP20",
    "name": "kmd_bep20",
    "fname": "Komodo",
    "rpcport": 80,
    "mm2": 1,
    "chain_id": 56,
    "avg_blocktime": 3,
    "required_confirmations": 3,
    "protocol": {
      "type": "ERC20",
      "protocol_data": {
        "platform": "BNB",
        "contract_address": "0x2003f7ba57Ea956B05B85C60B4B2Ceea9b111256"
      }
    },
    "derivation_path": "m/44'/60'",
    "gas_limit": {
      "eth_send_erc20": 60000,
      "erc20_payment": 110000,
      "erc20_receiver_spend": 85000,
      "erc20_sender_refund": 85000
    }
  },
  {
    "coin": "KNC-BEP20",
    "name": "knc_bep20",
    "fname": "Kyber Network",
    "rpcport": 80,
    "mm2": 1,
    "chain_id": 56,
    "avg_blocktime": 3,
    "required_confirmations": 3,
    "protocol": {
      "type": "ERC20",
      "protocol_data": {
        "platform": "BNB",
        "contract_address": "0xfe56d5892BDffC7BF58f2E84BE1b2C32D21C308b"
      }
    },
    "derivation_path": "m/44'/60'"
  },
  {
    "coin": "KNC-ERC20",
    "name": "knc_erc20",
    "fname": "Kyber Network",
    "rpcport": 80,
    "mm2": 1,
    "chain_id": 1,
    "avg_blocktime": 15,
    "required_confirmations": 3,
    "protocol": {
      "type": "ERC20",
      "protocol_data": {
        "platform": "ETH",
        "contract_address": "0xdeFA4e8a7bcBA345F687a2f1456F5Edd9CE97202"
      }
    },
    "derivation_path": "m/44'/60'",
    "trezor_coin": "Kyber Network",
    "links": {
      "github": "https://github.com/KyberNetwork",
      "homepage": "https://kyber.network"
    }
  },
  {
    "coin": "KNC-PLG20",
    "name": "knc_plg20",
    "fname": "Kyber Network",
    "rpcport": 80,
    "mm2": 1,
    "chain_id": 137,
    "decimals": 18,
    "avg_blocktime": 1.8,
    "required_confirmations": 20,
    "protocol": {
      "type": "ERC20",
      "protocol_data": {
        "platform": "MATIC",
        "contract_address": "0x1C954E8fe737F99f68Fa1CCda3e51ebDB291948C"
      }
    },
    "derivation_path": "m/44'/60'",
    "use_access_list": true,
    "max_eth_tx_type": 2,
    "gas_limit": {
      "eth_send_erc20": 55000,
      "erc20_payment": 110000,
      "erc20_receiver_spend": 85000,
      "erc20_sender_refund": 85000
    }
  },
  {
    "coin": "KNC-AVX20",
    "name": "knc_avx20",
    "fname": "Kyber Network",
    "rpcport": 80,
    "mm2": 1,
    "chain_id": 43114,
    "decimals": 18,
    "avg_blocktime": 2.4,
    "required_confirmations": 3,
    "protocol": {
      "type": "ERC20",
      "protocol_data": {
        "platform": "AVAX",
        "contract_address": "0x39fC9e94Caeacb435842FADeDeCB783589F50f5f"
      }
    },
    "derivation_path": "m/44'/60'"
  },
  {
    "coin": "KOIN",
    "sign_message_prefix": "Komodo Signed Message:\n",
    "asset": "KOIN",
    "fname": "Koinon",
    "rpcport": 10702,
    "pubtype": 60,
    "p2shtype": 85,
    "wiftype": 188,
    "txversion": 4,
    "overwintered": 1,
    "mm2": 1,
    "required_confirmations": 2,
    "requires_notarization": true,
    "avg_blocktime": 60,
    "protocol": {
      "type": "UTXO"
    },
    "derivation_path": "m/44'/141'",
    "trezor_coin": "Komodo"
  },
  {
    "coin": "KSM-BEP20",
    "name": "ksm_bep20",
    "fname": "Kusama",
    "rpcport": 80,
    "mm2": 1,
    "chain_id": 56,
    "decimals": 18,
    "avg_blocktime": 3,
    "required_confirmations": 3,
    "protocol": {
      "type": "ERC20",
      "protocol_data": {
        "platform": "BNB",
        "contract_address": "0x2aa69E8D25C045B659787BC1f03ce47a388DB6E8"
      }
    },
    "derivation_path": "m/44'/60'",
    "gas_limit": {
      "eth_send_erc20": 60000,
      "erc20_payment": 110000,
      "erc20_receiver_spend": 85000,
      "erc20_sender_refund": 85000
    }
  },
  {
    "coin": "LBC",
    "name": "lbrycrd",
    "fname": "LBRY Credits",
    "sign_message_prefix": "LBRYcrd Signed Message:\n",
    "rpcport": 9245,
    "pubtype": 85,
    "p2shtype": 122,
    "wiftype": 28,
    "txfee": 10000,
    "segwit": true,
    "bech32_hrp": "lbc",
    "mm2": 1,
    "wallet_only": false,
    "required_confirmations": 3,
    "avg_blocktime": 150,
    "protocol": {
      "type": "UTXO"
    },
    "derivation_path": "m/44'/140'"
  },
  {
    "coin": "LBC-segwit",
    "name": "lbrycrd",
    "fname": "LBRY Credits",
    "sign_message_prefix": "LBRYcrd Signed Message:\n",
    "rpcport": 9245,
    "pubtype": 85,
    "p2shtype": 122,
    "wiftype": 28,
    "txfee": 10000,
    "segwit": true,
    "bech32_hrp": "lbc",
    "address_format": {
      "format": "segwit"
    },
    "orderbook_ticker": "LBC",
    "mm2": 1,
    "required_confirmations": 3,
    "avg_blocktime": 150,
    "protocol": {
      "type": "UTXO"
    },
    "derivation_path": "m/84'/140'"
  },
  {
    "coin": "LCC",
    "name": "litecoincash",
    "fname": "Litecoin Cash",
    "sign_message_prefix": "Litecoin Signed Message:\n",
    "rpcport": 62457,
    "pubtype": 28,
    "p2shtype": 50,
    "wiftype": 176,
    "decimals": 7,
    "fork_id": "0x40",
    "signature_version": "base",
    "txfee": 20000,
    "segwit": true,
    "bech32_hrp": "lcc",
    "mm2": 1,
    "wallet_only": false,
    "required_confirmations": 4,
    "avg_blocktime": 150,
    "protocol": {
      "type": "UTXO"
    },
    "derivation_path": "m/44'/192'"
  },
  {
    "coin": "LCC-segwit",
    "name": "litecoincash",
    "fname": "Litecoin Cash",
    "sign_message_prefix": "Litecoin Signed Message:\n",
    "rpcport": 62457,
    "pubtype": 28,
    "p2shtype": 50,
    "wiftype": 176,
    "decimals": 7,
    "fork_id": "0x40",
    "signature_version": "base",
    "txfee": 20000,
    "segwit": true,
    "bech32_hrp": "lcc",
    "address_format": {
      "format": "segwit"
    },
    "orderbook_ticker": "LCC",
    "mm2": 1,
    "required_confirmations": 4,
    "avg_blocktime": 150,
    "protocol": {
      "type": "UTXO"
    },
    "derivation_path": "m/84'/192'"
  },
  {
    "coin": "LCN",
    "name": "lyncoin",
    "fname": "Lyncoin",
    "rpcport": 5053,
    "pubtype": 234,
    "p2shtype": 55,
    "wiftype": 126,
    "segwit": true,
    "bech32_hrp": "lc",
    "txfee": 1000,
    "decimals": 8,
    "mm2": 1,
    "wallet_only": true,
    "sign_message_prefix": "Lyncoin Signed Message:\n",
    "required_confirmations": 10,
    "avg_blocktime": 60,
    "protocol": {
      "type": "UTXO"
    },
    "derivation_path": "m/44'/0'",
    "trezor_coin": "Lyncoin",
    "links": {
      "github": "https://github.com/lyncoin/lyncoin",
      "homepage": "https://lyncoin.com"
    }
  },
  {
    "coin": "LCN-segwit",
    "name": "lyncoin",
    "fname": "Lyncoin",
    "sign_message_prefix": "Lyncoin Signed Message:\n",
    "rpcport": 5053,
    "pubtype": 234,
    "p2shtype": 55,
    "wiftype": 126,
    "segwit": true,
    "bech32_hrp": "lc",
    "address_format": {
      "format": "segwit"
    },
    "orderbook_ticker": "LCN",
    "txfee": 1000,
    "decimals": 8,
    "mm2": 1,
    "wallet_only": true,
    "required_confirmations": 10,
    "avg_blocktime": 60,
    "protocol": {
      "type": "UTXO"
    },
    "derivation_path": "m/84'/0'",
    "trezor_coin": "Lyncoin",
    "links": {
      "github": "https://github.com/lyncoin/lyncoin",
      "homepage": "https://lyncoin.com"
    }
  },
  {
    "coin": "LCN-BEP20",
    "name": "lcn_bep20",
    "fname": "Lyncoin",
    "rpcport": 80,
    "mm2": 1,
    "chain_id": 56,
    "decimals": 8,
    "avg_blocktime": 3,
    "required_confirmations": 3,
    "protocol": {
      "type": "ERC20",
      "protocol_data": {
        "platform": "BNB",
        "contract_address": "0xD6a540543327B5A4F2223F123640932eE3C6C583"
      }
    },
    "derivation_path": "m/44'/60'",
    "gas_limit": {
      "eth_send_erc20": 55000,
      "erc20_payment": 110000,
      "erc20_receiver_spend": 85000,
      "erc20_sender_refund": 85000
    }
  },
  {
    "coin": "LDO-ERC20",
    "name": "ldo_erc20",
    "fname": "Lido DAO",
    "rpcport": 80,
    "mm2": 1,
    "chain_id": 1,
    "decimals": 18,
    "avg_blocktime": 15,
    "required_confirmations": 3,
    "protocol": {
      "type": "ERC20",
      "protocol_data": {
        "platform": "ETH",
        "contract_address": "0x5A98FcBEA516Cf06857215779Fd812CA3beF1B32"
      }
    },
    "derivation_path": "m/44'/60'"
  },
  {
    "coin": "LDO-PLG20",
    "name": "ldo_plg20",
    "fname": "Lido DAO",
    "rpcport": 80,
    "mm2": 1,
    "chain_id": 137,
    "decimals": 18,
    "avg_blocktime": 1.8,
    "required_confirmations": 20,
    "protocol": {
      "type": "ERC20",
      "protocol_data": {
        "platform": "MATIC",
        "contract_address": "0xC3C7d422809852031b44ab29EEC9F1EfF2A58756"
      }
    },
    "derivation_path": "m/44'/60'",
    "use_access_list": true,
    "max_eth_tx_type": 2,
    "gas_limit": {
      "eth_send_erc20": 55000,
      "erc20_payment": 110000,
      "erc20_receiver_spend": 85000,
      "erc20_sender_refund": 85000
    }
  },
  {
    "coin": "FRC",
    "name": "faircoin",
    "fname": "FairCoin",
    "rpcport": 9875,
    "pubtype": 36,
    "p2shtype": 63,
    "wiftype": 128,
    "decimals": 8,
    "signature_version": "base",
    "txfee": 10000,
    "segwit": true,
    "bech32_hrp": "frc",
    "mm2": 1,
    "required_confirmations": 6,
    "avg_blocktime": 150,
    "protocol": {
      "type": "UTXO"
    }
  },
  {
    "coin": "LEO-ERC20",
    "name": "leo_erc20",
    "fname": "LEO Token",
    "rpcport": 80,
    "mm2": 1,
    "chain_id": 1,
    "decimals": 18,
    "avg_blocktime": 15,
    "required_confirmations": 3,
    "protocol": {
      "type": "ERC20",
      "protocol_data": {
        "platform": "ETH",
        "contract_address": "0x2AF5D2aD76741191D15Dfe7bF6aC92d4Bd912Ca3"
      }
    },
    "derivation_path": "m/44'/60'",
    "trezor_coin": "LEOcoin",
    "links": {
      "homepage": "https://www.leocoin.org/"
    }
  },
  {
    "coin": "LEO-PLG20",
    "name": "leo_plg20",
    "fname": "LEO Token",
    "rpcport": 80,
    "mm2": 1,
    "chain_id": 137,
    "decimals": 18,
    "avg_blocktime": 1.8,
    "required_confirmations": 20,
    "protocol": {
      "type": "ERC20",
      "protocol_data": {
        "platform": "MATIC",
        "contract_address": "0x06D02e9D62A13fC76BB229373FB3BBBD1101D2fC"
      }
    },
    "derivation_path": "m/44'/60'"
  },
  {
    "coin": "LINK-ERC20",
    "name": "link_erc20",
    "fname": "Chainlink",
    "required_confirmations": 3,
    "avg_blocktime": 15,
    "rpcport": 80,
    "mm2": 1,
    "chain_id": 1,
    "protocol": {
      "type": "ERC20",
      "protocol_data": {
        "platform": "ETH",
        "contract_address": "0x514910771AF9Ca656af840dff83E8264EcF986CA"
      }
    },
    "derivation_path": "m/44'/60'"
  },
  {
    "coin": "LINK-AVX20",
    "name": "link_avx20",
    "fname": "Chainlink",
    "rpcport": 80,
    "mm2": 1,
    "chain_id": 43114,
    "required_confirmations": 3,
    "avg_blocktime": 2.4,
    "decimals": 18,
    "protocol": {
      "type": "ERC20",
      "protocol_data": {
        "platform": "AVAX",
        "contract_address": "0x5947BB275c521040051D82396192181b413227A3"
      }
    },
    "derivation_path": "m/44'/60'"
  },
  {
    "coin": "LINK-BEP20",
    "name": "link_bep20",
    "fname": "Chainlink",
    "rpcport": 80,
    "mm2": 1,
    "chain_id": 56,
    "avg_blocktime": 3,
    "required_confirmations": 3,
    "protocol": {
      "type": "ERC20",
      "protocol_data": {
        "platform": "BNB",
        "contract_address": "0xF8A0BF9cF54Bb92F17374d9e9A321E6a111a51bD"
      }
    },
    "derivation_path": "m/44'/60'"
  },
  {
    "coin": "LINK-FTM20",
    "name": "link_ftm20",
    "fname": "Chainlink",
    "rpcport": 80,
    "mm2": 1,
    "wallet_only": true,
    "chain_id": 250,
    "decimals": 18,
    "avg_blocktime": 1.8,
    "required_confirmations": 3,
    "protocol": {
      "type": "ERC20",
      "protocol_data": {
        "platform": "FTM",
        "contract_address": "0xb3654dc3D10Ea7645f8319668E8F54d2574FBdC8"
      }
    },
    "derivation_path": "m/44'/60'"
  },
  {
    "coin": "LINK-KRC20",
    "name": "link_krc20",
    "fname": "Chainlink",
    "rpcport": 80,
    "mm2": 1,
    "chain_id": 321,
    "decimals": 18,
    "avg_blocktime": 3,
    "required_confirmations": 3,
    "protocol": {
      "type": "ERC20",
      "protocol_data": {
        "platform": "KCS",
        "contract_address": "0x47841910329aaa6b88D5e9DcdE9000195151dc72"
      }
    },
    "derivation_path": "m/44'/60'"
  },
  {
    "coin": "LINK-PLG20",
    "name": "link_plg20",
    "fname": "Chainlink",
    "rpcport": 80,
    "mm2": 1,
    "chain_id": 137,
    "decimals": 18,
    "avg_blocktime": 1.8,
    "required_confirmations": 20,
    "protocol": {
      "type": "ERC20",
      "protocol_data": {
        "platform": "MATIC",
        "contract_address": "0x53E0bca35eC356BD5ddDFebbD1Fc0fD03FaBad39"
      }
    },
    "derivation_path": "m/44'/60'",
    "use_access_list": true,
    "max_eth_tx_type": 2,
    "gas_limit": {
      "eth_send_erc20": 55000,
      "erc20_payment": 110000,
      "erc20_receiver_spend": 85000,
      "erc20_sender_refund": 85000
    }
  },
  {
    "coin": "LOLS-BEP20",
    "name": "lols_bep20",
    "fname": "LOLSmash",
    "rpcport": 80,
    "mm2": 1,
    "chain_id": 56,
    "decimals": 18,
    "avg_blocktime": 3,
    "required_confirmations": 3,
    "protocol": {
      "type": "ERC20",
      "protocol_data": {
        "platform": "BNB",
        "contract_address": "0x19961cf3B822d37e16E310AB7C6C0277F95f31c3"
      }
    },
    "derivation_path": "m/44'/60'",
    "links": {
      "homepage": "https://lolsmash.net"
    }
  },
  {
    "coin": "LOOP-BEP20",
    "name": "loop_bep20",
    "fname": "LoopNetwork",
    "rpcport": 80,
    "mm2": 1,
    "chain_id": 56,
    "decimals": 18,
    "avg_blocktime": 3,
    "required_confirmations": 3,
    "protocol": {
      "type": "ERC20",
      "protocol_data": {
        "platform": "BNB",
        "contract_address": "0xcE186ad6430E2Fe494a22C9eDbD4c68794a28B35"
      }
    },
    "derivation_path": "m/44'/60'"
  },
  {
    "coin": "LRC-ERC20",
    "name": "lrc_erc20",
    "fname": "Loopring",
    "rpcport": 80,
    "mm2": 1,
    "chain_id": 1,
    "decimals": 18,
    "avg_blocktime": 15,
    "required_confirmations": 3,
    "protocol": {
      "type": "ERC20",
      "protocol_data": {
        "platform": "ETH",
        "contract_address": "0xBBbbCA6A901c926F240b89EacB641d8Aec7AEafD"
      }
    },
    "derivation_path": "m/44'/60'",
    "trezor_coin": "Loopring",
    "links": {
      "github": "https://github.com/loopring",
      "homepage": "https://loopring.org"
    }
  },
  {
    "coin": "LRC-BEP20",
    "name": "lrc_bep20",
    "fname": "Loopring",
    "rpcport": 80,
    "mm2": 1,
    "chain_id": 56,
    "decimals": 18,
    "avg_blocktime": 3,
    "required_confirmations": 3,
    "protocol": {
      "type": "ERC20",
      "protocol_data": {
        "platform": "BNB",
        "contract_address": "0x66e4d38b20173F509A1fF5d82866949e4fE898da"
      }
    },
    "derivation_path": "m/44'/60'",
    "gas_limit": {
      "eth_send_erc20": 60000,
      "erc20_payment": 110000,
      "erc20_receiver_spend": 85000,
      "erc20_sender_refund": 85000
    }
  },
  {
    "coin": "LRC-PLG20",
    "name": "lrc_plg20",
    "fname": "Loopring",
    "rpcport": 80,
    "mm2": 1,
    "chain_id": 137,
    "decimals": 18,
    "avg_blocktime": 1.8,
    "required_confirmations": 20,
    "protocol": {
      "type": "ERC20",
      "protocol_data": {
        "platform": "MATIC",
        "contract_address": "0x84e1670F61347CDaeD56dcc736FB990fBB47ddC1"
      }
    },
    "derivation_path": "m/44'/60'"
  },
  {
    "coin": "LEASH-ERC20",
    "name": "leash_erc20",
    "fname": "Doge Killer",
    "rpcport": 80,
    "mm2": 1,
    "chain_id": 1,
    "avg_blocktime": 15,
    "required_confirmations": 3,
    "protocol": {
      "type": "ERC20",
      "protocol_data": {
        "platform": "ETH",
        "contract_address": "0x27C70Cd1946795B66be9d954418546998b546634"
      }
    },
    "derivation_path": "m/44'/60'"
  },
  {
    "coin": "LOOM-ERC20",
    "name": "loom_erc20",
    "fname": "Loom Network",
    "rpcport": 80,
    "mm2": 1,
    "chain_id": 1,
    "decimals": 18,
    "avg_blocktime": 15,
    "required_confirmations": 3,
    "protocol": {
      "type": "ERC20",
      "protocol_data": {
        "platform": "ETH",
        "contract_address": "0x42476F744292107e34519F9c357927074Ea3F75D"
      }
    },
    "derivation_path": "m/44'/60'",
    "trezor_coin": "LOOM",
    "links": {
      "github": "github.com/loomnetwork/",
      "homepage": "https://loomx.io"
    }
  },
  {
    "coin": "LOOM-BEP20",
    "name": "loom_bep20",
    "fname": "Loom Network",
    "rpcport": 80,
    "mm2": 1,
    "chain_id": 56,
    "decimals": 18,
    "avg_blocktime": 3,
    "required_confirmations": 3,
    "protocol": {
      "type": "ERC20",
      "protocol_data": {
        "platform": "BNB",
        "contract_address": "0xE6Ce27025F13f5213bBc560dC275e292965a392F"
      }
    },
    "derivation_path": "m/44'/60'",
    "gas_limit": {
      "eth_send_erc20": 60000,
      "erc20_payment": 110000,
      "erc20_receiver_spend": 85000,
      "erc20_sender_refund": 85000
    }
  },
  {
    "coin": "LPT-ERC20",
    "name": "lpt_erc20",
    "fname": "Livepeer",
    "rpcport": 80,
    "mm2": 1,
    "chain_id": 1,
    "decimals": 18,
    "avg_blocktime": 15,
    "required_confirmations": 3,
    "protocol": {
      "type": "ERC20",
      "protocol_data": {
        "platform": "ETH",
        "contract_address": "0x58b6A8A3302369DAEc383334672404Ee733aB239"
      }
    },
    "derivation_path": "m/44'/60'",
    "links": {
      "homepage": "https://www.livepeer.org"
    }
  },
  {
    "coin": "LPT-ARB20",
    "name": "lpt_arb20",
    "fname": "Livepeer",
    "rpcport": 80,
    "mm2": 1,
    "chain_id": 42161,
    "decimals": 18,
    "avg_blocktime": 0.25,
    "required_confirmations": 10,
    "protocol": {
      "type": "ERC20",
      "protocol_data": {
        "platform": "ETH-ARB20",
        "contract_address": "0x289ba1701C2F088cf0faf8B3705246331cB8A839"
      }
    },
    "derivation_path": "m/44'/60'"
  },
  {
    "coin": "LSWAP-BEP20",
    "name": "lswap_bep20",
    "fname": "LoopSwap",
    "rpcport": 80,
    "mm2": 1,
    "chain_id": 56,
    "decimals": 18,
    "avg_blocktime": 3,
    "required_confirmations": 3,
    "protocol": {
      "type": "ERC20",
      "protocol_data": {
        "platform": "BNB",
        "contract_address": "0x3F8a14f5a3Ee2F4A3Ed61cCF5EEA3c9535C090C8"
      }
    },
    "derivation_path": "m/44'/60'"
  },
  {
    "coin": "LTC",
    "name": "litecoin",
    "fname": "Litecoin",
    "sign_message_prefix": "Litecoin Signed Message:\n",
    "rpcport": 9332,
    "pubtype": 48,
    "p2shtype": 50,
    "wiftype": 176,
    "txfee": 0,
    "dust": 5460,
    "segwit": true,
    "bech32_hrp": "ltc",
    "mm2": 1,
    "wallet_only": false,
    "required_confirmations": 2,
    "avg_blocktime": 150,
    "protocol": {
      "type": "UTXO"
    },
    "derivation_path": "m/44'/2'",
    "trezor_coin": "Litecoin",
    "links": {
      "github": "https://github.com/litecoin-project/litecoin",
      "homepage": "https://litecoin.org"
    }
  },
  {
    "coin": "LTC-segwit",
    "name": "litecoin",
    "fname": "Litecoin",
    "sign_message_prefix": "Litecoin Signed Message:\n",
    "rpcport": 9332,
    "pubtype": 48,
    "p2shtype": 50,
    "wiftype": 176,
    "txfee": 0,
    "dust": 5460,
    "segwit": true,
    "bech32_hrp": "ltc",
    "address_format": {
      "format": "segwit"
    },
    "orderbook_ticker": "LTC",
    "mm2": 1,
    "required_confirmations": 2,
    "avg_blocktime": 150,
    "protocol": {
      "type": "UTXO"
    },
    "derivation_path": "m/84'/2'",
    "trezor_coin": "Litecoin",
    "links": {
      "github": "https://github.com/litecoin-project/litecoin",
      "homepage": "https://litecoin.org"
    }
  },
  {
    "coin": "LYNX",
    "name": "lynx",
    "fname": "Lynx",
    "sign_message_prefix": "Lynx Signed Message:\n",
    "rpcport": 9332,
    "pubtype": 45,
    "p2shtype": 22,
    "wiftype": 173,
    "txfee": 100000,
    "dust": 54600,
    "segwit": false,
    "mm2": 1,
    "required_confirmations": 1,
    "avg_blocktime": 1200,
    "protocol": {
      "type": "UTXO"
    },
    "derivation_path": "m/44'/191'"
  },
  {
    "coin": "MANA-ERC20",
    "name": "mana_erc20",
    "fname": "Decentraland",
    "rpcport": 80,
    "mm2": 1,
    "chain_id": 1,
    "decimals": 18,
    "avg_blocktime": 15,
    "required_confirmations": 3,
    "protocol": {
      "type": "ERC20",
      "protocol_data": {
        "platform": "ETH",
        "contract_address": "0x0F5D2fB29fb7d3CFeE444a200298f468908cC942"
      }
    },
    "derivation_path": "m/44'/60'",
    "trezor_coin": "Decentraland MANA",
    "links": {
      "github": "https://github.com/decentraland",
      "homepage": "https://decentraland.org"
    }
  },
  {
    "coin": "MANA-BEP20",
    "name": "mana_bep20",
    "fname": "Decentraland",
    "rpcport": 80,
    "mm2": 1,
    "chain_id": 56,
    "decimals": 18,
    "avg_blocktime": 3,
    "required_confirmations": 3,
    "protocol": {
      "type": "ERC20",
      "protocol_data": {
        "platform": "BNB",
        "contract_address": "0x26433c8127d9b4e9B71Eaa15111DF99Ea2EeB2f8"
      }
    },
    "derivation_path": "m/44'/60'"
  },
  {
    "coin": "MANA-KRC20",
    "name": "mana_krc20",
    "fname": "Decentraland",
    "rpcport": 80,
    "mm2": 1,
    "chain_id": 321,
    "decimals": 18,
    "avg_blocktime": 3,
    "required_confirmations": 3,
    "protocol": {
      "type": "ERC20",
      "protocol_data": {
        "platform": "KCS",
        "contract_address": "0xC19a5caCC2bb68Ff09f2Fcc695F31493A039Fa5e"
      }
    },
    "derivation_path": "m/44'/60'"
  },
  {
    "coin": "MANA-PLG20",
    "name": "mana_plg20",
    "fname": "Decentraland",
    "rpcport": 80,
    "mm2": 1,
    "chain_id": 137,
    "decimals": 18,
    "avg_blocktime": 1.8,
    "required_confirmations": 20,
    "protocol": {
      "type": "ERC20",
      "protocol_data": {
        "platform": "MATIC",
        "contract_address": "0xA1c57f48F0Deb89f569dFbE6E2B7f46D33606fD4"
      }
    },
    "derivation_path": "m/44'/60'",
    "use_access_list": true,
    "max_eth_tx_type": 2,
    "gas_limit": {
      "eth_send_erc20": 55000,
      "erc20_payment": 110000,
      "erc20_receiver_spend": 85000,
      "erc20_sender_refund": 85000
    }
  },
  {
    "coin": "MASK-BEP20",
    "name": "mask_bep20",
    "fname": "Mask Network",
    "rpcport": 80,
    "mm2": 1,
    "chain_id": 56,
    "decimals": 18,
    "avg_blocktime": 3,
    "required_confirmations": 3,
    "protocol": {
      "type": "ERC20",
      "protocol_data": {
        "platform": "BNB",
        "contract_address": "0x2eD9a5C8C13b93955103B9a7C167B67Ef4d568a3"
      }
    },
    "derivation_path": "m/44'/60'"
  },
  {
    "coin": "MASK-ERC20",
    "name": "mask_erc20",
    "fname": "Mask Network",
    "rpcport": 80,
    "mm2": 1,
    "chain_id": 1,
    "decimals": 18,
    "avg_blocktime": 15,
    "required_confirmations": 3,
    "protocol": {
      "type": "ERC20",
      "protocol_data": {
        "platform": "ETH",
        "contract_address": "0x69af81e73A73B40adF4f3d4223Cd9b1ECE623074"
      }
    },
    "derivation_path": "m/44'/60'"
  },
  {
    "coin": "MASK-PLG20",
    "name": "mask_plg20",
    "fname": "Mask Network",
    "rpcport": 80,
    "mm2": 1,
    "chain_id": 137,
    "decimals": 18,
    "avg_blocktime": 1.8,
    "required_confirmations": 20,
    "protocol": {
      "type": "ERC20",
      "protocol_data": {
        "platform": "MATIC",
        "contract_address": "0x2B9E7ccDF0F4e5B24757c1E1a80e311E34Cb10c7"
      }
    },
    "derivation_path": "m/44'/60'",
    "use_access_list": true,
    "max_eth_tx_type": 2,
    "gas_limit": {
      "eth_send_erc20": 55000,
      "erc20_payment": 110000,
      "erc20_receiver_spend": 85000,
      "erc20_sender_refund": 85000
    }
  },
  {
    "coin": "MATICTEST",
    "name": "matic testnet",
    "fname": "Matic Testnet",
    "is_testnet": true,
    "rpcport": 80,
    "mm2": 1,
    "chain_id": 80001,
    "avg_blocktime": 1.8,
    "required_confirmations": 3,
    "protocol": {
      "type": "ETH",
      "protocol_data": {
        "chain_id": 80001
      }
    },
    "derivation_path": "m/44'/60'"
  },
  {
    "coin": "MATIC",
    "name": "matic",
    "fname": "Polygon",
    "rpcport": 80,
    "mm2": 1,
    "chain_id": 137,
    "use_access_list": true,
    "max_eth_tx_type": 2,
    "swap_gas_fee_policy": "Medium",
    "avg_blocktime": 1.8,
    "required_confirmations": 20,
    "protocol": {
      "type": "ETH",
      "protocol_data": {
        "chain_id": 137
      }
    },
    "derivation_path": "m/44'/60'",
    "trezor_coin": "Polygon",
    "links": {
      "homepage": "https://polygon.technology/"
    }
  },
  {
    "coin": "MATIC-BEP20",
    "name": "matic_bep20",
    "fname": "Polygon",
    "rpcport": 80,
    "mm2": 1,
    "chain_id": 56,
    "avg_blocktime": 3,
    "required_confirmations": 3,
    "protocol": {
      "type": "ERC20",
      "protocol_data": {
        "platform": "BNB",
        "contract_address": "0xCC42724C6683B7E57334c4E856f4c9965ED682bD"
      }
    },
    "derivation_path": "m/44'/60'",
    "gas_limit": {
      "eth_send_erc20": 60000,
      "erc20_payment": 110000,
      "erc20_receiver_spend": 85000,
      "erc20_sender_refund": 85000
    }
  },
  {
    "coin": "MATIC-ERC20",
    "name": "matic_erc20",
    "fname": "Polygon",
    "rpcport": 80,
    "mm2": 1,
    "chain_id": 1,
    "avg_blocktime": 15,
    "required_confirmations": 3,
    "decimals": 18,
    "protocol": {
      "type": "ERC20",
      "protocol_data": {
        "platform": "ETH",
        "contract_address": "0x7D1AfA7B718fb893dB30A3aBc0Cfc608AaCfeBB0"
      }
    },
    "derivation_path": "m/44'/60'",
    "trezor_coin": "Matic Token",
    "links": {
      "homepage": "https://polygon.technology/"
    }
  },
  {
    "coin": "MATIC-KRC20",
    "name": "matic_krc20",
    "fname": "Polygon",
    "rpcport": 80,
    "mm2": 1,
    "chain_id": 321,
    "decimals": 18,
    "avg_blocktime": 3,
    "required_confirmations": 3,
    "protocol": {
      "type": "ERC20",
      "protocol_data": {
        "platform": "KCS",
        "contract_address": "0x1B8e27ABA297466fc6765Ce55BD12A8E216759da"
      }
    },
    "derivation_path": "m/44'/60'"
  },
  {
    "coin": "MC-ERC20",
    "name": "mc_erc20",
    "fname": "Merit Circle",
    "rpcport": 80,
    "mm2": 1,
    "wallet_only": true,
    "chain_id": 1,
    "decimals": 18,
    "avg_blocktime": 15,
    "required_confirmations": 3,
    "protocol": {
      "type": "ERC20",
      "protocol_data": {
        "platform": "ETH",
        "contract_address": "0x949D48EcA67b17269629c7194F4b727d4Ef9E5d6"
      }
    },
    "derivation_path": "m/44'/60'"
  },
  {
    "coin": "MC-BEP20",
    "name": "mc_bep20",
    "fname": "Merit Circle",
    "rpcport": 80,
    "mm2": 1,
    "wallet_only": true,
    "chain_id": 56,
    "decimals": 18,
    "avg_blocktime": 3,
    "required_confirmations": 3,
    "protocol": {
      "type": "ERC20",
      "protocol_data": {
        "platform": "BNB",
        "contract_address": "0x949D48EcA67b17269629c7194F4b727d4Ef9E5d6"
      }
    },
    "derivation_path": "m/44'/60'"
  },
  {
    "coin": "MCL",
    "sign_message_prefix": "Komodo Signed Message:\n",
    "asset": "MCL",
    "fname": "Marmara Credit Loops",
    "rpcport": 33825,
    "pubtype": 60,
    "p2shtype": 85,
    "wiftype": 188,
    "txversion": 4,
    "overwintered": 1,
    "mm2": 1,
    "required_confirmations": 5,
    "requires_notarization": false,
    "avg_blocktime": 60,
    "protocol": {
      "type": "UTXO"
    },
    "derivation_path": "m/44'/141'",
    "trezor_coin": "Komodo"
  },
  {
    "coin": "MDX",
    "sign_message_prefix": "Komodo Signed Message:\n",
    "asset": "MDX",
    "fname": "Mandala",
    "rpcport": 18482,
    "pubtype": 60,
    "p2shtype": 85,
    "wiftype": 188,
    "txversion": 4,
    "overwintered": 1,
    "mm2": 1,
    "required_confirmations": 4,
    "requires_notarization": false,
    "avg_blocktime": 60,
    "protocol": {
      "type": "UTXO"
    },
    "derivation_path": "m/44'/141'",
    "trezor_coin": "Komodo",
    "links": {
      "homepage": "https://mandala.exchange"
    }
  },
  {
    "coin": "MDX-ERC20",
    "name": "mdx_erc20",
    "fname": "Mandala",
    "rpcport": 80,
    "mm2": 1,
    "chain_id": 1,
    "decimals": 18,
    "avg_blocktime": 15,
    "required_confirmations": 3,
    "protocol": {
      "type": "ERC20",
      "protocol_data": {
        "platform": "ETH",
        "contract_address": "0x947AEb02304391f8fbE5B25D7D98D649b57b1788"
      }
    },
    "derivation_path": "m/44'/60'"
  },
  {
    "coin": "MINDS-ERC20",
    "name": "minds_erc20",
    "fname": "Minds",
    "rpcport": 80,
    "mm2": 1,
    "chain_id": 1,
    "avg_blocktime": 15,
    "required_confirmations": 3,
    "decimals": 18,
    "protocol": {
      "type": "ERC20",
      "protocol_data": {
        "platform": "ETH",
        "contract_address": "0xB26631c6dda06aD89B93C71400D25692de89c068"
      }
    },
    "derivation_path": "m/44'/60'",
    "trezor_coin": "Minds Token",
    "links": {
      "homepage": "https://www.minds.com/"
    }
  },
  {
    "coin": "MINU-BEP20",
    "name": "minu_bep20",
    "fname": "Minu",
    "rpcport": 80,
    "mm2": 1,
    "wallet_only": true,
    "chain_id": 56,
    "decimals": 18,
    "avg_blocktime": 3,
    "required_confirmations": 3,
    "protocol": {
      "type": "ERC20",
      "protocol_data": {
        "platform": "BNB",
        "contract_address": "0xf48f91df403976060cC05dBbf8A0901b09fdeFd4"
      }
    },
    "derivation_path": "m/44'/60'"
  },
  {
    "coin": "MIR-ERC20",
    "name": "mir_erc20",
    "fname": "Mirror Protocol",
    "rpcport": 80,
    "mm2": 1,
    "chain_id": 1,
    "decimals": 18,
    "avg_blocktime": 15,
    "required_confirmations": 3,
    "protocol": {
      "type": "ERC20",
      "protocol_data": {
        "platform": "ETH",
        "contract_address": "0x09a3EcAFa817268f77BE1283176B946C4ff2E608"
      }
    },
    "derivation_path": "m/44'/60'"
  },
  {
    "coin": "MIR-BEP20",
    "name": "mir_bep20",
    "fname": "Mirror Protocol",
    "rpcport": 80,
    "mm2": 1,
    "chain_id": 56,
    "decimals": 18,
    "avg_blocktime": 3,
    "required_confirmations": 3,
    "protocol": {
      "type": "ERC20",
      "protocol_data": {
        "platform": "BNB",
        "contract_address": "0x5B6DcF557E2aBE2323c48445E8CC948910d8c2c9"
      }
    },
    "derivation_path": "m/44'/60'"
  },
  {
    "coin": "MKR-AVX20",
    "name": "mkr_avx20",
    "fname": "Maker",
    "rpcport": 80,
    "mm2": 1,
    "chain_id": 43114,
    "required_confirmations": 3,
    "avg_blocktime": 2.4,
    "decimals": 18,
    "protocol": {
      "type": "ERC20",
      "protocol_data": {
        "platform": "AVAX",
        "contract_address": "0x88128fd4b259552A9A1D457f435a6527AAb72d42"
      }
    },
    "derivation_path": "m/44'/60'"
  },
  {
    "coin": "MKR-BEP20",
    "name": "mkr_bep20",
    "fname": "Maker",
    "rpcport": 80,
    "mm2": 1,
    "chain_id": 56,
    "avg_blocktime": 3,
    "required_confirmations": 3,
    "protocol": {
      "type": "ERC20",
      "protocol_data": {
        "platform": "BNB",
        "contract_address": "0x5f0Da599BB2ccCfcf6Fdfd7D81743B6020864350"
      }
    },
    "derivation_path": "m/44'/60'"
  },
  {
    "coin": "MKR-ERC20",
    "name": "mkr_erc20",
    "fname": "Maker",
    "rpcport": 80,
    "mm2": 1,
    "chain_id": 1,
    "avg_blocktime": 15,
    "required_confirmations": 3,
    "decimals": 18,
    "protocol": {
      "type": "ERC20",
      "protocol_data": {
        "platform": "ETH",
        "contract_address": "0x9f8F72aA9304c8B593d555F12eF6589cC3A579A2"
      }
    },
    "derivation_path": "m/44'/60'",
    "trezor_coin": "MakerDAO",
    "links": {
      "github": "https://github.com/makerdao",
      "homepage": "https://makerdao.com"
    }
  },
  {
    "coin": "MKR-KRC20",
    "name": "mkr_krc20",
    "fname": "Maker",
    "rpcport": 80,
    "mm2": 1,
    "chain_id": 321,
    "decimals": 18,
    "avg_blocktime": 3,
    "required_confirmations": 3,
    "protocol": {
      "type": "ERC20",
      "protocol_data": {
        "platform": "KCS",
        "contract_address": "0xdE81028C743f5304fe2cdEfac588f572d629a687"
      }
    },
    "derivation_path": "m/44'/60'"
  },
  {
    "coin": "MKR-PLG20",
    "name": "mkr_plg20",
    "fname": "Maker",
    "rpcport": 80,
    "mm2": 1,
    "chain_id": 137,
    "decimals": 18,
    "avg_blocktime": 1.8,
    "required_confirmations": 20,
    "protocol": {
      "type": "ERC20",
      "protocol_data": {
        "platform": "MATIC",
        "contract_address": "0x6f7C932e7684666C9fd1d44527765433e01fF61d"
      }
    },
    "derivation_path": "m/44'/60'",
    "use_access_list": true,
    "max_eth_tx_type": 2,
    "gas_limit": {
      "eth_send_erc20": 55000,
      "erc20_payment": 110000,
      "erc20_receiver_spend": 85000,
      "erc20_sender_refund": 85000
    }
  },
  {
    "coin": "MM-ERC20",
    "name": "mm_erc20",
    "fname": "Million",
    "rpcport": 80,
    "mm2": 1,
    "chain_id": 1,
    "avg_blocktime": 15,
    "required_confirmations": 3,
    "protocol": {
      "type": "ERC20",
      "protocol_data": {
        "platform": "ETH",
        "contract_address": "0x6B4c7A5e3f0B99FCD83e9c089BDDD6c7FCe5c611"
      }
    },
    "derivation_path": "m/44'/60'",
    "trezor_coin": "Million",
    "links": {
      "homepage": "https://www.milliontoken.org"
    }
  },
  {
    "coin": "MM-AVX20",
    "name": "mm_avx20",
    "fname": "Million",
    "rpcport": 80,
    "mm2": 1,
    "chain_id": 43114,
    "required_confirmations": 3,
    "avg_blocktime": 2.4,
    "decimals": 18,
    "protocol": {
      "type": "ERC20",
      "protocol_data": {
        "platform": "AVAX",
        "contract_address": "0x993163CaD35162fB579D7B64e6695cB076EF5064"
      }
    },
    "derivation_path": "m/44'/60'"
  },
  {
    "coin": "MM-BEP20",
    "name": "mm_bep20",
    "fname": "Million",
    "rpcport": 80,
    "mm2": 1,
    "chain_id": 56,
    "decimals": 18,
    "avg_blocktime": 3,
    "required_confirmations": 3,
    "protocol": {
      "type": "ERC20",
      "protocol_data": {
        "platform": "BNB",
        "contract_address": "0xBF05279F9Bf1CE69bBFEd670813b7e431142Afa4"
      }
    },
    "derivation_path": "m/44'/60'"
  },
  {
    "coin": "MM-MVR20",
    "name": "mm_mvr20",
    "fname": "Million",
    "rpcport": 80,
    "mm2": 1,
    "wallet_only": true,
    "chain_id": 1285,
    "avg_blocktime": 6,
    "decimals": 18,
    "required_confirmations": 6,
    "protocol": {
      "type": "ERC20",
      "protocol_data": {
        "platform": "MOVR",
        "contract_address": "0x95bf7E307BC1ab0BA38ae10fc27084bC36FcD605"
      }
    },
    "derivation_path": "m/44'/60'"
  },
  {
    "coin": "MM-PLG20",
    "name": "mm_plg20",
    "fname": "Million",
    "rpcport": 80,
    "mm2": 1,
    "chain_id": 137,
    "decimals": 18,
    "avg_blocktime": 1.8,
    "required_confirmations": 20,
    "protocol": {
      "type": "ERC20",
      "protocol_data": {
        "platform": "MATIC",
        "contract_address": "0x5647Fe4281F8F6F01E84BCE775AD4b828A7b8927"
      }
    },
    "derivation_path": "m/44'/60'"
  },
  {
    "coin": "MONA",
    "name": "monacoin",
    "fname": "MonaCoin",
    "sign_message_prefix": "Monacoin Signed Message:\n",
    "rpcport": 9402,
    "pubtype": 50,
    "p2shtype": 5,
    "wiftype": 176,
    "txfee": 100000,
    "dust": 100000,
    "segwit": true,
    "bech32_hrp": "mona",
    "mm2": 1,
    "wallet_only": false,
    "required_confirmations": 5,
    "avg_blocktime": 90,
    "protocol": {
      "type": "UTXO"
    },
    "derivation_path": "m/44'/22'",
    "trezor_coin": "Monacoin",
    "links": {
      "github": "https://github.com/monacoinproject/monacoin",
      "homepage": "https://monacoin.org"
    }
  },
  {
    "coin": "MONA-segwit",
    "name": "monacoin",
    "fname": "MonaCoin",
    "sign_message_prefix": "Monacoin Signed Message:\n",
    "rpcport": 9402,
    "pubtype": 50,
    "p2shtype": 5,
    "wiftype": 176,
    "txfee": 100000,
    "dust": 100000,
    "segwit": true,
    "bech32_hrp": "mona",
    "address_format": {
      "format": "segwit"
    },
    "orderbook_ticker": "MONA",
    "mm2": 1,
    "required_confirmations": 5,
    "avg_blocktime": 90,
    "protocol": {
      "type": "UTXO"
    },
    "derivation_path": "m/84'/22'",
    "trezor_coin": "Monacoin",
    "links": {
      "github": "https://github.com/monacoinproject/monacoin",
      "homepage": "https://monacoin.org"
    }
  },
  {
    "coin": "MOR-ERC20",
    "name": "mor_erc20",
    "fname": "Morpheus",
    "rpcport": 80,
    "mm2": 1,
    "chain_id": 1,
    "decimals": 18,
    "avg_blocktime": 15,
    "required_confirmations": 3,
    "protocol": {
      "type": "ERC20",
      "protocol_data": {
        "platform": "ETH",
        "contract_address": "0xcBB8f1BDA10b9696c57E13BC128Fe674769DCEc0"
      }
    },
    "derivation_path": "m/44'/60'"
  },
  {
    "coin": "MOR-ARB20",
    "name": "mor_arb20",
    "fname": "Morpheus",
    "rpcport": 80,
    "mm2": 1,
    "chain_id": 42161,
    "decimals": 18,
    "avg_blocktime": 0.25,
    "required_confirmations": 10,
    "protocol": {
      "type": "ERC20",
      "protocol_data": {
        "platform": "ETH-ARB20",
        "contract_address": "0x092bAaDB7DEf4C3981454dD9c0A0D7FF07bCFc86"
      }
    },
    "derivation_path": "m/44'/60'",
    "use_access_list": true,
    "max_eth_tx_type": 2,
    "gas_limit": {
      "eth_send_erc20": 400000,
      "erc20_payment": 800000,
      "erc20_receiver_spend": 700000,
      "erc20_sender_refund": 700000
    }
  },
  {
    "coin": "MOVR",
    "name": "moonriver",
    "fname": "Moonriver",
    "rpcport": 80,
    "mm2": 1,
    "chain_id": 1285,
    "required_confirmations": 6,
    "avg_blocktime": 6,
    "protocol": {
      "type": "ETH",
      "protocol_data": {
        "chain_id": 1285
      }
    },
    "derivation_path": "m/44'/60'",
    "trezor_coin": "Moonriver",
    "links": {
      "homepage": "https://moonbeam.network/networks/moonriver/"
    },
    "use_access_list": true,
    "max_eth_tx_type": 2,
    "swap_gas_fee_policy": "Medium",
    "gas_limit": {
      "eth_payment": 100000,
      "eth_receiver_spend": 500000,
      "eth_sender_refund": 500000
    }
  },
  {
    "coin": "GLMR",
    "name": "moonbeam",
    "fname": "Moonbeam",
    "rpcport": 80,
    "mm2": 1,
    "chain_id": 1284,
    "use_access_list": true,
    "max_eth_tx_type": 2,
    "required_confirmations": 3,
    "avg_blocktime": 15,
    "protocol": {
      "type": "ETH",
      "protocol_data": {
        "chain_id": 1284
      }
    },
    "derivation_path": "m/44'/60'",
    "trezor_coin": "Moonbeam",
    "links": {
      "homepage": "https://moonbeam.network/networks/moonbeam/"
    }
  },
  {
    "coin": "NAV",
    "name": "navcoin",
    "fname": "Navcoin",
    "sign_message_prefix": "Navcoin Signed Message:\n",
    "isPoS": 1,
    "txversion": 3,
    "confpath": "USERHOME/.navcoin4/navcoin.conf",
    "rpcport": 44444,
    "pubtype": 53,
    "p2shtype": 85,
    "wiftype": 150,
    "txfee": 10000,
    "mm2": 1,
    "required_confirmations": 10,
    "avg_blocktime": 30,
    "protocol": {
      "type": "UTXO"
    },
    "derivation_path": "m/44'/130'"
  },
  {
    "coin": "NAV-BEP20",
    "name": "nav_bep20",
    "fname": "Navcoin",
    "rpcport": 80,
    "mm2": 1,
    "chain_id": 56,
    "decimals": 8,
    "avg_blocktime": 3,
    "required_confirmations": 3,
    "protocol": {
      "type": "ERC20",
      "protocol_data": {
        "platform": "BNB",
        "contract_address": "0xBFEf6cCFC830D3BaCA4F6766a0d4AaA242Ca9F3D"
      }
    },
    "derivation_path": "m/44'/60'"
  },
  {
    "coin": "NEAR-BEP20",
    "name": "near_bep20",
    "fname": "NEAR Protocol",
    "rpcport": 80,
    "mm2": 1,
    "chain_id": 56,
    "avg_blocktime": 3,
    "required_confirmations": 3,
    "protocol": {
      "type": "ERC20",
      "protocol_data": {
        "platform": "BNB",
        "contract_address": "0x1Fa4a73a3F0133f0025378af00236f3aBDEE5D63"
      }
    },
    "derivation_path": "m/44'/60'",
    "gas_limit": {
      "eth_send_erc20": 60000,
      "erc20_payment": 110000,
      "erc20_receiver_spend": 85000,
      "erc20_sender_refund": 85000
    }
  },
  {
    "coin": "NENG",
    "name": "nengcoin",
    "fname": "Nengcoin",
    "sign_message_prefix": "Nengcoin Signed Message:\n",
    "rpcport": 6376,
    "pubtype": 53,
    "p2shtype": 5,
    "wiftype": 176,
    "txfee": 200000,
    "mm2": 1,
    "required_confirmations": 2,
    "avg_blocktime": 60,
    "protocol": {
      "type": "UTXO"
    },
    "derivation_path": "m/44'/681'",
    "links": {
      "github": "https://github.com/ShorelineCrypto/nengcoin",
      "homepage": "https://nengcoin.io"
    }
  },
  {
    "coin": "NENG-BEP20",
    "name": "neng_bep20",
    "fname": "Nengcoin",
    "rpcport": 80,
    "mm2": 1,
    "chain_id": 56,
    "decimals": 18,
    "avg_blocktime": 3,
    "required_confirmations": 3,
    "protocol": {
      "type": "ERC20",
      "protocol_data": {
        "platform": "BNB",
        "contract_address": "0xaD2c0B5ee5424C6b6f9C06E4fEF3FD7CD9FF0264"
      }
    },
    "derivation_path": "m/44'/60'"
  },
  {
    "coin": "NEXO-ERC20",
    "name": "nexo_erc20",
    "fname": "Nexo",
    "rpcport": 80,
    "mm2": 1,
    "chain_id": 1,
    "decimals": 18,
    "avg_blocktime": 15,
    "required_confirmations": 3,
    "protocol": {
      "type": "ERC20",
      "protocol_data": {
        "platform": "ETH",
        "contract_address": "0xB62132e35a6c13ee1EE0f84dC5d40bad8d815206"
      }
    },
    "derivation_path": "m/44'/60'",
    "trezor_coin": "Nexo",
    "links": {
      "homepage": "http://nexo.io"
    }
  },
  {
    "coin": "NEXO-KRC20",
    "name": "nexo_krc20",
    "fname": "Nexo",
    "rpcport": 80,
    "mm2": 1,
    "chain_id": 321,
    "decimals": 18,
    "avg_blocktime": 3,
    "required_confirmations": 3,
    "protocol": {
      "type": "ERC20",
      "protocol_data": {
        "platform": "KCS",
        "contract_address": "0xb7A18bd55e8E3E2262d7c8Ee7b4DD9B216Df0Faf"
      }
    },
    "derivation_path": "m/44'/60'"
  },
  {
    "coin": "NEXO-PLG20",
    "name": "nexo_plg20",
    "fname": "Nexo",
    "rpcport": 80,
    "mm2": 1,
    "chain_id": 137,
    "decimals": 18,
    "avg_blocktime": 1.8,
    "required_confirmations": 20,
    "protocol": {
      "type": "ERC20",
      "protocol_data": {
        "platform": "MATIC",
        "contract_address": "0x41b3966B4FF7b427969ddf5da3627d6AEAE9a48E"
      }
    },
    "derivation_path": "m/44'/60'",
    "use_access_list": true,
    "max_eth_tx_type": 2,
    "gas_limit": {
      "eth_send_erc20": 55000,
      "erc20_payment": 110000,
      "erc20_receiver_spend": 85000,
      "erc20_sender_refund": 85000
    }
  },
  {
    "coin": "NINJA",
    "sign_message_prefix": "Komodo Signed Message:\n",
    "asset": "NINJA",
    "fname": "Ninja",
    "rpcport": 8427,
    "pubtype": 60,
    "p2shtype": 85,
    "wiftype": 188,
    "txversion": 4,
    "overwintered": 1,
    "mm2": 1,
    "delisted": true,
    "required_confirmations": 2,
    "requires_notarization": true,
    "avg_blocktime": 60,
    "protocol": {
      "type": "UTXO"
    },
    "derivation_path": "m/44'/141'",
    "trezor_coin": "Komodo"
  },
  {
    "coin": "NMC",
    "name": "namecoin",
    "fname": "Namecoin",
    "sign_message_prefix": "Namecoin Signed Message:\n",
    "rpcport": 8336,
    "pubtype": 52,
    "p2shtype": 13,
    "wiftype": 180,
    "txfee": 0,
    "segwit": true,
    "bech32_hrp": "nc",
    "mm2": 1,
    "wallet_only": false,
    "required_confirmations": 2,
    "avg_blocktime": 600,
    "protocol": {
      "type": "UTXO"
    },
    "derivation_path": "m/44'/7'",
    "trezor_coin": "Namecoin",
    "links": {
      "github": "https://github.com/namecoin/namecoin-core",
      "homepage": "https://namecoin.org"
    }
  },
  {
    "coin": "NMC-segwit",
    "name": "namecoin",
    "fname": "Namecoin",
    "sign_message_prefix": "Namecoin Signed Message:\n",
    "rpcport": 8336,
    "pubtype": 52,
    "p2shtype": 13,
    "wiftype": 180,
    "txfee": 0,
    "segwit": true,
    "bech32_hrp": "nc",
    "address_format": {
      "format": "segwit"
    },
    "orderbook_ticker": "NMC",
    "mm2": 1,
    "required_confirmations": 2,
    "avg_blocktime": 600,
    "protocol": {
      "type": "UTXO"
    },
    "derivation_path": "m/84'/7'",
    "trezor_coin": "Namecoin",
    "links": {
      "github": "https://github.com/namecoin/namecoin-core",
      "homepage": "https://namecoin.org"
    }
  },
  {
    "coin": "NVC",
    "name": "novacoin",
    "fname": "Novacoin",
    "sign_message_prefix": "Novacoin Signed Message:\n",
    "isPoS": 1,
    "rpcport": 8344,
    "pubtype": 8,
    "p2shtype": 20,
    "wiftype": 136,
    "decimals": 6,
    "txfee": 1000,
    "dust": 10000,
    "mm2": 1,
    "wallet_only": true,
    "mature_confirmations": 500,
    "required_confirmations": 1,
    "avg_blocktime": 450,
    "protocol": {
      "type": "UTXO"
    },
    "derivation_path": "m/44'/50'"
  },
  {
    "coin": "NVC-BEP20",
    "name": "nvc_bep20",
    "fname": "Novacoin",
    "rpcport": 80,
    "mm2": 1,
    "chain_id": 56,
    "avg_blocktime": 3,
    "required_confirmations": 3,
    "protocol": {
      "type": "ERC20",
      "protocol_data": {
        "platform": "BNB",
        "contract_address": "0xBF84720097de111A80f46f9D077643967042841A"
      }
    },
    "derivation_path": "m/44'/60'",
    "gas_limit": {
      "eth_send_erc20": 60000,
      "erc20_payment": 110000,
      "erc20_receiver_spend": 85000,
      "erc20_sender_refund": 85000
    }
  },
  {
    "coin": "NVC-QRC20",
    "name": "qtum",
    "fname": "Novacoin",
    "rpcport": 3889,
    "pubtype": 58,
    "p2shtype": 50,
    "wiftype": 128,
    "segwit": false,
    "txfee": 400000,
    "dust": 72800,
    "mm2": 1,
    "required_confirmations": 3,
    "mature_confirmations": 2000,
    "avg_blocktime": 32,
    "protocol": {
      "type": "QRC20",
      "protocol_data": {
        "platform": "QTUM",
        "contract_address": "0xffb67c56c42b71144ae394dbfe298d863fbb3b9e"
      }
    },
    "derivation_path": "m/44'/2301'"
  },
  {
    "coin": "NZDS-ERC20",
    "name": "nzds_erc20",
    "fname": "NZD Stablecoin",
    "rpcport": 80,
    "mm2": 1,
    "chain_id": 1,
    "decimals": 6,
    "avg_blocktime": 15,
    "required_confirmations": 3,
    "protocol": {
      "type": "ERC20",
      "protocol_data": {
        "platform": "ETH",
        "contract_address": "0xDa446fAd08277B4D2591536F204E018f32B6831c"
      }
    },
    "derivation_path": "m/44'/60'"
  },
  {
    "coin": "NZDS-PLG20",
    "name": "nzds_plg20",
    "fname": "NZD Stablecoin",
    "rpcport": 80,
    "mm2": 1,
    "chain_id": 137,
    "decimals": 6,
    "avg_blocktime": 1.8,
    "required_confirmations": 20,
    "protocol": {
      "type": "ERC20",
      "protocol_data": {
        "platform": "MATIC",
        "contract_address": "0xeaFE31Cd9e8E01C8f0073A2C974f728Fb80e9DcE"
      }
    },
    "derivation_path": "m/44'/60'"
  },
  {
    "coin": "NYC",
    "name": "newyorkcoin",
    "fname": "NewYorkCoin",
    "sign_message_prefix": "NewYorkCoin Signed Message:\n",
    "rpcport": 22555,
    "pubtype": 60,
    "p2shtype": 22,
    "wiftype": 188,
    "segwit": false,
    "txfee": 100000000,
    "mm2": 1,
    "required_confirmations": 7,
    "avg_blocktime": 30,
    "protocol": {
      "type": "UTXO"
    },
    "derivation_path": "m/44'/179'",
    "links": {
      "github": "https://github.com/NewYorkCoinNYC/newyorkcoin",
      "homepage": "https://newyorkcoin.online"
    }
  },
  {
    "coin": "NYC-BEP20",
    "name": "nyc_bep20",
    "fname": "NewYorkCoin",
    "rpcport": 80,
    "mm2": 1,
    "chain_id": 56,
    "decimals": 18,
    "avg_blocktime": 3,
    "required_confirmations": 3,
    "protocol": {
      "type": "ERC20",
      "protocol_data": {
        "platform": "BNB",
        "contract_address": "0x6c015277B0f9b8c24B20BD8BbbD29FDb25738A69"
      }
    },
    "derivation_path": "m/44'/60'"
  },
  {
    "coin": "OCEAN-BEP20",
    "name": "ocean_bep20",
    "fname": "Ocean Protocol",
    "rpcport": 80,
    "mm2": 1,
    "wallet_only": true,
    "chain_id": 56,
    "avg_blocktime": 3,
    "required_confirmations": 3,
    "protocol": {
      "type": "ERC20",
      "protocol_data": {
        "platform": "BNB",
        "contract_address": "0xDCe07662CA8EbC241316a15B611c89711414Dd1a"
      }
    },
    "derivation_path": "m/44'/60'"
  },
  {
    "coin": "OCEAN-ERC20",
    "name": "ocean_erc20",
    "fname": "Ocean Protocol",
    "rpcport": 80,
    "mm2": 1,
    "wallet_only": true,
    "chain_id": 1,
    "avg_blocktime": 15,
    "required_confirmations": 3,
    "protocol": {
      "type": "ERC20",
      "protocol_data": {
        "platform": "ETH",
        "contract_address": "0x967da4048cD07aB37855c090aAF366e4ce1b9F48"
      }
    },
    "derivation_path": "m/44'/60'",
    "trezor_coin": "Ocean Token",
    "links": {
      "github": "https://github.com/oceanprotocol",
      "homepage": "https://oceanprotocol.com"
    }
  },
  {
    "coin": "OCEAN-PLG20",
    "name": "ocean_plg20",
    "fname": "Ocean Protocol",
    "rpcport": 80,
    "mm2": 1,
    "wallet_only": true,
    "chain_id": 137,
    "decimals": 18,
    "avg_blocktime": 1.8,
    "required_confirmations": 20,
    "protocol": {
      "type": "ERC20",
      "protocol_data": {
        "platform": "MATIC",
        "contract_address": "0x282d8efCe846A88B159800bd4130ad77443Fa1A1"
      }
    },
    "derivation_path": "m/44'/60'"
  },
  {
    "coin": "OM-ERC20",
    "name": "om_erc20",
    "fname": "MANTRA",
    "rpcport": 80,
    "mm2": 1,
    "chain_id": 1,
    "decimals": 18,
    "avg_blocktime": 15,
    "required_confirmations": 3,
    "protocol": {
      "type": "ERC20",
      "protocol_data": {
        "platform": "ETH",
        "contract_address": "0x3593D125a4f7849a1B059E64F4517A86Dd60c95d"
      }
    },
    "derivation_path": "m/44'/60'"
  },
  {
    "coin": "OM-BEP20",
    "name": "om_bep20",
    "fname": "MANTRA",
    "rpcport": 80,
    "mm2": 1,
    "chain_id": 56,
    "decimals": 18,
    "avg_blocktime": 3,
    "required_confirmations": 3,
    "protocol": {
      "type": "ERC20",
      "protocol_data": {
        "platform": "BNB",
        "contract_address": "0xF78D2e7936F5Fe18308A3B2951A93b6c4a41F5e2"
      }
    },
    "derivation_path": "m/44'/60'",
    "gas_limit": {
      "eth_send_erc20": 60000,
      "erc20_payment": 110000,
      "erc20_receiver_spend": 85000,
      "erc20_sender_refund": 85000
    }
  },
  {
    "coin": "OM-PLG20",
    "name": "om_plg20",
    "fname": "MANTRA",
    "rpcport": 80,
    "mm2": 1,
    "chain_id": 137,
    "decimals": 18,
    "avg_blocktime": 1.8,
    "required_confirmations": 20,
    "protocol": {
      "type": "ERC20",
      "protocol_data": {
        "platform": "MATIC",
        "contract_address": "0xC3Ec80343D2bae2F8E680FDADDe7C17E71E114ea"
      }
    },
    "derivation_path": "m/44'/60'",
    "use_access_list": true,
    "max_eth_tx_type": 2,
    "gas_limit": {
      "eth_send_erc20": 60000,
      "erc20_payment": 110000,
      "erc20_receiver_spend": 85000,
      "erc20_sender_refund": 85000
    }
  },
  {
    "coin": "OMG-ERC20",
    "name": "omg_erc20",
    "fname": "OMG Network",
    "rpcport": 80,
    "mm2": 1,
    "chain_id": 1,
    "decimals": 18,
    "avg_blocktime": 15,
    "required_confirmations": 3,
    "protocol": {
      "type": "ERC20",
      "protocol_data": {
        "platform": "ETH",
        "contract_address": "0xd26114cd6EE289AccF82350c8d8487fedB8A0C07"
      }
    },
    "derivation_path": "m/44'/60'",
    "trezor_coin": "OmiseGO",
    "links": {
      "github": "https://github.com/omisego",
      "homepage": "https://omg.omise.co"
    }
  },
  {
    "coin": "OMG-PLG20",
    "name": "omg_plg20",
    "fname": "OMG Network",
    "rpcport": 80,
    "mm2": 1,
    "chain_id": 137,
    "decimals": 18,
    "avg_blocktime": 1.8,
    "required_confirmations": 20,
    "protocol": {
      "type": "ERC20",
      "protocol_data": {
        "platform": "MATIC",
        "contract_address": "0x62414D03084EeB269E18C970a21f45D2967F0170"
      }
    },
    "derivation_path": "m/44'/60'"
  },
  {
    "coin": "ONE",
    "name": "harmony",
    "fname": "Harmony",
    "rpcport": 80,
    "mm2": 1,
    "chain_id": 1666600000,
    "use_access_list": true,
    "max_eth_tx_type": 2,
    "required_confirmations": 3,
    "avg_blocktime": 15,
    "protocol": {
      "type": "ETH",
      "protocol_data": {
        "chain_id": 1666600000
      }
    },
    "derivation_path": "m/44'/60'"
  },
  {
    "coin": "ONT-BEP20",
    "name": "ont_bep20",
    "fname": "Ontology",
    "rpcport": 80,
    "mm2": 1,
    "chain_id": 56,
    "avg_blocktime": 3,
    "required_confirmations": 3,
    "protocol": {
      "type": "ERC20",
      "protocol_data": {
        "platform": "BNB",
        "contract_address": "0xFd7B3A77848f1C2D67E05E54d78d174a0C850335"
      }
    },
    "derivation_path": "m/44'/60'",
    "gas_limit": {
      "eth_send_erc20": 60000,
      "erc20_payment": 110000,
      "erc20_receiver_spend": 85000,
      "erc20_sender_refund": 85000
    }
  },
  {
    "coin": "PAX-ERC20",
    "name": "pax_erc20",
    "fname": "Paxos Standard",
    "rpcport": 80,
    "mm2": 1,
    "chain_id": 1,
    "required_confirmations": 3,
    "avg_blocktime": 15,
    "protocol": {
      "type": "ERC20",
      "protocol_data": {
        "platform": "ETH",
        "contract_address": "0x8E870D67F660D95d5be530380D0eC0bd388289E1"
      }
    },
    "derivation_path": "m/44'/60'",
    "trezor_coin": "Paxos Standard (PAX)",
    "links": {
      "github": "https://github.com/paxosglobal",
      "homepage": "https://www.paxos.com/standard"
    }
  },
  {
    "coin": "PAX-BEP20",
    "name": "pax_bep20",
    "fname": "Paxos Standard",
    "rpcport": 80,
    "mm2": 1,
    "chain_id": 56,
    "avg_blocktime": 3,
    "required_confirmations": 3,
    "protocol": {
      "type": "ERC20",
      "protocol_data": {
        "platform": "BNB",
        "contract_address": "0xb7F8Cd00C5A06c0537E2aBfF0b58033d02e5E094"
      }
    },
    "derivation_path": "m/44'/60'"
  },
  {
    "coin": "PAX-KRC20",
    "name": "pax_krc20",
    "fname": "Paxos Standard",
    "rpcport": 80,
    "mm2": 1,
    "chain_id": 321,
    "decimals": 18,
    "avg_blocktime": 3,
    "required_confirmations": 3,
    "protocol": {
      "type": "ERC20",
      "protocol_data": {
        "platform": "KCS",
        "contract_address": "0x69a7169F9Da9BBa04b982e49Ffd8d6a16c70c590"
      }
    },
    "derivation_path": "m/44'/60'"
  },
  {
    "coin": "PAX-PLG20",
    "name": "pax_plg20",
    "fname": "Paxos Standard",
    "rpcport": 80,
    "mm2": 1,
    "chain_id": 137,
    "decimals": 18,
    "avg_blocktime": 1.8,
    "required_confirmations": 20,
    "protocol": {
      "type": "ERC20",
      "protocol_data": {
        "platform": "MATIC",
        "contract_address": "0x6F3B3286fd86d8b47EC737CEB3D0D354cc657B3e"
      }
    },
    "derivation_path": "m/44'/60'"
  },
  {
    "coin": "PAXG-BEP20",
    "name": "paxg_bep20",
    "fname": "PAX Gold",
    "rpcport": 80,
    "mm2": 1,
    "chain_id": 56,
    "avg_blocktime": 3,
    "required_confirmations": 3,
    "protocol": {
      "type": "ERC20",
      "protocol_data": {
        "platform": "BNB",
        "contract_address": "0x7950865a9140cB519342433146Ed5b40c6F210f7"
      }
    },
    "derivation_path": "m/44'/60'"
  },
  {
    "coin": "PAXG-ERC20",
    "name": "paxg_erc20",
    "fname": "PAX Gold",
    "rpcport": 80,
    "mm2": 1,
    "wallet_only": true,
    "chain_id": 1,
    "avg_blocktime": 15,
    "required_confirmations": 3,
    "decimals": 18,
    "protocol": {
      "type": "ERC20",
      "protocol_data": {
        "platform": "ETH",
        "contract_address": "0x45804880De22913dAFE09f4980848ECE6EcbAf78"
      }
    },
    "derivation_path": "m/44'/60'",
    "trezor_coin": "Paxos Gold",
    "links": {
      "github": "https://github.com/paxosglobal/paxos-gold-contract",
      "homepage": "https://www.paxos.com/paxgold"
    }
  },
  {
    "coin": "PAXG-PLG20",
    "name": "paxg_plg20",
    "fname": "PAX Gold",
    "rpcport": 80,
    "mm2": 1,
    "chain_id": 137,
    "decimals": 18,
    "avg_blocktime": 1.8,
    "required_confirmations": 20,
    "protocol": {
      "type": "ERC20",
      "protocol_data": {
        "platform": "MATIC",
        "contract_address": "0x553d3D295e0f695B9228246232eDF400ed3560B5"
      }
    },
    "derivation_path": "m/44'/60'",
    "use_access_list": true,
    "max_eth_tx_type": 2,
    "gas_limit": {
      "eth_send_erc20": 55000,
      "erc20_payment": 110000,
      "erc20_receiver_spend": 85000,
      "erc20_sender_refund": 85000
    }
  },
  {
    "coin": "FLOP",
    "name": "flopcoin",
    "fname": "Flopcoin",
    "rpcport": 32552,
    "pubtype": 35,
    "p2shtype": 22,
    "wiftype": 158,
    "segwit": false,
    "txfee": 1000000,
    "mm2": 1,
    "sign_message_prefix": "Flopcoin Signed Message:\n",
    "required_confirmations": 5,
    "avg_blocktime": 60,
    "protocol": {
      "type": "UTXO"
    },
    "derivation_path": "m/44'/3'",
    "links": {
      "github": "https://github.com/Flopcoin/Flopcoin",
      "homepage": "https://flopcoin.net"
    }
  },
  {
    "coin": "PEP",
    "name": "pepecoin",
    "fname": "Pepecoin",
    "rpcport": 33873,
    "pubtype": 56,
    "p2shtype": 22,
    "wiftype": 158,
    "segwit": false,
    "txfee": 1000000,
    "dust": 1000000,
    "mm2": 1,
    "sign_message_prefix": "Pepecoin Signed Message:\n",
    "required_confirmations": 5,
    "avg_blocktime": 60,
    "protocol": {
      "type": "UTXO"
    },
    "derivation_path": "m/44'/3434'",
    "links": {
      "github": "https://github.com/pepecoinppc/pepecoin",
      "homepage": "https://pepecoin.org"
    }
  },
  {
    "coin": "PENDLE-ARB20",
    "name": "pendle_arb20",
    "fname": "Pendle",
    "rpcport": 80,
    "mm2": 1,
    "chain_id": 42161,
    "decimals": 18,
    "avg_blocktime": 0.25,
    "required_confirmations": 10,
    "protocol": {
      "type": "ERC20",
      "protocol_data": {
        "platform": "ETH-ARB20",
        "contract_address": "0x0c880f6761F1af8d9Aa9C466984b80DAb9a8c9e8"
      }
    },
    "derivation_path": "m/44'/60'",
    "use_access_list": true,
    "max_eth_tx_type": 2,
    "gas_limit": {
      "eth_send_erc20": 400000,
      "erc20_payment": 800000,
      "erc20_receiver_spend": 700000,
      "erc20_sender_refund": 700000
    }
  },
  {
    "coin": "PENDLE-ERC20",
    "name": "pendle_erc20",
    "fname": "Pendle",
    "rpcport": 80,
    "mm2": 1,
    "chain_id": 1,
    "decimals": 18,
    "avg_blocktime": 15,
    "required_confirmations": 3,
    "protocol": {
      "type": "ERC20",
      "protocol_data": {
        "platform": "ETH",
        "contract_address": "0x808507121B80c02388fAd14726482e061B8da827"
      }
    },
    "derivation_path": "m/44'/60'"
  },
  {
    "coin": "PENDLE-BEP20",
    "name": "pendle_bep20",
    "fname": "Pendle",
    "rpcport": 80,
    "mm2": 1,
    "chain_id": 56,
    "decimals": 18,
    "avg_blocktime": 3,
    "required_confirmations": 3,
    "protocol": {
      "type": "ERC20",
      "protocol_data": {
        "platform": "BNB",
        "contract_address": "0xb3Ed0A426155B79B898849803E3B36552f7ED507"
      }
    },
    "derivation_path": "m/44'/60'"
  },
  {
    "coin": "PEPE-ERC20",
    "name": "pepe_erc20",
    "fname": "Pepe",
    "rpcport": 80,
    "mm2": 1,
    "chain_id": 1,
    "decimals": 18,
    "avg_blocktime": 15,
    "required_confirmations": 3,
    "protocol": {
      "type": "ERC20",
      "protocol_data": {
        "platform": "ETH",
        "contract_address": "0x6982508145454Ce325dDbE47a25d4ec3d2311933"
      }
    },
    "derivation_path": "m/44'/60'",
    "links": {
      "homepage": "https://www.pepe.vip"
    }
  },
  {
    "coin": "PEPE-BEP20",
    "name": "pepe_bep20",
    "fname": "Pepe",
    "rpcport": 80,
    "mm2": 1,
    "chain_id": 56,
    "decimals": 18,
    "avg_blocktime": 3,
    "required_confirmations": 3,
    "protocol": {
      "type": "ERC20",
      "protocol_data": {
        "platform": "BNB",
        "contract_address": "0x25d887Ce7a35172C62FeBFD67a1856F20FaEbB00"
      }
    },
    "derivation_path": "m/44'/60'",
    "links": {
      "homepage": "https://www.pepe.vip"
    }
  },
  {
    "coin": "PEPE-ARB20",
    "name": "pepe_arb20",
    "fname": "Pepe",
    "rpcport": 80,
    "mm2": 1,
    "chain_id": 42161,
    "decimals": 18,
    "avg_blocktime": 15,
    "required_confirmations": 3,
    "protocol": {
      "type": "ERC20",
      "protocol_data": {
        "platform": "ETH-ARB20",
        "contract_address": "0x25d887Ce7a35172C62FeBFD67a1856F20FaEbB00"
      }
    },
    "derivation_path": "m/44'/60'",
    "links": {
      "homepage": "https://www.pepe.vip"
    },
    "gas_limit": {
      "eth_send_erc20": 400000,
      "erc20_payment": 800000,
      "erc20_receiver_spend": 700000,
      "erc20_sender_refund": 700000
    }
  },
  {
    "coin": "PINK",
    "name": "pink",
    "fname": "Pinkcoin",
    "rpcport": 9135,
    "isPoS": 1,
    "pubtype": 3,
    "p2shtype": 28,
    "wiftype": 131,
    "txfee": 10000,
    "mm2": 1,
    "wallet_only": true,
    "sign_message_prefix": "Pinkcoin Signed Message:\n",
    "required_confirmations": 5,
    "avg_blocktime": 60,
    "protocol": {
      "type": "UTXO"
    },
    "derivation_path": "m/44'/117'",
    "links": {
      "github": "https://github.com/Pink2Dev/Pink2",
      "homepage": "https://getstarted.with.pink"
    }
  },
  {
    "coin": "PIVX",
    "name": "pivx",
    "fname": "PIVX",
    "sign_message_prefix": "DarkNet Signed Message:\n",
    "rpcport": 51473,
    "pubtype": 30,
    "p2shtype": 13,
    "wiftype": 212,
    "txfee": 100000,
    "dust": 5460,
    "mm2": 1,
    "required_confirmations": 5,
    "avg_blocktime": 60,
    "protocol": {
      "type": "UTXO"
    },
    "derivation_path": "m/44'/119'"
  },
  {
    "coin": "PND",
    "name": "pandacoin",
    "fname": "Pandacoin",
    "sign_message_prefix": "Pandacoin Signed Message:\n",
    "isPoS": 1,
    "rpcport": 22444,
    "pubtype": 55,
    "p2shtype": 22,
    "wiftype": 183,
    "decimals": 6,
    "txfee": 10000000,
    "dust": 1000000,
    "segwit": true,
    "bech32_hrp": "pn",
    "mm2": 1,
    "required_confirmations": 1,
    "avg_blocktime": 600,
    "protocol": {
      "type": "UTXO"
    },
    "derivation_path": "m/44'/37'",
    "links": {
      "github": "https://github.com/DigitalPandacoin/pandacoin",
      "homepage": "https://pandacoin.tech"
    }
  },
  {
    "coin": "POT",
    "name": "potcoin",
    "fname": "PotCoin",
    "sign_message_prefix": "Potcoin Signed Message:\n",
    "isPoSV": 1,
    "rpcport": 42000,
    "pubtype": 55,
    "p2shtype": 5,
    "wiftype": 183,
    "txversion": 4,
    "txfee": 100000,
    "dust": 100000,
    "mm2": 1,
    "wallet_only": true,
    "mature_confirmations": 240,
    "required_confirmations": 5,
    "avg_blocktime": 40,
    "protocol": {
      "type": "UTXO"
    },
    "derivation_path": "m/44'/81'"
  },
  {
    "coin": "POT-ERC20",
    "name": "pot_erc20",
    "fname": "PotCoin",
    "rpcport": 80,
    "mm2": 1,
    "chain_id": 1,
    "decimals": 18,
    "avg_blocktime": 15,
    "required_confirmations": 3,
    "protocol": {
      "type": "ERC20",
      "protocol_data": {
        "platform": "ETH",
        "contract_address": "0x390603F023A33C76e3A4bf7B6Cc9Fba5E87dd05D"
      }
    },
    "derivation_path": "m/44'/60'"
  },
  {
    "coin": "POT-PLG20",
    "name": "pot_plg20",
    "fname": "PotCoin",
    "rpcport": 80,
    "mm2": 1,
    "chain_id": 137,
    "decimals": 18,
    "avg_blocktime": 1.8,
    "required_confirmations": 20,
    "protocol": {
      "type": "ERC20",
      "protocol_data": {
        "platform": "MATIC",
        "contract_address": "0xd7c8469c7eC40f853dA5f651DE81b45aeD47e5aB"
      }
    },
    "derivation_path": "m/44'/60'",
    "use_access_list": true,
    "max_eth_tx_type": 2,
    "gas_limit": {
      "eth_send_erc20": 55000,
      "erc20_payment": 110000,
      "erc20_receiver_spend": 85000,
      "erc20_sender_refund": 85000
    }
  },
  {
    "coin": "POWR-ERC20",
    "name": "powr_erc20",
    "fname": "Power Ledger",
    "rpcport": 80,
    "mm2": 1,
    "chain_id": 1,
    "decimals": 6,
    "avg_blocktime": 15,
    "required_confirmations": 3,
    "protocol": {
      "type": "ERC20",
      "protocol_data": {
        "platform": "ETH",
        "contract_address": "0x595832F8FC6BF59c85C527fEC3740A1b7a361269"
      }
    },
    "derivation_path": "m/44'/60'",
    "trezor_coin": "PowerLedger",
    "links": {
      "homepage": "https://powerledger.io"
    }
  },
  {
    "coin": "POWR-PLG20",
    "name": "powr_plg20",
    "fname": "Power Ledger",
    "rpcport": 80,
    "mm2": 1,
    "chain_id": 137,
    "decimals": 6,
    "avg_blocktime": 1.8,
    "required_confirmations": 20,
    "protocol": {
      "type": "ERC20",
      "protocol_data": {
        "platform": "MATIC",
        "contract_address": "0x0AaB8DC887D34f00D50E19aee48371a941390d14"
      }
    },
    "derivation_path": "m/44'/60'"
  },
  {
    "coin": "PPC",
    "name": "peercoin",
    "fname": "Peercoin",
    "sign_message_prefix": "Peercoin Signed Message:\n",
    "isPoS": 1,
    "rpcport": 9902,
    "pubtype": 55,
    "p2shtype": 117,
    "wiftype": 183,
    "decimals": 6,
    "txfee": 0,
    "dust": 10000,
    "segwit": true,
    "bech32_hrp": "pc",
    "mm2": 1,
    "required_confirmations": 1,
    "avg_blocktime": 510,
    "protocol": {
      "type": "UTXO"
    },
    "derivation_path": "m/44'/6'",
    "trezor_coin": "Peercoin",
    "links": {
      "github": "https://github.com/peercoin/peercoin",
      "homepage": "https://peercoin.net"
    }
  },
  {
    "coin": "PPC-ERC20",
    "name": "ppc_erc20",
    "fname": "Peercoin",
    "rpcport": 80,
    "mm2": 1,
    "chain_id": 1,
    "decimals": 6,
    "avg_blocktime": 15,
    "required_confirmations": 3,
    "protocol": {
      "type": "ERC20",
      "protocol_data": {
        "platform": "ETH",
        "contract_address": "0x044d078F1c86508e13328842Cc75AC021B272958"
      }
    },
    "derivation_path": "m/44'/60'"
  },
  {
    "coin": "PPC-PLG20",
    "name": "ppc_plg20",
    "fname": "Peercoin",
    "rpcport": 80,
    "mm2": 1,
    "chain_id": 137,
    "decimals": 6,
    "avg_blocktime": 1.8,
    "required_confirmations": 20,
    "protocol": {
      "type": "ERC20",
      "protocol_data": {
        "platform": "MATIC",
        "contract_address": "0x91E7E32C710661C44ae44D10Aa86135d91C3Ed65"
      }
    },
    "derivation_path": "m/44'/60'"
  },
  {
    "coin": "PRCY",
    "name": "prcy",
    "fname": "PRivaCY Coin",
    "rpcport": 59683,
    "pubtype": 55,
    "p2shtype": 61,
    "wiftype": 28,
    "txfee": 0,
    "mm2": 1,
    "required_confirmations": 5,
    "avg_blocktime": 60,
    "protocol": {
      "type": "UTXO"
    },
    "derivation_path": "m/44'/853'"
  },
  {
    "coin": "PRCY-BEP20",
    "name": "prcy_bep20",
    "fname": "PRivaCY Coin",
    "rpcport": 80,
    "mm2": 1,
    "chain_id": 56,
    "avg_blocktime": 3,
    "required_confirmations": 3,
    "protocol": {
      "type": "ERC20",
      "protocol_data": {
        "platform": "BNB",
        "contract_address": "0xdFC3829b127761a3218bFceE7fc92e1232c9D116"
      }
    },
    "derivation_path": "m/44'/60'"
  },
  {
    "coin": "PRCY-ERC20",
    "name": "prcy_erc20",
    "fname": "PRivaCY Coin",
    "rpcport": 80,
    "mm2": 1,
    "chain_id": 1,
    "avg_blocktime": 15,
    "required_confirmations": 3,
    "decimals": 8,
    "protocol": {
      "type": "ERC20",
      "protocol_data": {
        "platform": "ETH",
        "contract_address": "0xdFC3829b127761a3218bFceE7fc92e1232c9D116"
      }
    },
    "derivation_path": "m/44'/60'"
  },
  {
    "coin": "PRCY-PLG20",
    "name": "prcy_plg20",
    "fname": "PRivaCY Coin",
    "rpcport": 80,
    "mm2": 1,
    "chain_id": 137,
    "decimals": 8,
    "avg_blocktime": 1.8,
    "required_confirmations": 20,
    "protocol": {
      "type": "ERC20",
      "protocol_data": {
        "platform": "MATIC",
        "contract_address": "0xdFC3829b127761a3218bFceE7fc92e1232c9D116"
      }
    },
    "derivation_path": "m/44'/60'"
  },
  {
    "coin": "PYR-ERC20",
    "name": "pyr_erc20",
    "fname": "Vulcan Forged",
    "rpcport": 80,
    "mm2": 1,
    "chain_id": 1,
    "decimals": 18,
    "avg_blocktime": 15,
    "required_confirmations": 3,
    "protocol": {
      "type": "ERC20",
      "protocol_data": {
        "platform": "ETH",
        "contract_address": "0x430EF9263E76DAE63c84292C3409D61c598E9682"
      }
    },
    "derivation_path": "m/44'/60'"
  },
  {
    "coin": "PYR-PLG20",
    "name": "pyr_plg20",
    "fname": "Vulcan Forged",
    "rpcport": 80,
    "mm2": 1,
    "chain_id": 137,
    "decimals": 18,
    "avg_blocktime": 1.8,
    "required_confirmations": 20,
    "protocol": {
      "type": "ERC20",
      "protocol_data": {
        "platform": "MATIC",
        "contract_address": "0x430EF9263E76DAE63c84292C3409D61c598E9682"
      }
    },
    "derivation_path": "m/44'/60'",
    "use_access_list": true,
    "max_eth_tx_type": 2,
    "gas_limit": {
      "eth_send_erc20": 55000,
      "erc20_payment": 120000,
      "erc20_receiver_spend": 90000,
      "erc20_sender_refund": 90000
    }
  },
  {
    "coin": "SHIB-BEP20",
    "name": "shib_bep20",
    "fname": "Shiba Inu",
    "rpcport": 80,
    "mm2": 1,
    "chain_id": 56,
    "avg_blocktime": 3,
    "required_confirmations": 3,
    "protocol": {
      "type": "ERC20",
      "protocol_data": {
        "platform": "BNB",
        "contract_address": "0x2859e4544C4bB03966803b044A93563Bd2D0DD4D"
      }
    },
    "derivation_path": "m/44'/60'"
  },
  {
    "coin": "SHIB-ERC20",
    "name": "shib_erc20",
    "fname": "Shiba Inu",
    "rpcport": 80,
    "mm2": 1,
    "chain_id": 1,
    "avg_blocktime": 15,
    "required_confirmations": 3,
    "protocol": {
      "type": "ERC20",
      "protocol_data": {
        "platform": "ETH",
        "contract_address": "0x95aD61b0a150d79219dCF64E1E6Cc01f0B64C4cE"
      }
    },
    "derivation_path": "m/44'/60'",
    "trezor_coin": "SHIBA INU",
    "links": {
      "homepage": "https://shibatoken.com"
    }
  },
  {
    "coin": "SHIB-KRC20",
    "name": "shib_krc20",
    "fname": "Shiba Inu",
    "rpcport": 80,
    "mm2": 1,
    "chain_id": 321,
    "decimals": 18,
    "avg_blocktime": 3,
    "required_confirmations": 3,
    "protocol": {
      "type": "ERC20",
      "protocol_data": {
        "platform": "KCS",
        "contract_address": "0x73b6086955c820370A18002F60E9b51FB67d7e1A"
      }
    },
    "derivation_path": "m/44'/60'"
  },
  {
    "coin": "SHIB-PLG20",
    "name": "shib_plg20",
    "fname": "Shiba Inu",
    "rpcport": 80,
    "mm2": 1,
    "chain_id": 137,
    "decimals": 18,
    "avg_blocktime": 1.8,
    "required_confirmations": 20,
    "protocol": {
      "type": "ERC20",
      "protocol_data": {
        "platform": "MATIC",
        "contract_address": "0x6f8a06447Ff6FcF75d803135a7de15CE88C1d4ec"
      }
    },
    "derivation_path": "m/44'/60'",
    "use_access_list": true,
    "max_eth_tx_type": 2,
    "gas_limit": {
      "eth_send_erc20": 55000,
      "erc20_payment": 110000,
      "erc20_receiver_spend": 85000,
      "erc20_sender_refund": 85000
    }
  },
  {
    "coin": "SHIC",
    "name": "shibacoin",
    "fname": "Shibacoin",
    "rpcport": 33863,
    "pubtype": 63,
    "p2shtype": 22,
    "wiftype": 158,
    "segwit": false,
    "txfee": 1000000,
    "dingo_fee": true,
    "dust": 1000000,
    "mm2": 1,
    "sign_message_prefix": "Shibacoin Signed Message:\n",
    "required_confirmations": 5,
    "avg_blocktime": 60,
    "protocol": {
      "type": "UTXO"
    },
    "derivation_path": "m/44'/74'",
    "links": {
      "github": "https://github.com/shibacoinppc/shibacoin",
      "homepage": "https://shibapow.org/"
    }
  },
  {
    "coin": "QC-QRC20",
    "name": "qtum",
    "fname": "Qcash",
    "rpcport": 3889,
    "pubtype": 58,
    "p2shtype": 50,
    "wiftype": 128,
    "segwit": false,
    "txfee": 400000,
    "dust": 72800,
    "mm2": 1,
    "required_confirmations": 3,
    "mature_confirmations": 2000,
    "avg_blocktime": 32,
    "protocol": {
      "type": "QRC20",
      "protocol_data": {
        "platform": "QTUM",
        "contract_address": "0xf2033ede578e17fa6231047265010445bca8cf1c"
      }
    },
    "derivation_path": "m/44'/2301'"
  },
  {
    "coin": "QIAIR-QRC20",
    "name": "qtum",
    "fname": "Qi Airdrop Token",
    "rpcport": 3889,
    "pubtype": 58,
    "p2shtype": 50,
    "wiftype": 128,
    "segwit": false,
    "txfee": 400000,
    "dust": 72800,
    "mm2": 1,
    "required_confirmations": 3,
    "mature_confirmations": 2000,
    "avg_blocktime": 32,
    "protocol": {
      "type": "QRC20",
      "protocol_data": {
        "platform": "QTUM",
        "contract_address": "0x60f33e17d8d2dba280cf85b6c35880dedd8ed728"
      }
    },
    "derivation_path": "m/44'/2301'"
  },
  {
    "coin": "QI-QRC20",
    "name": "qtum",
    "fname": "Qi Swap",
    "rpcport": 3889,
    "pubtype": 58,
    "p2shtype": 50,
    "wiftype": 128,
    "segwit": false,
    "txfee": 400000,
    "dust": 72800,
    "mm2": 1,
    "required_confirmations": 3,
    "mature_confirmations": 2000,
    "avg_blocktime": 32,
    "protocol": {
      "type": "QRC20",
      "protocol_data": {
        "platform": "QTUM",
        "contract_address": "0x54fefdb5b31164f66ddb68becd7bdd864cacd65b"
      }
    },
    "derivation_path": "m/44'/2301'"
  },
  {
    "coin": "QKC-BEP20",
    "name": "qkc_bep20",
    "fname": "QuarkChain",
    "rpcport": 80,
    "mm2": 1,
    "chain_id": 56,
    "avg_blocktime": 3,
    "required_confirmations": 3,
    "protocol": {
      "type": "ERC20",
      "protocol_data": {
        "platform": "BNB",
        "contract_address": "0xA1434F1FC3F437fa33F7a781E041961C0205B5Da"
      }
    },
    "derivation_path": "m/44'/60'",
    "gas_limit": {
      "eth_send_erc20": 60000,
      "erc20_payment": 110000,
      "erc20_receiver_spend": 85000,
      "erc20_sender_refund": 85000
    }
  },
  {
    "coin": "QKC-ERC20",
    "name": "qkc_erc20",
    "fname": "QuarkChain",
    "rpcport": 80,
    "mm2": 1,
    "chain_id": 1,
    "avg_blocktime": 15,
    "required_confirmations": 3,
    "protocol": {
      "type": "ERC20",
      "protocol_data": {
        "platform": "ETH",
        "contract_address": "0xEA26c4aC16D4a5A106820BC8AEE85fd0b7b2b664"
      }
    },
    "derivation_path": "m/44'/60'",
    "trezor_coin": "QuarkChain",
    "links": {
      "homepage": "https://quarkchain.io"
    }
  },
  {
    "coin": "QNT-ERC20",
    "name": "qnt_erc20",
    "fname": "Quant",
    "rpcport": 80,
    "mm2": 1,
    "chain_id": 1,
    "decimals": 18,
    "avg_blocktime": 15,
    "required_confirmations": 3,
    "protocol": {
      "type": "ERC20",
      "protocol_data": {
        "platform": "ETH",
        "contract_address": "0x4a220E6096B25EADb88358cb44068A3248254675"
      }
    },
    "derivation_path": "m/44'/60'",
    "trezor_coin": "Quant",
    "links": {
      "github": "https://github.com/quantnetwork",
      "homepage": "https://www.quant.network/"
    }
  },
  {
    "coin": "QNT-KRC20",
    "name": "qnt_krc20",
    "fname": "Quant",
    "rpcport": 80,
    "mm2": 1,
    "chain_id": 321,
    "decimals": 18,
    "avg_blocktime": 3,
    "required_confirmations": 3,
    "protocol": {
      "type": "ERC20",
      "protocol_data": {
        "platform": "KCS",
        "contract_address": "0x791630C11c7159A748d8c2267a66780B3DDC40a7"
      }
    },
    "derivation_path": "m/44'/60'"
  },
  {
    "coin": "QRC20",
    "fname": "QRC20",
    "pubtype": 120,
    "p2shtype": 50,
    "wiftype": 128,
    "segwit": false,
    "txfee": 400000,
    "mm2": 1,
    "is_testnet": true,
    "mature_confirmations": 2000,
    "required_confirmations": 1,
    "avg_blocktime": 32,
    "protocol": {
      "type": "QRC20",
      "protocol_data": {
        "platform": "tQTUM",
        "contract_address": "0xd362e096e873eb7907e205fadc6175c6fec7bc44"
      },
      "derivation_path": "m/44'/1'"
    }
  },
  {
    "coin": "QTUM",
    "name": "qtum",
    "fname": "Qtum",
    "rpcport": 3889,
    "pubtype": 58,
    "p2shtype": 50,
    "wiftype": 128,
    "segwit": true,
    "bech32_hrp": "qc",
    "txfee": 400000,
    "dust": 72800,
    "mm2": 1,
    "sign_message_prefix": "Qtum Signed Message:\n",
    "force_min_relay_fee": true,
    "required_confirmations": 3,
    "mature_confirmations": 2000,
    "avg_blocktime": 32,
    "protocol": {
      "type": "QTUM"
    },
    "derivation_path": "m/44'/2301'",
    "trezor_coin": "Qtum",
    "links": {
      "github": "https://github.com/qtumproject/qtum",
      "homepage": "https://qtum.org"
    }
  },
  {
    "coin": "QTUM-ERC20",
    "name": "qtum_erc20",
    "fname": "Qtum",
    "rpcport": 80,
    "mm2": 1,
    "chain_id": 1,
    "avg_blocktime": 15,
    "required_confirmations": 3,
    "protocol": {
      "type": "ERC20",
      "protocol_data": {
        "platform": "ETH",
        "contract_address": "0x3103dF8F05c4D8aF16fD22AE63E406b97FeC6938"
      }
    },
    "derivation_path": "m/44'/60'",
    "trezor_coin": "Qtum",
    "links": {
      "github": "https://github.com/qtumproject",
      "homepage": "https://qtum.org/"
    }
  },
  {
    "coin": "tQTUM",
    "name": "qtumtest",
    "fname": "QTUM Testnet",
    "sign_message_prefix": "Qtum Signed Message:\n",
    "is_testnet": true,
    "rpcport": 13889,
    "pubtype": 120,
    "p2shtype": 110,
    "wiftype": 239,
    "segwit": true,
    "bech32_hrp": "tq",
    "txfee": 400000,
    "mm2": 1,
    "required_confirmations": 1,
    "mature_confirmations": 2000,
    "avg_blocktime": 32,
    "protocol": {
      "type": "QTUM"
    },
    "derivation_path": "m/44'/1'"
  },
  {
    "coin": "RAPH",
    "sign_message_prefix": "Komodo Signed Message:\n",
    "asset": "RAPH",
    "fname": "Raphael",
    "rpcport": 30261,
    "pubtype": 60,
    "p2shtype": 85,
    "wiftype": 188,
    "txversion": 4,
    "overwintered": 1,
    "mm2": 1,
    "required_confirmations": 4,
    "requires_notarization": false,
    "avg_blocktime": 60,
    "protocol": {
      "type": "UTXO"
    },
    "derivation_path": "m/44'/141'",
    "trezor_coin": "Komodo"
  },
  {
    "coin": "RDD",
    "name": "reddcoin",
    "fname": "ReddCoin",
    "sign_message_prefix": "Reddcoin Signed Message:\n",
    "isPoSV": 1,
    "rpcport": 45443,
    "pubtype": 61,
    "p2shtype": 5,
    "wiftype": 189,
    "txversion": 2,
    "txfee": 100000,
    "dust": 100000,
    "segwit": false,
    "mm2": 1,
    "wallet_only": true,
    "mature_confirmations": 30,
    "required_confirmations": 5,
    "avg_blocktime": 60,
    "protocol": {
      "type": "UTXO"
    },
    "derivation_path": "m/44'/4'",
    "trezor_coin": "Reddcoin",
    "links": {
      "github": "https://github.com/reddcoin-project/reddcoin",
      "homepage": "https://reddcoin.com"
    }
  },
  {
    "coin": "REN-ERC20",
    "name": "ren_erc20",
    "fname": "Ren",
    "rpcport": 80,
    "mm2": 1,
    "chain_id": 1,
    "decimals": 18,
    "avg_blocktime": 15,
    "required_confirmations": 3,
    "protocol": {
      "type": "ERC20",
      "protocol_data": {
        "platform": "ETH",
        "contract_address": "0x408e41876cCCDC0F92210600ef50372656052a38"
      }
    },
    "derivation_path": "m/44'/60'",
    "trezor_coin": "Republic Token",
    "links": {
      "github": "https://github.com/renproject",
      "homepage": "https://renproject.io/"
    }
  },
  {
    "coin": "REP-ERC20",
    "name": "rep_erc20",
    "fname": "Augur",
    "required_confirmations": 3,
    "avg_blocktime": 15,
    "rpcport": 80,
    "mm2": 1,
    "chain_id": 1,
    "protocol": {
      "type": "ERC20",
      "protocol_data": {
        "platform": "ETH",
        "contract_address": "0x221657776846890989a759BA2973e427DfF5C9bB"
      }
    },
    "derivation_path": "m/44'/60'",
    "trezor_coin": "Augur",
    "links": {
      "homepage": "https://augur.net"
    }
  },
  {
    "coin": "REQ-ERC20",
    "name": "req_erc20",
    "fname": "Request",
    "rpcport": 80,
    "mm2": 1,
    "chain_id": 1,
    "decimals": 18,
    "avg_blocktime": 15,
    "required_confirmations": 3,
    "protocol": {
      "type": "ERC20",
      "protocol_data": {
        "platform": "ETH",
        "contract_address": "0x8f8221aFbB33998d8584A2B05749bA73c37a938a"
      }
    },
    "derivation_path": "m/44'/60'"
  },
  {
    "coin": "REQ-PLG20",
    "name": "req_plg20",
    "fname": "Request",
    "rpcport": 80,
    "mm2": 1,
    "chain_id": 137,
    "decimals": 18,
    "avg_blocktime": 1.8,
    "required_confirmations": 20,
    "protocol": {
      "type": "ERC20",
      "protocol_data": {
        "platform": "MATIC",
        "contract_address": "0xB25e20De2F2eBb4CfFD4D16a55C7B395e8a94762"
      }
    },
    "derivation_path": "m/44'/60'",
    "use_access_list": true,
    "max_eth_tx_type": 2,
    "gas_limit": {
      "eth_send_erc20": 55000,
      "erc20_payment": 110000,
      "erc20_receiver_spend": 85000,
      "erc20_sender_refund": 85000
    }
  },
  {
    "coin": "RIC",
    "name": "riecoin",
    "fname": "Riecoin",
    "sign_message_prefix": "Riecoin Signed Message:\n",
    "rpcport": 28332,
    "pubtype": 60,
    "p2shtype": 65,
    "wiftype": 128,
    "segwit": true,
    "bech32_hrp": "ric",
    "txfee": 10000,
    "mm2": 1,
    "wallet_only": false,
    "required_confirmations": 4,
    "avg_blocktime": 150,
    "protocol": {
      "type": "UTXO"
    },
    "derivation_path": "m/44'/143'"
  },
  {
    "coin": "RIC-segwit",
    "name": "riecoin",
    "fname": "Riecoin",
    "sign_message_prefix": "Riecoin Signed Message:\n",
    "rpcport": 28332,
    "pubtype": 60,
    "p2shtype": 65,
    "wiftype": 128,
    "segwit": true,
    "bech32_hrp": "ric",
    "address_format": {
      "format": "segwit"
    },
    "orderbook_ticker": "RIC",
    "txfee": 10000,
    "mm2": 1,
    "required_confirmations": 4,
    "avg_blocktime": 150,
    "protocol": {
      "type": "UTXO"
    },
    "derivation_path": "m/84'/143'"
  },
  {
    "coin": "RIC-BEP20",
    "name": "ric_bep20",
    "fname": "Riecoin",
    "rpcport": 80,
    "mm2": 1,
    "chain_id": 56,
    "decimals": 18,
    "avg_blocktime": 3,
    "required_confirmations": 3,
    "protocol": {
      "type": "ERC20",
      "protocol_data": {
        "platform": "BNB",
        "contract_address": "0xc2097531d6Cd4A712AE08f398283a92631DC39F9"
      }
    },
    "derivation_path": "m/44'/60'"
  },
  {
    "coin": "DOC",
    "asset": "DOC",
    "fname": "DOC",
    "rpcport": 62415,
    "pubtype": 60,
    "p2shtype": 85,
    "wiftype": 188,
    "txversion": 4,
    "overwintered": 1,
    "mm2": 1,
    "sign_message_prefix": "Komodo Signed Message:\n",
    "is_testnet": true,
    "required_confirmations": 1,
    "requires_notarization": false,
    "avg_blocktime": 60,
    "protocol": {
      "type": "UTXO"
    },
    "derivation_path": "m/44'/141'",
    "trezor_coin": "Komodo"
  },
  {
    "coin": "MARTY",
    "asset": "MARTY",
    "fname": "MARTY",
    "rpcport": 52592,
    "pubtype": 60,
    "p2shtype": 85,
    "wiftype": 188,
    "txversion": 4,
    "overwintered": 1,
    "mm2": 1,
    "sign_message_prefix": "Komodo Signed Message:\n",
    "is_testnet": true,
    "required_confirmations": 1,
    "requires_notarization": false,
    "avg_blocktime": 60,
    "protocol": {
      "type": "UTXO"
    },
    "derivation_path": "m/44'/141'",
    "trezor_coin": "Komodo"
  },
  {
    "coin": "RLC-ERC20",
    "name": "rlc_erc20",
    "fname": "iExec RLC",
    "rpcport": 80,
    "mm2": 1,
    "chain_id": 1,
    "decimals": 9,
    "avg_blocktime": 15,
    "required_confirmations": 3,
    "protocol": {
      "type": "ERC20",
      "protocol_data": {
        "platform": "ETH",
        "contract_address": "0x607F4C5BB672230e8672085532f7e901544a7375"
      }
    },
    "derivation_path": "m/44'/60'",
    "trezor_coin": "IEx.ec",
    "links": {
      "homepage": "http://iex.ec/"
    }
  },
  {
    "coin": "RLC-PLG20",
    "name": "rlc_plg20",
    "fname": "iExec RLC",
    "rpcport": 80,
    "mm2": 1,
    "chain_id": 137,
    "decimals": 9,
    "avg_blocktime": 1.8,
    "required_confirmations": 20,
    "protocol": {
      "type": "ERC20",
      "protocol_data": {
        "platform": "MATIC",
        "contract_address": "0xbe662058e00849C3Eef2AC9664f37fEfdF2cdbFE"
      }
    },
    "derivation_path": "m/44'/60'"
  },
  {
    "coin": "RNDR-ERC20",
    "name": "rndr_erc20",
    "fname": "Render",
    "rpcport": 80,
    "mm2": 1,
    "chain_id": 1,
    "decimals": 18,
    "avg_blocktime": 15,
    "required_confirmations": 3,
    "protocol": {
      "type": "ERC20",
      "protocol_data": {
        "platform": "ETH",
        "contract_address": "0x6De037ef9aD2725EB40118Bb1702EBb27e4Aeb24"
      }
    },
    "derivation_path": "m/44'/60'"
  },
  {
    "coin": "RNDR-PLG20",
    "name": "rndr_plg20",
    "fname": "Render",
    "rpcport": 80,
    "mm2": 1,
    "chain_id": 137,
    "decimals": 18,
    "avg_blocktime": 1.8,
    "required_confirmations": 20,
    "protocol": {
      "type": "ERC20",
      "protocol_data": {
        "platform": "MATIC",
        "contract_address": "0x61299774020dA444Af134c82fa83E3810b309991"
      }
    },
    "derivation_path": "m/44'/60'",
    "use_access_list": true,
    "max_eth_tx_type": 2,
    "gas_limit": {
      "eth_send_erc20": 55000,
      "erc20_payment": 110000,
      "erc20_receiver_spend": 85000,
      "erc20_sender_refund": 85000
    }
  },
  {
    "coin": "RPL-ERC20",
    "name": "rpl_erc20",
    "fname": "Rocket Pool",
    "rpcport": 80,
    "mm2": 1,
    "chain_id": 1,
    "decimals": 18,
    "avg_blocktime": 15,
    "required_confirmations": 3,
    "protocol": {
      "type": "ERC20",
      "protocol_data": {
        "platform": "ETH",
        "contract_address": "0xD33526068D116cE69F19A9ee46F0bd304F21A51f"
      }
    },
    "derivation_path": "m/44'/60'"
  },
  {
    "coin": "RSR-ERC20",
    "name": "rsr_erc20",
    "fname": "Reserve Rights",
    "rpcport": 80,
    "mm2": 1,
    "chain_id": 1,
    "decimals": 18,
    "avg_blocktime": 15,
    "required_confirmations": 3,
    "protocol": {
      "type": "ERC20",
      "protocol_data": {
        "platform": "ETH",
        "contract_address": "0x320623b8E4fF03373931769A31Fc52A4E78B5d70"
      }
    },
    "derivation_path": "m/44'/60'",
    "trezor_coin": "Reserve Rights",
    "links": {
      "github": "https://github.com/reserve-protocol/rsr-mainnet",
      "homepage": "https://reserve.org"
    }
  },
  {
    "coin": "RTM",
    "name": "raptoreum",
    "fname": "Raptoreum",
    "sign_message_prefix": "DarkCoin Signed Message:\n",
    "rpcport": 9998,
    "pubtype": 60,
    "p2shtype": 16,
    "wiftype": 128,
    "txfee": 1000,
    "mm2": 1,
    "confpath": "USERHOME/.raptoreumcore/raptoreum.conf",
    "required_confirmations": 3,
    "avg_blocktime": 120,
    "protocol": {
      "type": "UTXO"
    },
    "derivation_path": "m/44'/10226'",
    "links": {
      "github": "https://github.com/Raptor3um/Raptoreum",
      "homepage": "https://raptoreum.com"
    }
  },
  {
    "coin": "GRR",
    "name": "ghostridercoin",
    "fname": "Ghostridercoin",
    "rpcport": 15420,
    "pubtype": 38,
    "p2shtype": 16,
    "wiftype": 128,
    "txfee": 1000,
    "mm2": 1,
    "confpath": "USERHOME/.grcoincore/grcoin.conf",
    "required_confirmations": 3,
    "avg_blocktime": 120,
    "protocol": {
      "type": "UTXO"
    },
    "derivation_path": "m/44'/10226'"
  },
  {
    "coin": "RTM-BEP20",
    "name": "rtm_bep20",
    "fname": "Raptoreum",
    "rpcport": 80,
    "mm2": 1,
    "chain_id": 56,
    "decimals": 8,
    "avg_blocktime": 3,
    "required_confirmations": 3,
    "protocol": {
      "type": "ERC20",
      "protocol_data": {
        "platform": "BNB",
        "contract_address": "0xF7C71cab11E3694638Bb9A106E0F430565BD15F1"
      }
    },
    "derivation_path": "m/44'/60'"
  },
  {
    "coin": "RVN",
    "name": "raven",
    "fname": "RavenCoin",
    "sign_message_prefix": "Raven Signed Message:\n",
    "rpcport": 8766,
    "pubtype": 60,
    "p2shtype": 122,
    "wiftype": 128,
    "segwit": true,
    "txfee": 1000000,
    "mm2": 1,
    "required_confirmations": 3,
    "avg_blocktime": 60,
    "protocol": {
      "type": "UTXO"
    },
    "derivation_path": "m/44'/175'",
    "trezor_coin": "Ravencoin",
    "links": {
      "github": "https://github.com/RavenProject/Ravencoin",
      "homepage": "https://ravencoin.org"
    }
  },
  {
    "coin": "SAND-ERC20",
    "name": "sand_erc20",
    "fname": "The Sandbox",
    "rpcport": 80,
    "mm2": 1,
    "chain_id": 1,
    "decimals": 18,
    "avg_blocktime": 15,
    "required_confirmations": 3,
    "protocol": {
      "type": "ERC20",
      "protocol_data": {
        "platform": "ETH",
        "contract_address": "0x3845badAde8e6dFF049820680d1F14bD3903a5d0"
      }
    },
    "derivation_path": "m/44'/60'"
  },
  {
    "coin": "SAND-BEP20",
    "name": "sand_bep20",
    "fname": "The Sandbox",
    "rpcport": 80,
    "mm2": 1,
    "chain_id": 56,
    "decimals": 18,
    "avg_blocktime": 3,
    "required_confirmations": 3,
    "protocol": {
      "type": "ERC20",
      "protocol_data": {
        "platform": "BNB",
        "contract_address": "0x67b725d7e342d7B611fa85e859Df9697D9378B2e"
      }
    },
    "derivation_path": "m/44'/60'"
  },
  {
    "coin": "SAND-PLG20",
    "name": "sand_plg20",
    "fname": "The Sandbox",
    "rpcport": 80,
    "mm2": 1,
    "chain_id": 137,
    "decimals": 18,
    "avg_blocktime": 1.8,
    "required_confirmations": 20,
    "protocol": {
      "type": "ERC20",
      "protocol_data": {
        "platform": "MATIC",
        "contract_address": "0xBbba073C31bF03b8ACf7c28EF0738DeCF3695683"
      }
    },
    "derivation_path": "m/44'/60'",
    "use_access_list": true,
    "max_eth_tx_type": 2,
    "gas_limit": {
      "eth_send_erc20": 55000,
      "erc20_payment": 110000,
      "erc20_receiver_spend": 85000,
      "erc20_sender_refund": 85000
    }
  },
  {
    "coin": "SCRT-BEP20",
    "name": "scrt_bep20",
    "fname": "Secret",
    "rpcport": 80,
    "mm2": 1,
    "chain_id": 56,
    "decimals": 18,
    "avg_blocktime": 3,
    "required_confirmations": 3,
    "protocol": {
      "type": "ERC20",
      "protocol_data": {
        "platform": "BNB",
        "contract_address": "0x02dd18E4981DA3fC7363fE56f3B81D1860b44ea7"
      }
    },
    "derivation_path": "m/44'/60'",
    "gas_limit": {
      "eth_send_erc20": 60000,
      "erc20_payment": 110000,
      "erc20_receiver_spend": 85000,
      "erc20_sender_refund": 85000
    }
  },
  {
    "coin": "SIGNA-BEP20",
    "name": "signa_bep20",
    "fname": "Signum",
    "rpcport": 80,
    "mm2": 1,
    "chain_id": 56,
    "decimals": 8,
    "avg_blocktime": 3,
    "required_confirmations": 3,
    "protocol": {
      "type": "ERC20",
      "protocol_data": {
        "platform": "BNB",
        "contract_address": "0x7b0E7E40eE4672599F7095D1DdD730b0805195BA"
      }
    },
    "derivation_path": "m/44'/60'",
    "gas_limit": {
      "eth_send_erc20": 60000,
      "erc20_payment": 110000,
      "erc20_receiver_spend": 85000,
      "erc20_sender_refund": 85000
    }
  },
  {
    "coin": "SNX-AVX20",
    "name": "snx_avx20",
    "fname": "Synthetix",
    "rpcport": 80,
    "mm2": 1,
    "chain_id": 43114,
    "required_confirmations": 3,
    "avg_blocktime": 2.4,
    "decimals": 18,
    "protocol": {
      "type": "ERC20",
      "protocol_data": {
        "platform": "AVAX",
        "contract_address": "0xBeC243C995409E6520D7C41E404da5dEba4b209B"
      }
    },
    "derivation_path": "m/44'/60'"
  },
  {
    "coin": "SNX-BEP20",
    "name": "snx_bep20",
    "fname": "Synthetix",
    "rpcport": 80,
    "mm2": 1,
    "chain_id": 56,
    "avg_blocktime": 3,
    "required_confirmations": 3,
    "protocol": {
      "type": "ERC20",
      "protocol_data": {
        "platform": "BNB",
        "contract_address": "0x9Ac983826058b8a9C7Aa1C9171441191232E8404"
      }
    },
    "derivation_path": "m/44'/60'"
  },
  {
    "coin": "SNX-ERC20",
    "name": "snx_erc20",
    "fname": "Synthetix",
    "rpcport": 80,
    "mm2": 1,
    "chain_id": 1,
    "avg_blocktime": 15,
    "required_confirmations": 3,
    "decimals": 18,
    "protocol": {
      "type": "ERC20",
      "protocol_data": {
        "platform": "ETH",
        "contract_address": "0xC011a73ee8576Fb46F5E1c5751cA3B9Fe0af2a6F"
      }
    },
    "derivation_path": "m/44'/60'",
    "trezor_coin": "Synthetix Network Token",
    "links": {
      "github": "https://github.com/havven/havven",
      "homepage": "https://synthetix.io"
    }
  },
  {
    "coin": "SNX-FTM20",
    "name": "snx_ftm20",
    "fname": "Synthetix",
    "rpcport": 80,
    "mm2": 1,
    "wallet_only": true,
    "chain_id": 250,
    "decimals": 18,
    "avg_blocktime": 1.8,
    "required_confirmations": 3,
    "protocol": {
      "type": "ERC20",
      "protocol_data": {
        "platform": "FTM",
        "contract_address": "0x56ee926bD8c72B2d5fa1aF4d9E4Cbb515a1E3Adc"
      }
    },
    "derivation_path": "m/44'/60'"
  },
  {
    "coin": "SNX-KRC20",
    "name": "snx_krc20",
    "fname": "Synthetix",
    "rpcport": 80,
    "mm2": 1,
    "chain_id": 321,
    "decimals": 18,
    "avg_blocktime": 3,
    "required_confirmations": 3,
    "protocol": {
      "type": "ERC20",
      "protocol_data": {
        "platform": "KCS",
        "contract_address": "0x31965b5c9c55f5579eb49F4b3AcC59aA10a7B98E"
      }
    },
    "derivation_path": "m/44'/60'"
  },
  {
    "coin": "SNX-PLG20",
    "name": "snx_plg20",
    "fname": "Synthetix",
    "rpcport": 80,
    "mm2": 1,
    "chain_id": 137,
    "decimals": 18,
    "avg_blocktime": 1.8,
    "required_confirmations": 20,
    "protocol": {
      "type": "ERC20",
      "protocol_data": {
        "platform": "MATIC",
        "contract_address": "0x50B728D8D964fd00C2d0AAD81718b71311feF68a"
      }
    },
    "derivation_path": "m/44'/60'",
    "use_access_list": true,
    "max_eth_tx_type": 2,
    "gas_limit": {
      "eth_send_erc20": 55000,
      "erc20_payment": 110000,
      "erc20_receiver_spend": 85000,
      "erc20_sender_refund": 85000
    }
  },
  {
    "coin": "SOL-BEP20",
    "name": "sol_bep20",
    "fname": "Solana",
    "rpcport": 80,
    "mm2": 1,
    "chain_id": 56,
    "decimals": 18,
    "avg_blocktime": 3,
    "required_confirmations": 3,
    "protocol": {
      "type": "ERC20",
      "protocol_data": {
        "platform": "BNB",
        "contract_address": "0x570A5D26f7765Ecb712C0924E4De545B89fD43dF"
      }
    },
    "derivation_path": "m/44'/60'"
  },
  {
    "coin": "SOL-PLG20",
    "name": "sol_plg20",
    "fname": "Solana",
    "rpcport": 80,
    "mm2": 1,
    "chain_id": 137,
    "decimals": 18,
    "avg_blocktime": 1.8,
    "required_confirmations": 20,
    "protocol": {
      "type": "ERC20",
      "protocol_data": {
        "platform": "MATIC",
        "contract_address": "0x7DfF46370e9eA5f0Bad3C4E29711aD50062EA7A4"
      }
    },
    "derivation_path": "m/44'/60'",
    "use_access_list": true,
    "max_eth_tx_type": 2,
    "gas_limit": {
      "eth_send_erc20": 55000,
      "erc20_payment": 110000,
      "erc20_receiver_spend": 85000,
      "erc20_sender_refund": 85000
    }
  },
  {
    "coin": "SOLVE-ERC20",
    "name": "solve_erc20",
    "fname": "SOLVE",
    "required_confirmations": 3,
    "avg_blocktime": 15,
    "rpcport": 80,
    "mm2": 1,
    "chain_id": 1,
    "protocol": {
      "type": "ERC20",
      "protocol_data": {
        "platform": "ETH",
        "contract_address": "0x446C9033E7516D820cc9a2ce2d0B7328b579406F"
      }
    },
    "derivation_path": "m/44'/60'"
  },
  {
    "coin": "SPACECOIN",
    "sign_message_prefix": "Komodo Signed Message:\n",
    "asset": "SPACE",
    "fname": "Spacecoin",
    "rpcport": 35593,
    "pubtype": 60,
    "p2shtype": 85,
    "wiftype": 188,
    "txversion": 4,
    "overwintered": 1,
    "mm2": 1,
    "required_confirmations": 6,
    "requires_notarization": false,
    "avg_blocktime": 30,
    "protocol": {
      "type": "UTXO"
    },
    "derivation_path": "m/44'/141'",
    "trezor_coin": "Komodo"
  },
  {
    "coin": "SPACE-ARB20",
    "name": "space_arb20",
    "fname": "Space Token",
    "rpcport": 80,
    "mm2": 1,
    "chain_id": 42161,
    "decimals": 18,
    "avg_blocktime": 0.25,
    "required_confirmations": 10,
    "protocol": {
      "type": "ERC20",
      "protocol_data": {
        "platform": "ETH-ARB20",
        "contract_address": "0x1D1498166DDCEeE616a6d99868e1E0677300056f"
      }
    },
    "derivation_path": "m/44'/60'",
    "use_access_list": true,
    "max_eth_tx_type": 2,
    "gas_limit": {
      "eth_send_erc20": 400000,
      "erc20_payment": 800000,
      "erc20_receiver_spend": 700000,
      "erc20_sender_refund": 700000
    }
  },
  {
    "coin": "SPACE-AVX20",
    "name": "space_avx20",
    "fname": "Space Token",
    "rpcport": 80,
    "mm2": 1,
    "chain_id": 43114,
    "required_confirmations": 3,
    "avg_blocktime": 2.4,
    "decimals": 18,
    "protocol": {
      "type": "ERC20",
      "protocol_data": {
        "platform": "AVAX",
        "contract_address": "0x09211Dc67f9fe98Fb7bBB91Be0ef05f4a12FA2b2"
      }
    },
    "derivation_path": "m/44'/60'"
  },
  {
    "coin": "SPACE-BEP20",
    "name": "space_bep20",
    "fname": "Space Token",
    "rpcport": 80,
    "mm2": 1,
    "chain_id": 56,
    "avg_blocktime": 3,
    "required_confirmations": 3,
    "protocol": {
      "type": "ERC20",
      "protocol_data": {
        "platform": "BNB",
        "contract_address": "0x9E1170c12FDDd3B00FEc42ddF4C942565D9Be577"
      }
    },
    "derivation_path": "m/44'/60'"
  },
  {
    "coin": "SPACE-FTM20",
    "name": "space_ftm20",
    "fname": "Space Token",
    "rpcport": 80,
    "mm2": 1,
    "chain_id": 250,
    "decimals": 18,
    "avg_blocktime": 1.8,
    "required_confirmations": 3,
    "protocol": {
      "type": "ERC20",
      "protocol_data": {
        "platform": "FTM",
        "contract_address": "0x5f7F94a1dd7b15594d17543BEB8B30b111DD464c"
      }
    },
    "derivation_path": "m/44'/60'"
  },
  {
    "coin": "SPACE-PLG20_OLD",
    "name": "space_plg20_old",
    "fname": "Space Token (OLD)",
    "rpcport": 80,
    "mm2": 1,
    "chain_id": 137,
    "decimals": 18,
    "avg_blocktime": 1.8,
    "required_confirmations": 20,
    "protocol": {
      "type": "ERC20",
      "protocol_data": {
        "platform": "MATIC",
        "contract_address": "0xB53Ec4aCe420a62Cfb75aFdEba600D284777cd65"
      }
    },
    "derivation_path": "m/44'/60'",
    "use_access_list": true,
    "max_eth_tx_type": 2,
    "gas_limit": {
      "eth_send_erc20": 55000,
      "erc20_payment": 110000,
      "erc20_receiver_spend": 85000,
      "erc20_sender_refund": 85000
    }
  },
  {
    "coin": "SPACE-PLG20",
    "name": "space_plg20",
    "fname": "Space Token",
    "rpcport": 80,
    "mm2": 1,
    "chain_id": 137,
    "decimals": 18,
    "avg_blocktime": 1.8,
    "required_confirmations": 20,
    "protocol": {
      "type": "ERC20",
      "protocol_data": {
        "platform": "MATIC",
        "contract_address": "0x1D1498166DDCEeE616a6d99868e1E0677300056f"
      }
    },
    "derivation_path": "m/44'/60'",
    "use_access_list": true,
    "max_eth_tx_type": 2,
    "gas_limit": {
      "eth_send_erc20": 55000,
      "erc20_payment": 110000,
      "erc20_receiver_spend": 85000,
      "erc20_sender_refund": 85000
    }
  },
  {
    "coin": "SRM-ERC20",
    "name": "srm_erc20",
    "fname": "Serum",
    "rpcport": 80,
    "mm2": 1,
    "chain_id": 1,
    "decimals": 6,
    "avg_blocktime": 15,
    "required_confirmations": 3,
    "protocol": {
      "type": "ERC20",
      "protocol_data": {
        "platform": "ETH",
        "contract_address": "0x476c5E26a75bd202a9683ffD34359C0CC15be0fF"
      }
    },
    "derivation_path": "m/44'/60'"
  },
  {
    "coin": "SRM-PLG20",
    "name": "srm_plg20",
    "fname": "Serum",
    "rpcport": 80,
    "mm2": 1,
    "chain_id": 137,
    "decimals": 6,
    "avg_blocktime": 1.8,
    "required_confirmations": 20,
    "protocol": {
      "type": "ERC20",
      "protocol_data": {
        "platform": "MATIC",
        "contract_address": "0x6Bf2eb299E51Fc5DF30Dec81D9445dDe70e3F185"
      }
    },
    "derivation_path": "m/44'/60'"
  },
  {
    "coin": "SUI-BEP20",
    "name": "sui_bep20",
    "fname": "Sui",
    "rpcport": 80,
    "mm2": 1,
    "chain_id": 56,
    "decimals": 18,
    "avg_blocktime": 0.75,
    "required_confirmations": 5,
    "protocol": {
      "type": "ERC20",
      "protocol_data": {
        "platform": "BNB",
        "contract_address": "0xd57f2e190C11cffc667AA5aD026Cd4C8DE0772a7"
      }
    },
    "derivation_path": "m/44'/60'",
    "links": {
      "homepage": "https://sui.io"
    }
  },
  {
    "coin": "SUSHI-AVX20",
    "name": "sushi_avx20",
    "fname": "Sushi",
    "rpcport": 80,
    "mm2": 1,
    "chain_id": 43114,
    "required_confirmations": 3,
    "avg_blocktime": 2.4,
    "decimals": 18,
    "protocol": {
      "type": "ERC20",
      "protocol_data": {
        "platform": "AVAX",
        "contract_address": "0x37B608519F91f70F2EeB0e5Ed9AF4061722e4F76"
      }
    },
    "derivation_path": "m/44'/60'"
  },
  {
    "coin": "SUSHI-BEP20",
    "name": "sushi_bep20",
    "fname": "Sushi",
    "rpcport": 80,
    "mm2": 1,
    "chain_id": 56,
    "avg_blocktime": 3,
    "required_confirmations": 3,
    "protocol": {
      "type": "ERC20",
      "protocol_data": {
        "platform": "BNB",
        "contract_address": "0x947950BcC74888a40Ffa2593C5798F11Fc9124C4"
      }
    },
    "derivation_path": "m/44'/60'"
  },
  {
    "coin": "SUSHI-ERC20",
    "name": "sushi_erc20",
    "fname": "Sushi",
    "rpcport": 80,
    "mm2": 1,
    "chain_id": 1,
    "avg_blocktime": 15,
    "required_confirmations": 3,
    "decimals": 18,
    "protocol": {
      "type": "ERC20",
      "protocol_data": {
        "platform": "ETH",
        "contract_address": "0x6B3595068778DD592e39A122f4f5a5cF09C90fE2"
      }
    },
    "derivation_path": "m/44'/60'",
    "trezor_coin": "SushiToken",
    "links": {
      "github": "https://github.com/sushiswap",
      "homepage": "https://sushiswapclassic.org/"
    }
  },
  {
    "coin": "SUSHI-FTM20",
    "name": "sushi_ftm20",
    "fname": "Sushi",
    "rpcport": 80,
    "mm2": 1,
    "wallet_only": true,
    "chain_id": 250,
    "decimals": 18,
    "avg_blocktime": 1.8,
    "required_confirmations": 3,
    "protocol": {
      "type": "ERC20",
      "protocol_data": {
        "platform": "FTM",
        "contract_address": "0xae75A438b2E0cB8Bb01Ec1E1e376De11D44477CC"
      }
    },
    "derivation_path": "m/44'/60'"
  },
  {
    "coin": "SUSHI-KRC20",
    "name": "sushi_krc20",
    "fname": "Sushi",
    "rpcport": 80,
    "mm2": 1,
    "chain_id": 321,
    "decimals": 18,
    "avg_blocktime": 3,
    "required_confirmations": 3,
    "protocol": {
      "type": "ERC20",
      "protocol_data": {
        "platform": "KCS",
        "contract_address": "0xE0a60890BB7F9250089455620063fb6fe4DC159a"
      }
    },
    "derivation_path": "m/44'/60'"
  },
  {
    "coin": "SUSHI-MVR20",
    "name": "sushi_mvr20",
    "fname": "Sushi",
    "rpcport": 80,
    "mm2": 1,
    "wallet_only": true,
    "chain_id": 1285,
    "avg_blocktime": 6,
    "decimals": 18,
    "required_confirmations": 6,
    "protocol": {
      "type": "ERC20",
      "protocol_data": {
        "platform": "MOVR",
        "contract_address": "0xf390830DF829cf22c53c8840554B98eafC5dCBc2"
      }
    },
    "derivation_path": "m/44'/60'"
  },
  {
    "coin": "SUSHI-PLG20",
    "name": "sushi_plg20",
    "fname": "Sushi",
    "rpcport": 80,
    "mm2": 1,
    "chain_id": 137,
    "decimals": 18,
    "avg_blocktime": 1.8,
    "required_confirmations": 20,
    "protocol": {
      "type": "ERC20",
      "protocol_data": {
        "platform": "MATIC",
        "contract_address": "0x0b3F868E0BE5597D5DB7fEB59E1CADBb0fdDa50a"
      }
    },
    "derivation_path": "m/44'/60'",
    "use_access_list": true,
    "max_eth_tx_type": 2,
    "gas_limit": {
      "eth_send_erc20": 55000,
      "erc20_payment": 110000,
      "erc20_receiver_spend": 85000,
      "erc20_sender_refund": 85000
    }
  },
  {
    "coin": "SWAP-BEP20",
    "name": "swap_bep20",
    "fname": "SafeSwap",
    "rpcport": 80,
    "mm2": 1,
    "chain_id": 56,
    "avg_blocktime": 3,
    "required_confirmations": 3,
    "protocol": {
      "type": "ERC20",
      "protocol_data": {
        "platform": "BNB",
        "contract_address": "0xe56a473043EaAB7947c0a2408cEA623074500EE3"
      }
    },
    "derivation_path": "m/44'/60'"
  },
  {
    "coin": "SXP-BEP20",
    "name": "sxp_bep20",
    "fname": "Swipe",
    "rpcport": 80,
    "mm2": 1,
    "wallet_only": true,
    "chain_id": 56,
    "avg_blocktime": 3,
    "required_confirmations": 3,
    "protocol": {
      "type": "ERC20",
      "protocol_data": {
        "platform": "BNB",
        "contract_address": "0x47BEAd2563dCBf3bF2c9407fEa4dC236fAbA485A"
      }
    },
    "derivation_path": "m/44'/60'"
  },
  {
    "coin": "SXP-ERC20",
    "name": "sxp_erc20",
    "fname": "Swipe",
    "rpcport": 80,
    "mm2": 1,
    "wallet_only": true,
    "chain_id": 1,
    "avg_blocktime": 15,
    "required_confirmations": 3,
    "decimals": 18,
    "protocol": {
      "type": "ERC20",
      "protocol_data": {
        "platform": "ETH",
        "contract_address": "0x8CE9137d39326AD0cD6491fb5CC0CbA0e089b6A9"
      }
    },
    "derivation_path": "m/44'/60'"
  },
  {
    "coin": "SBCH",
    "name": "smartbch",
    "fname": "SmartBCH",
    "rpcport": 80,
    "mm2": 1,
    "alias_ticker": "BCH",
    "chain_id": 10000,
    "required_confirmations": 3,
    "avg_blocktime": 6,
    "protocol": {
      "type": "ETH",
      "protocol_data": {
        "chain_id": 10000
      }
    }
  },
  {
    "coin": "SYN-ERC20",
    "name": "syn_erc20",
    "fname": "Synapse",
    "rpcport": 80,
    "mm2": 1,
    "chain_id": 1,
    "decimals": 18,
    "avg_blocktime": 15,
    "required_confirmations": 3,
    "protocol": {
      "type": "ERC20",
      "protocol_data": {
        "platform": "ETH",
        "contract_address": "0x0f2D719407FdBeFF09D87557AbB7232601FD9F29"
      }
    },
    "derivation_path": "m/44'/60'"
  },
  {
    "coin": "SYN-BEP20",
    "name": "syn_bep20",
    "fname": "Synapse",
    "rpcport": 80,
    "mm2": 1,
    "chain_id": 56,
    "decimals": 18,
    "avg_blocktime": 3,
    "required_confirmations": 3,
    "protocol": {
      "type": "ERC20",
      "protocol_data": {
        "platform": "BNB",
        "contract_address": "0xa4080f1778e69467E905B8d6F72f6e441f9e9484"
      }
    },
    "derivation_path": "m/44'/60'"
  },
  {
    "coin": "SYN-PLG20",
    "name": "syn_plg20",
    "fname": "Synapse",
    "rpcport": 80,
    "mm2": 1,
    "chain_id": 137,
    "decimals": 18,
    "avg_blocktime": 1.8,
    "required_confirmations": 20,
    "protocol": {
      "type": "ERC20",
      "protocol_data": {
        "platform": "MATIC",
        "contract_address": "0xf8F9efC0db77d8881500bb06FF5D6ABc3070E695"
      }
    },
    "derivation_path": "m/44'/60'",
    "use_access_list": true,
    "max_eth_tx_type": 2,
    "gas_limit": {
      "eth_send_erc20": 55000,
      "erc20_payment": 110000,
      "erc20_receiver_spend": 85000,
      "erc20_sender_refund": 85000
    }
  },
  {
    "coin": "SYN-AVX20",
    "name": "syn_avx20",
    "fname": "Synapse",
    "rpcport": 80,
    "mm2": 1,
    "chain_id": 43114,
    "decimals": 18,
    "avg_blocktime": 2.4,
    "required_confirmations": 3,
    "protocol": {
      "type": "ERC20",
      "protocol_data": {
        "platform": "AVAX",
        "contract_address": "0x1f1E7c893855525b303f99bDF5c3c05Be09ca251"
      }
    },
    "derivation_path": "m/44'/60'"
  },
  {
    "coin": "SYN-FTM20",
    "name": "syn_ftm20",
    "fname": "Synapse",
    "rpcport": 80,
    "mm2": 1,
    "chain_id": 250,
    "decimals": 18,
    "avg_blocktime": 1.8,
    "required_confirmations": 3,
    "protocol": {
      "type": "ERC20",
      "protocol_data": {
        "platform": "FTM",
        "contract_address": "0xE55e19Fb4F2D85af758950957714292DAC1e25B2"
      }
    },
    "derivation_path": "m/44'/60'"
  },
  {
    "coin": "SYS",
    "name": "syscoin",
    "fname": "Syscoin",
    "sign_message_prefix": "Syscoin Signed Message:\n",
    "rpcport": 8370,
    "pubtype": 63,
    "p2shtype": 5,
    "wiftype": 128,
    "txfee": 10000,
    "dust": 1820,
    "segwit": true,
    "bech32_hrp": "sys",
    "required_confirmations": 5,
    "avg_blocktime": 60,
    "mm2": 1,
    "wallet_only": false,
    "protocol": {
      "type": "UTXO"
    },
    "derivation_path": "m/44'/57'",
    "trezor_coin": "Syscoin",
    "links": {
      "github": "https://github.com/syscoin/syscoin",
      "homepage": "https://syscoin.org"
    }
  },
  {
    "coin": "SYS-segwit",
    "name": "syscoin",
    "fname": "Syscoin",
    "sign_message_prefix": "Syscoin Signed Message:\n",
    "rpcport": 8370,
    "pubtype": 63,
    "p2shtype": 5,
    "wiftype": 128,
    "txfee": 10000,
    "dust": 1820,
    "segwit": true,
    "bech32_hrp": "sys",
    "address_format": {
      "format": "segwit"
    },
    "orderbook_ticker": "SYS",
    "required_confirmations": 5,
    "avg_blocktime": 60,
    "mm2": 1,
    "protocol": {
      "type": "UTXO"
    },
    "derivation_path": "m/84'/57'",
    "trezor_coin": "Syscoin",
    "links": {
      "github": "https://github.com/syscoin/syscoin",
      "homepage": "https://syscoin.org"
    }
  },
  {
    "coin": "TAMA-ERC20",
    "name": "tama_erc20",
    "fname": "Tamadoge",
    "rpcport": 80,
    "mm2": 1,
    "chain_id": 1,
    "avg_blocktime": 15,
    "required_confirmations": 3,
    "decimals": 18,
    "protocol": {
      "type": "ERC20",
      "protocol_data": {
        "platform": "ETH",
        "contract_address": "0x12b6893cE26Ea6341919FE289212ef77e51688c8"
      }
    },
    "derivation_path": "m/44'/60'"
  },
  {
    "coin": "TAZ-BEP20",
    "name": "taz_bep20",
    "fname": "Taz",
    "rpcport": 80,
    "mm2": 1,
    "chain_id": 56,
    "decimals": 18,
    "avg_blocktime": 3,
    "required_confirmations": 3,
    "protocol": {
      "type": "ERC20",
      "protocol_data": {
        "platform": "BNB",
        "contract_address": "0x83BC92dcfC1F62Ba5dbd0f3537032f83a004300A"
      }
    },
    "derivation_path": "m/44'/60'"
  },
  {
    "coin": "TBTC-ARB20",
    "name": "tbtc_arb20",
    "fname": "tBTC",
    "rpcport": 80,
    "mm2": 1,
    "chain_id": 42161,
    "decimals": 18,
    "avg_blocktime": 0.25,
    "required_confirmations": 10,
    "protocol": {
      "type": "ERC20",
      "protocol_data": {
        "platform": "ETH-ARB20",
        "contract_address": "0x6c84a8f1c29108F47a79964b5Fe888D4f4D0dE40"
      }
    },
    "derivation_path": "m/44'/60'"
  },
  {
    "coin": "TBTC-ERC20",
    "name": "tbtc_erc20",
    "fname": "tBTC",
    "rpcport": 80,
    "mm2": 1,
    "chain_id": 1,
    "decimals": 18,
    "avg_blocktime": 15,
    "required_confirmations": 3,
    "protocol": {
      "type": "ERC20",
      "protocol_data": {
        "platform": "ETH",
        "contract_address": "0x18084fbA666a33d37592fA2633fD49a74DD93a88"
      }
    },
    "derivation_path": "m/44'/60'"
  },
  {
    "coin": "TBTC-PLG20",
    "name": "tbtc_plg20",
    "fname": "tBTC",
    "rpcport": 80,
    "mm2": 1,
    "chain_id": 137,
    "decimals": 18,
    "avg_blocktime": 1.8,
    "required_confirmations": 20,
    "protocol": {
      "type": "ERC20",
      "protocol_data": {
        "platform": "MATIC",
        "contract_address": "0x236aa50979D5f3De3Bd1Eeb40E81137F22ab794b"
      }
    },
    "derivation_path": "m/44'/60'",
    "use_access_list": true,
    "max_eth_tx_type": 2,
    "gas_limit": {
      "eth_send_erc20": 55000,
      "erc20_payment": 110000,
      "erc20_receiver_spend": 85000,
      "erc20_sender_refund": 85000
    }
  },
  {
    "coin": "TESTBTC",
    "name": "tbitcoin",
    "fname": "Bitcoin Testnet",
    "sign_message_prefix": "Bitcoin Signed Message:\n",
    "rpcport": 18332,
    "pubtype": 111,
    "p2shtype": 196,
    "wiftype": 239,
    "segwit": true,
    "bech32_hrp": "tb",
    "txfee": 0,
    "estimate_fee_mode": "ECONOMICAL",
    "mm2": 1,
    "is_testnet": true,
    "required_confirmations": 0,
    "protocol": {
      "type": "UTXO"
    },
    "derivation_path": "m/44'/1'"
  },
  {
    "coin": "TESTBTC-segwit",
    "name": "tbitcoin",
    "fname": "Bitcoin Testnet",
    "sign_message_prefix": "Bitcoin Signed Message:\n",
    "rpcport": 18332,
    "pubtype": 111,
    "p2shtype": 196,
    "wiftype": 239,
    "segwit": true,
    "bech32_hrp": "tb",
    "address_format": {
      "format": "segwit"
    },
    "orderbook_ticker": "tBTC",
    "txfee": 0,
    "estimate_fee_mode": "ECONOMICAL",
    "mm2": 1,
    "is_testnet": true,
    "required_confirmations": 0,
    "protocol": {
      "type": "UTXO"
    },
    "derivation_path": "m/84'/1'"
  },
  {
    "coin": "TEL-ERC20",
    "name": "tel_erc20",
    "fname": "Telcoin",
    "rpcport": 80,
    "mm2": 1,
    "chain_id": 1,
    "decimals": 2,
    "avg_blocktime": 15,
    "required_confirmations": 3,
    "protocol": {
      "type": "ERC20",
      "protocol_data": {
        "platform": "ETH",
        "contract_address": "0x467Bccd9d29f223BcE8043b84E8C8B282827790F"
      }
    },
    "derivation_path": "m/44'/60'"
  },
  {
    "coin": "TEL-KRC20",
    "name": "tel_krc20",
    "fname": "Telcoin",
    "rpcport": 80,
    "mm2": 1,
    "chain_id": 321,
    "decimals": 18,
    "avg_blocktime": 3,
    "required_confirmations": 3,
    "protocol": {
      "type": "ERC20",
      "protocol_data": {
        "platform": "KCS",
        "contract_address": "0x621C1E8610e4B9b7fc9F043203C008EDe52E92F5"
      }
    },
    "derivation_path": "m/44'/60'"
  },
  {
    "coin": "TEL-PLG20",
    "name": "tel_plg20",
    "fname": "Telcoin",
    "rpcport": 80,
    "mm2": 1,
    "chain_id": 137,
    "decimals": 2,
    "avg_blocktime": 1.8,
    "required_confirmations": 20,
    "protocol": {
      "type": "ERC20",
      "protocol_data": {
        "platform": "MATIC",
        "contract_address": "0xdF7837DE1F2Fa4631D716CF2502f8b230F1dcc32"
      }
    },
    "derivation_path": "m/44'/60'",
    "use_access_list": true,
    "max_eth_tx_type": 2,
    "gas_limit": {
      "eth_send_erc20": 55000,
      "erc20_payment": 110000,
      "erc20_receiver_spend": 85000,
      "erc20_sender_refund": 85000
    }
  },
  {
    "coin": "TFT-BEP20",
    "name": "tft_bep20",
    "fname": "ThreeFold",
    "rpcport": 80,
    "mm2": 1,
    "chain_id": 56,
    "decimals": 7,
    "avg_blocktime": 3,
    "required_confirmations": 3,
    "protocol": {
      "type": "ERC20",
      "protocol_data": {
        "platform": "BNB",
        "contract_address": "0x8f0FB159380176D324542b3a7933F0C2Fd0c2bbf"
      }
    },
    "derivation_path": "m/44'/60'",
    "gas_limit": {
      "eth_send_erc20": 60000,
      "erc20_payment": 110000,
      "erc20_receiver_spend": 85000,
      "erc20_sender_refund": 85000
    }
  },
  {
    "coin": "THC",
    "sign_message_prefix": "Komodo Signed Message:\n",
    "asset": "THC",
    "fname": "HempCoin",
    "rpcport": 36790,
    "pubtype": 60,
    "p2shtype": 85,
    "wiftype": 188,
    "txversion": 4,
    "overwintered": 1,
    "mm2": 1,
    "required_confirmations": 2,
    "requires_notarization": true,
    "avg_blocktime": 60,
    "protocol": {
      "type": "UTXO"
    },
    "derivation_path": "m/44'/141'",
    "trezor_coin": "Komodo"
  },
  {
    "coin": "THC-BEP20",
    "name": "thc_bep20",
    "fname": "HempCoin",
    "rpcport": 80,
    "mm2": 1,
    "chain_id": 56,
    "decimals": 18,
    "avg_blocktime": 3,
    "required_confirmations": 3,
    "protocol": {
      "type": "ERC20",
      "protocol_data": {
        "platform": "BNB",
        "contract_address": "0xBD9a8CA934e673b874937761D7CFa7084ecBdd53"
      }
    },
    "derivation_path": "m/44'/60'"
  },
  {
    "coin": "TKL",
    "sign_message_prefix": "Komodo Signed Message:\n",
    "asset": "TOKEL",
    "fname": "Tokel",
    "rpcport": 29405,
    "pubtype": 60,
    "p2shtype": 85,
    "wiftype": 188,
    "txversion": 4,
    "overwintered": 1,
    "mm2": 1,
    "required_confirmations": 2,
    "requires_notarization": true,
    "avg_blocktime": 60,
    "protocol": {
      "type": "UTXO"
    },
    "derivation_path": "m/44'/141'",
    "trezor_coin": "Komodo"
  },
  {
    "coin": "TON-ERC20",
    "name": "ton_erc20",
    "fname": "Toncoin",
    "rpcport": 80,
    "mm2": 1,
    "chain_id": 1,
    "decimals": 9,
    "avg_blocktime": 15,
    "required_confirmations": 3,
    "protocol": {
      "type": "ERC20",
      "protocol_data": {
        "platform": "ETH",
        "contract_address": "0x582d872A1B094FC48F5DE31D3B73F2D9bE47def1"
      }
    },
    "derivation_path": "m/44'/60'"
  },
  {
    "coin": "TON-BEP20",
    "name": "ton_bep20",
    "fname": "Toncoin",
    "rpcport": 80,
    "mm2": 1,
    "chain_id": 56,
    "decimals": 9,
    "avg_blocktime": 3,
    "required_confirmations": 3,
    "protocol": {
      "type": "ERC20",
      "protocol_data": {
        "platform": "BNB",
        "contract_address": "0x76A797A59Ba2C17726896976B7B3747BfD1d220f"
      }
    },
    "derivation_path": "m/44'/60'"
  },
  {
    "coin": "TRC",
    "name": "terracoin",
    "fname": "Terracoin",
    "sign_message_prefix": "DarkCoin Signed Message:\n",
    "confpath": "USERHOME/.terracoincore/terracoin.conf",
    "rpcport": 13332,
    "pubtype": 0,
    "p2shtype": 5,
    "wiftype": 128,
    "txfee": 10000,
    "dust": 5460,
    "mm2": 1,
    "required_confirmations": 3,
    "avg_blocktime": 120,
    "protocol": {
      "type": "UTXO"
    },
    "derivation_path": "m/44'/83'",
    "links": {
      "github": "https://github.com/terracoin/terracoin",
      "homepage": "https://www.terracoin.io"
    }
  },
  {
    "coin": "TRX-BEP20_OLD",
    "name": "trx_bep20_old",
    "fname": "TRON (OLD)",
    "rpcport": 80,
    "mm2": 1,
    "wallet_only": true,
    "chain_id": 56,
    "avg_blocktime": 3,
    "required_confirmations": 3,
    "protocol": {
      "type": "ERC20",
      "protocol_data": {
        "platform": "BNB",
        "contract_address": "0x85EAC5Ac2F758618dFa09bDbe0cf174e7d574D5B"
      }
    },
    "derivation_path": "m/44'/60'"
  },
  {
    "coin": "TRX-BEP20",
    "name": "trx_bep20",
    "fname": "TRON",
    "rpcport": 80,
    "mm2": 1,
    "chain_id": 56,
    "avg_blocktime": 3,
    "decimals": 6,
    "required_confirmations": 3,
    "protocol": {
      "type": "ERC20",
      "protocol_data": {
        "platform": "BNB",
        "contract_address": "0xCE7de646e7208a4Ef112cb6ed5038FA6cC6b12e3"
      }
    },
    "derivation_path": "m/44'/60'",
    "gas_limit": {
      "eth_send_erc20": 60000,
      "erc20_payment": 110000,
      "erc20_receiver_spend": 85000,
      "erc20_sender_refund": 85000
    }
  },
  {
    "coin": "TRYB-AVX20",
    "name": "tryb_avx20",
    "fname": "BiLira",
    "rpcport": 80,
    "mm2": 1,
    "chain_id": 43114,
    "required_confirmations": 3,
    "avg_blocktime": 2.4,
    "decimals": 6,
    "protocol": {
      "type": "ERC20",
      "protocol_data": {
        "platform": "AVAX",
        "contract_address": "0x564A341Df6C126f90cf3ECB92120FD7190ACb401"
      }
    },
    "derivation_path": "m/44'/60'",
    "use_access_list": true,
    "max_eth_tx_type": 2,
    "gas_limit": {
      "eth_send_erc20": 60000,
      "erc20_payment": 120000,
      "erc20_receiver_spend": 90000,
      "erc20_sender_refund": 90000
    }
  },
  {
    "coin": "TRYB-BEP20",
    "name": "tryb_bep20",
    "fname": "BiLira",
    "rpcport": 80,
    "mm2": 1,
    "chain_id": 56,
    "avg_blocktime": 3,
    "required_confirmations": 3,
    "protocol": {
      "type": "ERC20",
      "protocol_data": {
        "platform": "BNB",
        "contract_address": "0xC1fdbed7Dac39caE2CcC0748f7a80dC446F6a594"
      }
    },
    "derivation_path": "m/44'/60'"
  },
  {
    "coin": "TRYB-PLG20",
    "name": "tryb_plg20",
    "fname": "BiLira",
    "rpcport": 80,
    "mm2": 1,
    "chain_id": 137,
    "decimals": 6,
    "avg_blocktime": 1.8,
    "required_confirmations": 20,
    "protocol": {
      "type": "ERC20",
      "protocol_data": {
        "platform": "MATIC",
        "contract_address": "0x4Fb71290Ac171E1d144F7221D882BECAc7196EB5"
      }
    },
    "derivation_path": "m/44'/60'",
    "use_access_list": true,
    "max_eth_tx_type": 2,
    "gas_limit": {
      "eth_send_erc20": 55000,
      "erc20_payment": 110000,
      "erc20_receiver_spend": 85000,
      "erc20_sender_refund": 85000
    }
  },
  {
    "coin": "TRYB-ERC20",
    "name": "tryb_erc20",
    "fname": "BiLira",
    "rpcport": 80,
    "mm2": 1,
    "chain_id": 1,
    "avg_blocktime": 15,
    "required_confirmations": 3,
    "protocol": {
      "type": "ERC20",
      "protocol_data": {
        "platform": "ETH",
        "contract_address": "0x2C537E5624e4af88A7ae4060C022609376C8D0EB"
      }
    },
    "derivation_path": "m/44'/60'"
  },
  {
    "coin": "TUSD-BEP20",
    "name": "tusd_bep20",
    "fname": "TrueUSD",
    "rpcport": 80,
    "mm2": 1,
    "chain_id": 56,
    "decimals": 18,
    "avg_blocktime": 3,
    "required_confirmations": 3,
    "protocol": {
      "type": "ERC20",
      "protocol_data": {
        "platform": "BNB",
        "contract_address": "0x40af3827F39D0EAcBF4A168f8D4ee67c121D11c9"
      }
    },
    "derivation_path": "m/44'/60'"
  },
  {
    "coin": "TUSD-ERC20",
    "name": "tusd_erc20",
    "fname": "TrueUSD",
    "rpcport": 80,
    "mm2": 1,
    "chain_id": 1,
    "required_confirmations": 3,
    "avg_blocktime": 15,
    "protocol": {
      "type": "ERC20",
      "protocol_data": {
        "platform": "ETH",
        "contract_address": "0x0000000000085d4780B73119b644AE5ecd22b376"
      }
    },
    "derivation_path": "m/44'/60'",
    "trezor_coin": "TrueUSD",
    "links": {
      "github": "https://github.com/trusttoken",
      "homepage": "https://www.trusttoken.com"
    }
  },
  {
    "coin": "TUSD-AVX20",
    "name": "tusd_avx20",
    "fname": "TrueUSD",
    "rpcport": 80,
    "mm2": 1,
    "chain_id": 43114,
    "decimals": 18,
    "avg_blocktime": 2.4,
    "required_confirmations": 3,
    "protocol": {
      "type": "ERC20",
      "protocol_data": {
        "platform": "AVAX",
        "contract_address": "0x1C20E891Bab6b1727d14Da358FAe2984Ed9B59EB"
      }
    },
    "derivation_path": "m/44'/60'"
  },
  {
    "coin": "TUSD-FTM20",
    "name": "tusd_ftm20",
    "fname": "TrueUSD",
    "rpcport": 80,
    "mm2": 1,
    "wallet_only": true,
    "chain_id": 250,
    "decimals": 18,
    "avg_blocktime": 1.8,
    "required_confirmations": 3,
    "protocol": {
      "type": "ERC20",
      "protocol_data": {
        "platform": "FTM",
        "contract_address": "0x9879aBDea01a879644185341F7aF7d8343556B7a"
      }
    },
    "derivation_path": "m/44'/60'"
  },
  {
    "coin": "TUSD-KRC20",
    "name": "tusd_krc20",
    "fname": "TrueUSD",
    "rpcport": 80,
    "mm2": 1,
    "chain_id": 321,
    "decimals": 18,
    "avg_blocktime": 3,
    "required_confirmations": 3,
    "protocol": {
      "type": "ERC20",
      "protocol_data": {
        "platform": "KCS",
        "contract_address": "0xD17027b85Abf02721F953EE528721A980fa58941"
      }
    },
    "derivation_path": "m/44'/60'"
  },
  {
    "coin": "TUSD-PLG20",
    "name": "tusd_plg20",
    "fname": "TrueUSD",
    "rpcport": 80,
    "mm2": 1,
    "chain_id": 137,
    "decimals": 18,
    "avg_blocktime": 1.8,
    "required_confirmations": 20,
    "protocol": {
      "type": "ERC20",
      "protocol_data": {
        "platform": "MATIC",
        "contract_address": "0x2e1AD108fF1D8C782fcBbB89AAd783aC49586756"
      }
    },
    "derivation_path": "m/44'/60'"
  },
  {
    "coin": "TWT-BEP20",
    "name": "twt_bep20",
    "fname": "Trust Wallet",
    "rpcport": 80,
    "mm2": 1,
    "chain_id": 56,
    "decimals": 18,
    "avg_blocktime": 3,
    "required_confirmations": 3,
    "protocol": {
      "type": "ERC20",
      "protocol_data": {
        "platform": "BNB",
        "contract_address": "0x4B0F1812e5Df2A09796481Ff14017e6005508003"
      }
    },
    "derivation_path": "m/44'/60'"
  },
  {
    "coin": "UBT-ERC20",
    "name": "ubt_erc20",
    "fname": "Unibright",
    "rpcport": 80,
    "mm2": 1,
    "chain_id": 1,
    "decimals": 8,
    "avg_blocktime": 15,
    "required_confirmations": 3,
    "protocol": {
      "type": "ERC20",
      "protocol_data": {
        "platform": "ETH",
        "contract_address": "0x8400D94A5cb0fa0D041a3788e395285d61c9ee5e"
      }
    },
    "derivation_path": "m/44'/60'",
    "trezor_coin": "Unibright",
    "links": {
      "homepage": "https://unibright.io"
    }
  },
  {
    "coin": "UBT-PLG20",
    "name": "ubt_plg20",
    "fname": "Unibright",
    "rpcport": 80,
    "mm2": 1,
    "chain_id": 137,
    "decimals": 8,
    "avg_blocktime": 1.8,
    "required_confirmations": 20,
    "protocol": {
      "type": "ERC20",
      "protocol_data": {
        "platform": "MATIC",
        "contract_address": "0x7FBc10850caE055B27039aF31bD258430e714c62"
      }
    },
    "derivation_path": "m/44'/60'"
  },
  {
    "coin": "UIS-OLD",
    "name": "unitus",
    "fname": "Unitus (OLD)",
    "sign_message_prefix": "Unitus Signed Message:\n",
    "rpcport": 50604,
    "pubtype": 68,
    "p2shtype": 10,
    "wiftype": 132,
    "txfee": 2000000,
    "dust": 6000000,
    "mm2": 1,
    "required_confirmations": 5,
    "avg_blocktime": 60,
    "protocol": {
      "type": "UTXO"
    },
    "derivation_path": "m/44'/723'",
    "links": {
      "github": "https://github.com/unitusdev/unitus",
      "homepage": "https://unituscurrency.com"
    }
  },
  {
    "coin": "UIS",
    "name": "unitus",
    "fname": "Unitus",
    "sign_message_prefix": "Unitus Signed Message:\n",
    "isPoS": 1,
    "rpcport": 15715,
    "pubtype": 130,
    "p2shtype": 85,
    "wiftype": 153,
    "txfee": 100000,
    "dust": 100000,
    "segwit": false,
    "mm2": 1,
    "required_confirmations": 4,
    "avg_blocktime": 60,
    "protocol": {
      "type": "UTXO"
    },
    "derivation_path": "m/44'/723'",
    "links": {
      "github": "https://github.com/WikiMin3R/Unitus-Nouveau",
      "homepage": "https://unituscurrency.com"
    }
  },
  {
    "coin": "UMA-AVX20",
    "name": "uma_avx20",
    "fname": "UMA",
    "rpcport": 80,
    "mm2": 1,
    "chain_id": 43114,
    "required_confirmations": 3,
    "avg_blocktime": 2.4,
    "decimals": 18,
    "protocol": {
      "type": "ERC20",
      "protocol_data": {
        "platform": "AVAX",
        "contract_address": "0x3Bd2B1c7ED8D396dbb98DED3aEbb41350a5b2339"
      }
    },
    "derivation_path": "m/44'/60'"
  },
  {
    "coin": "UMA-ERC20",
    "name": "uma_erc20",
    "fname": "UMA",
    "rpcport": 80,
    "mm2": 1,
    "chain_id": 1,
    "decimals": 18,
    "avg_blocktime": 15,
    "required_confirmations": 3,
    "protocol": {
      "type": "ERC20",
      "protocol_data": {
        "platform": "ETH",
        "contract_address": "0x04Fa0d235C4abf4BcF4787aF4CF447DE572eF828"
      }
    },
    "derivation_path": "m/44'/60'"
  },
  {
    "coin": "UMA-PLG20",
    "name": "uma_plg20",
    "fname": "UMA",
    "rpcport": 80,
    "mm2": 1,
    "chain_id": 137,
    "decimals": 18,
    "avg_blocktime": 1.8,
    "required_confirmations": 20,
    "protocol": {
      "type": "ERC20",
      "protocol_data": {
        "platform": "MATIC",
        "contract_address": "0x3066818837c5e6eD6601bd5a91B0762877A6B731"
      }
    },
    "derivation_path": "m/44'/60'"
  },
  {
    "coin": "UNI-AVX20",
    "name": "uni_avx20",
    "fname": "Uniswap",
    "rpcport": 80,
    "mm2": 1,
    "chain_id": 43114,
    "required_confirmations": 3,
    "avg_blocktime": 2.4,
    "decimals": 18,
    "protocol": {
      "type": "ERC20",
      "protocol_data": {
        "platform": "AVAX",
        "contract_address": "0x8eBAf22B6F053dFFeaf46f4Dd9eFA95D89ba8580"
      }
    },
    "derivation_path": "m/44'/60'"
  },
  {
    "coin": "UNI-ERC20",
    "name": "uni_erc20",
    "fname": "Uniswap",
    "rpcport": 80,
    "mm2": 1,
    "chain_id": 1,
    "avg_blocktime": 15,
    "required_confirmations": 3,
    "decimals": 18,
    "protocol": {
      "type": "ERC20",
      "protocol_data": {
        "platform": "ETH",
        "contract_address": "0x1f9840a85d5aF5bf1D1762F925BDADdC4201F984"
      }
    },
    "derivation_path": "m/44'/60'",
    "trezor_coin": "Uniswap",
    "links": {
      "homepage": "https://uniswap.org/"
    }
  },
  {
    "coin": "UNI-BEP20",
    "name": "uni_bep20",
    "fname": "Uniswap",
    "rpcport": 80,
    "mm2": 1,
    "chain_id": 56,
    "avg_blocktime": 3,
    "required_confirmations": 3,
    "protocol": {
      "type": "ERC20",
      "protocol_data": {
        "platform": "BNB",
        "contract_address": "0xBf5140A22578168FD562DCcF235E5D43A02ce9B1"
      }
    },
    "derivation_path": "m/44'/60'"
  },
  {
    "coin": "UNI-KRC20",
    "name": "uni_krc20",
    "fname": "Uniswap",
    "rpcport": 80,
    "mm2": 1,
    "chain_id": 321,
    "decimals": 18,
    "avg_blocktime": 3,
    "required_confirmations": 3,
    "protocol": {
      "type": "ERC20",
      "protocol_data": {
        "platform": "KCS",
        "contract_address": "0xEe58E4D62b10A92dB1089d4D040B759C28aE16Cd"
      }
    },
    "derivation_path": "m/44'/60'"
  },
  {
    "coin": "UNI-PLG20",
    "name": "uni_plg20",
    "fname": "Uniswap",
    "rpcport": 80,
    "mm2": 1,
    "chain_id": 137,
    "decimals": 18,
    "avg_blocktime": 1.8,
    "required_confirmations": 20,
    "protocol": {
      "type": "ERC20",
      "protocol_data": {
        "platform": "MATIC",
        "contract_address": "0xb33EaAd8d922B1083446DC23f610c2567fB5180f"
      }
    },
    "derivation_path": "m/44'/60'",
    "use_access_list": true,
    "max_eth_tx_type": 2,
    "gas_limit": {
      "eth_send_erc20": 55000,
      "erc20_payment": 110000,
      "erc20_receiver_spend": 85000,
      "erc20_sender_refund": 85000
    }
  },
  {
    "coin": "UNO",
    "name": "unobtanium",
    "fname": "Unobtanium",
    "sign_message_prefix": "Unobtanium Signed Message:\n",
    "rpcport": 65535,
    "pubtype": 130,
    "p2shtype": 30,
    "wiftype": 224,
    "txfee": 0,
    "mm2": 1,
    "required_confirmations": 3,
    "avg_blocktime": 150,
    "protocol": {
      "type": "UTXO"
    },
    "derivation_path": "m/44'/92'",
    "trezor_coin": "Unobtanium",
    "links": {
      "github": "https://github.com/unobtanium-official/unobtanium",
      "homepage": "https://unobtanium.uno"
    }
  },
  {
    "coin": "USDC-ARB20",
    "name": "usdc_arb20",
    "fname": "USD Coin",
    "rpcport": 80,
    "mm2": 1,
    "chain_id": 42161,
    "decimals": 6,
    "avg_blocktime": 0.25,
    "required_confirmations": 10,
    "protocol": {
      "type": "ERC20",
      "protocol_data": {
        "platform": "ETH-ARB20",
        "contract_address": "0xaf88d065e77c8cC2239327C5EDb3A432268e5831"
      }
    },
    "derivation_path": "m/44'/60'",
    "use_access_list": true,
    "max_eth_tx_type": 2,
    "gas_limit": {
      "eth_send_erc20": 400000,
      "erc20_payment": 800000,
      "erc20_receiver_spend": 700000,
      "erc20_sender_refund": 700000
    }
  },
  {
    "coin": "USDC-AVX20",
    "name": "usdc_avx20",
    "fname": "USD Coin",
    "rpcport": 80,
    "mm2": 1,
    "chain_id": 43114,
    "required_confirmations": 3,
    "avg_blocktime": 2.4,
    "decimals": 6,
    "protocol": {
      "type": "ERC20",
      "protocol_data": {
        "platform": "AVAX",
        "contract_address": "0xB97EF9Ef8734C71904D8002F8b6Bc66Dd9c48a6E"
      }
    },
    "derivation_path": "m/44'/60'"
  },
  {
    "coin": "USDC-AVX20_OLD",
    "name": "usdc_avx20_old",
    "fname": "USD Coin (OLD)",
    "rpcport": 80,
    "mm2": 1,
    "wallet_only": true,
    "chain_id": 43114,
    "required_confirmations": 3,
    "avg_blocktime": 2.4,
    "decimals": 6,
    "protocol": {
      "type": "ERC20",
      "protocol_data": {
        "platform": "AVAX",
        "contract_address": "0xA7D7079b0FEaD91F3e65f86E8915Cb59c1a4C664"
      }
    },
    "derivation_path": "m/44'/60'"
  },
  {
    "coin": "USDC-ERC20",
    "name": "usdc_erc20",
    "fname": "USD Coin",
    "rpcport": 80,
    "mm2": 1,
    "chain_id": 1,
    "required_confirmations": 3,
    "avg_blocktime": 15,
    "protocol": {
      "type": "ERC20",
      "protocol_data": {
        "platform": "ETH",
        "contract_address": "0xA0b86991c6218b36c1d19D4a2e9Eb0cE3606eB48"
      }
    },
    "derivation_path": "m/44'/60'",
    "trezor_coin": "USD//Coin",
    "links": {
      "github": "https://github.com/centrehq/centre-tokens",
      "homepage": "https://www.centre.io"
    }
  },
  {
    "coin": "USDC-BEP20",
    "name": "usdc_bep20",
    "fname": "USD Coin",
    "rpcport": 80,
    "mm2": 1,
    "chain_id": 56,
    "avg_blocktime": 3,
    "required_confirmations": 3,
    "protocol": {
      "type": "ERC20",
      "protocol_data": {
        "platform": "BNB",
        "contract_address": "0x8AC76a51cc950d9822D68b83fE1Ad97B32Cd580d"
      }
    },
    "derivation_path": "m/44'/60'",
    "gas_limit": {
      "eth_send_erc20": 55000,
      "erc20_payment": 110000,
      "erc20_receiver_spend": 85000,
      "erc20_sender_refund": 85000
    }
  },
  {
    "coin": "USDC-FTM20",
    "name": "usdc_ftm20",
    "fname": "USD Coin",
    "rpcport": 80,
    "mm2": 1,
    "wallet_only": true,
    "chain_id": 250,
    "avg_blocktime": 1.8,
    "required_confirmations": 3,
    "protocol": {
      "type": "ERC20",
      "protocol_data": {
        "platform": "FTM",
        "contract_address": "0x04068DA6C83AFCFA0e13ba15A6696662335D5B75"
      }
    },
    "derivation_path": "m/44'/60'"
  },
  {
    "coin": "USDC-KRC20",
    "name": "usdc_krc20",
    "fname": "USD Coin",
    "rpcport": 80,
    "mm2": 1,
    "chain_id": 321,
    "avg_blocktime": 3,
    "decimals": 18,
    "required_confirmations": 3,
    "protocol": {
      "type": "ERC20",
      "protocol_data": {
        "platform": "KCS",
        "contract_address": "0x980a5AfEf3D17aD98635F6C5aebCBAedEd3c3430"
      }
    },
    "derivation_path": "m/44'/60'"
  },
  {
    "coin": "USDC-MVR20",
    "name": "usdc_mvr20",
    "fname": "USD Coin",
    "rpcport": 80,
    "mm2": 1,
    "wallet_only": true,
    "chain_id": 1285,
    "avg_blocktime": 6,
    "decimals": 6,
    "required_confirmations": 6,
    "protocol": {
      "type": "ERC20",
      "protocol_data": {
        "platform": "MOVR",
        "contract_address": "0xE3F5a90F9cb311505cd691a46596599aA1A0AD7D"
      }
    },
    "derivation_path": "m/44'/60'"
  },
  {
    "coin": "USDC-PLG20",
    "name": "usdc_plg20",
    "fname": "USD Coin",
    "rpcport": 80,
    "mm2": 1,
    "chain_id": 137,
    "decimals": 6,
    "avg_blocktime": 1.8,
    "required_confirmations": 20,
    "protocol": {
      "type": "ERC20",
      "protocol_data": {
        "platform": "MATIC",
        "contract_address": "0x3c499c542cEF5E3811e1192ce70d8cC03d5c3359"
      }
    },
    "derivation_path": "m/44'/60'",
    "use_access_list": true,
    "max_eth_tx_type": 2,
    "gas_limit": {
      "eth_send_erc20": 55000,
      "erc20_payment": 110000,
      "erc20_receiver_spend": 85000,
      "erc20_sender_refund": 85000
    }
  },
  {
    "coin": "USDC-PLG20_OLD",
    "name": "usdc_plg20_old",
    "fname": "USD Coin (OLD)",
    "rpcport": 80,
    "mm2": 1,
    "chain_id": 137,
    "decimals": 6,
    "avg_blocktime": 1.8,
    "required_confirmations": 20,
    "protocol": {
      "type": "ERC20",
      "protocol_data": {
        "platform": "MATIC",
        "contract_address": "0x2791Bca1f2de4661ED88A30C99A7a9449Aa84174"
      }
    },
    "derivation_path": "m/44'/60'"
  },
  {
    "coin": "USDD-BEP20",
    "name": "usdd_bep20",
    "fname": "USDD",
    "rpcport": 80,
    "mm2": 1,
    "chain_id": 56,
    "decimals": 18,
    "avg_blocktime": 3,
    "required_confirmations": 3,
    "protocol": {
      "type": "ERC20",
      "protocol_data": {
        "platform": "BNB",
        "contract_address": "0xd17479997F34dd9156Deef8F95A52D81D265be9c"
      }
    },
    "derivation_path": "m/44'/60'"
  },
  {
    "coin": "USDD-ERC20",
    "name": "usdd_erc20",
    "fname": "USDD",
    "rpcport": 80,
    "mm2": 1,
    "chain_id": 1,
    "decimals": 18,
    "avg_blocktime": 15,
    "required_confirmations": 3,
    "protocol": {
      "type": "ERC20",
      "protocol_data": {
        "platform": "ETH",
        "contract_address": "0x0C10bF8FcB7Bf5412187A595ab97a3609160b5c6"
      }
    },
    "derivation_path": "m/44'/60'"
  },
  {
    "coin": "USDT-MVR20",
    "name": "usdt_mvr20",
    "fname": "Tether",
    "rpcport": 80,
    "mm2": 1,
    "wallet_only": true,
    "chain_id": 1285,
    "avg_blocktime": 6,
    "decimals": 6,
    "required_confirmations": 6,
    "protocol": {
      "type": "ERC20",
      "protocol_data": {
        "platform": "MOVR",
        "contract_address": "0xB44a9B6905aF7c801311e8F4E76932ee959c663C"
      }
    },
    "derivation_path": "m/44'/60'"
  },
  {
    "coin": "USDT-FTM20",
    "name": "usdt_ftm20",
    "fname": "Tether",
    "rpcport": 80,
    "mm2": 1,
    "wallet_only": true,
    "chain_id": 250,
    "decimals": 6,
    "avg_blocktime": 1.8,
    "required_confirmations": 3,
    "protocol": {
      "type": "ERC20",
      "protocol_data": {
        "platform": "FTM",
        "contract_address": "0x049d68029688eAbF473097a2fC38ef61633A3C7A"
      }
    },
    "derivation_path": "m/44'/60'"
  },
  {
    "coin": "USDT-KRC20",
    "name": "usdt_krc20",
    "fname": "Tether",
    "rpcport": 80,
    "mm2": 1,
    "chain_id": 321,
    "avg_blocktime": 3,
    "decimals": 18,
    "required_confirmations": 3,
    "protocol": {
      "type": "ERC20",
      "protocol_data": {
        "platform": "KCS",
        "contract_address": "0x0039f574eE5cC39bdD162E9A88e3EB1f111bAF48"
      }
    },
    "derivation_path": "m/44'/60'"
  },
  {
    "coin": "USDT-PLG20",
    "name": "usdt_plg20",
    "fname": "Tether",
    "rpcport": 80,
    "mm2": 1,
    "chain_id": 137,
    "decimals": 6,
    "avg_blocktime": 1.8,
    "required_confirmations": 20,
    "protocol": {
      "type": "ERC20",
      "protocol_data": {
        "platform": "MATIC",
        "contract_address": "0xc2132D05D31c914a87C6611C10748AEb04B58e8F"
      }
    },
    "derivation_path": "m/44'/60'",
    "use_access_list": true,
    "max_eth_tx_type": 2,
    "gas_limit": {
      "eth_send_erc20": 55000,
      "erc20_payment": 110000,
      "erc20_receiver_spend": 85000,
      "erc20_sender_refund": 85000
    }
  },
  {
    "coin": "USDT-ARB20",
    "name": "usdt_arb20",
    "fname": "Tether",
    "rpcport": 80,
    "mm2": 1,
    "chain_id": 42161,
    "decimals": 6,
    "avg_blocktime": 0.25,
    "required_confirmations": 10,
    "protocol": {
      "type": "ERC20",
      "protocol_data": {
        "platform": "ETH-ARB20",
        "contract_address": "0xFd086bC7CD5C481DCC9C85ebE478A1C0b69FCbb9"
      }
    },
    "derivation_path": "m/44'/60'",
    "use_access_list": true,
    "max_eth_tx_type": 2,
    "gas_limit": {
      "eth_send_erc20": 400000,
      "erc20_payment": 800000,
      "erc20_receiver_spend": 700000,
      "erc20_sender_refund": 700000
    }
  },
  {
    "coin": "USDT-AVX20",
    "name": "usdt_avx20",
    "fname": "Tether",
    "rpcport": 80,
    "mm2": 1,
    "chain_id": 43114,
    "required_confirmations": 3,
    "avg_blocktime": 2.4,
    "decimals": 6,
    "protocol": {
      "type": "ERC20",
      "protocol_data": {
        "platform": "AVAX",
        "contract_address": "0x9702230A8Ea53601f5cD2dc00fDBc13d4dF4A8c7"
      }
    },
    "derivation_path": "m/44'/60'",
    "use_access_list": true,
    "max_eth_tx_type": 2,
    "gas_limit": {
      "eth_send_erc20": 60000,
      "erc20_payment": 120000,
      "erc20_receiver_spend": 90000,
      "erc20_sender_refund": 90000
    }
  },
  {
    "coin": "USDT-AVX20_OLD",
    "name": "usdt_avx20_old",
    "fname": "Tether (OLD)",
    "rpcport": 80,
    "mm2": 1,
    "wallet_only": true,
    "chain_id": 43114,
    "required_confirmations": 3,
    "avg_blocktime": 2.4,
    "decimals": 6,
    "protocol": {
      "type": "ERC20",
      "protocol_data": {
        "platform": "AVAX",
        "contract_address": "0xc7198437980c041c805A1EDcbA50c1Ce5db95118"
      }
    },
    "derivation_path": "m/44'/60'"
  },
  {
    "coin": "USDT-BEP20",
    "name": "usdt_bep20",
    "fname": "Tether",
    "rpcport": 80,
    "mm2": 1,
    "chain_id": 56,
    "avg_blocktime": 3,
    "required_confirmations": 3,
    "protocol": {
      "type": "ERC20",
      "protocol_data": {
        "platform": "BNB",
        "contract_address": "0x55d398326f99059fF775485246999027B3197955"
      }
    },
    "derivation_path": "m/44'/60'",
    "gas_limit": {
      "eth_send_erc20": 55000,
      "erc20_payment": 110000,
      "erc20_receiver_spend": 85000,
      "erc20_sender_refund": 85000
    }
  },
  {
    "coin": "USDT-ERC20",
    "name": "usdt_erc20",
    "fname": "Tether",
    "rpcport": 80,
    "mm2": 1,
    "wallet_only": true,
    "chain_id": 1,
    "avg_blocktime": 15,
    "required_confirmations": 3,
    "protocol": {
      "type": "ERC20",
      "protocol_data": {
        "platform": "ETH",
        "contract_address": "0xdAC17F958D2ee523a2206206994597C13D831ec7"
      }
    },
    "derivation_path": "m/44'/60'",
    "trezor_coin": "USD Tether (erc20)",
    "links": {
      "homepage": "https://tether.to"
    }
  },
  {
    "coin": "vARRR",
    "sign_message_prefix": "Komodo Signed Message:\n",
    "asset": "vARRR",
    "fname": "vARRR",
    "rpcport": 20778,
    "pubtype": 60,
    "p2shtype": 85,
    "wiftype": 188,
    "txversion": 4,
    "overwintered": 1,
    "mm2": 1,
    "required_confirmations": 6,
    "avg_blocktime": 60,
    "protocol": {
      "type": "UTXO"
    },
    "derivation_path": "m/44'/141'",
    "trezor_coin": "Komodo"
  },
  {
    "coin": "vDEX",
    "sign_message_prefix": "Komodo Signed Message:\n",
    "asset": "vDEX",
    "fname": "vDEX",
    "rpcport": 21778,
    "pubtype": 60,
    "p2shtype": 85,
    "wiftype": 188,
    "txversion": 4,
    "overwintered": 1,
    "mm2": 1,
    "required_confirmations": 6,
    "avg_blocktime": 60,
    "protocol": {
      "type": "UTXO"
    },
    "derivation_path": "m/44'/141'",
    "trezor_coin": "Komodo"
  },
  {
    "coin": "VAL",
    "name": "validity",
    "fname": "Validity",
    "sign_message_prefix": "radium Signed Message:\n",
    "confpath": "USERHOME/.Validity/validity.conf",
    "isPoS": 1,
    "rpcport": 27914,
    "pubtype": 76,
    "p2shtype": 58,
    "wiftype": 121,
    "txfee": 100000,
    "dust": 300000,
    "mm2": 1,
    "required_confirmations": 5,
    "avg_blocktime": 60,
    "mature_confirmations": 60,
    "protocol": {
      "type": "UTXO"
    },
    "derivation_path": "m/44'/634'",
    "links": {
      "github": "https://github.com/RadiumCore/Validity",
      "homepage": "https://validitytech.com"
    }
  },
  {
    "coin": "VET-BEP20",
    "name": "vet_bep20",
    "fname": "VeChain",
    "rpcport": 80,
    "mm2": 1,
    "chain_id": 56,
    "decimals": 18,
    "avg_blocktime": 3,
    "required_confirmations": 3,
    "protocol": {
      "type": "ERC20",
      "protocol_data": {
        "platform": "BNB",
        "contract_address": "0x6FDcdfef7c496407cCb0cEC90f9C5Aaa1Cc8D888"
      }
    },
    "derivation_path": "m/44'/60'",
    "gas_limit": {
      "eth_send_erc20": 60000,
      "erc20_payment": 110000,
      "erc20_receiver_spend": 85000,
      "erc20_sender_refund": 85000
    }
  },
  {
    "coin": "VRA-ERC20",
    "name": "vra_erc20",
    "fname": "Verasity",
    "rpcport": 80,
    "mm2": 1,
    "required_confirmations": 3,
    "avg_blocktime": 15,
    "chain_id": 1,
    "protocol": {
      "type": "ERC20",
      "protocol_data": {
        "platform": "ETH",
        "contract_address": "0xF411903cbC70a74d22900a5DE66A2dda66507255"
      }
    },
    "derivation_path": "m/44'/60'"
  },
  {
    "coin": "VGX-ERC20",
    "name": "vgx_erc20",
    "fname": "Voyager",
    "rpcport": 80,
    "mm2": 1,
    "chain_id": 1,
    "decimals": 8,
    "avg_blocktime": 15,
    "required_confirmations": 3,
    "protocol": {
      "type": "ERC20",
      "protocol_data": {
        "platform": "ETH",
        "contract_address": "0x3C4B6E6e1eA3D4863700D7F76b36B7f3D3f13E3d"
      }
    },
    "derivation_path": "m/44'/60'"
  },
  {
    "coin": "VGX-PLG20",
    "name": "vgx_plg20",
    "fname": "Voyager",
    "rpcport": 80,
    "mm2": 1,
    "chain_id": 137,
    "decimals": 8,
    "avg_blocktime": 1.8,
    "required_confirmations": 20,
    "protocol": {
      "type": "ERC20",
      "protocol_data": {
        "platform": "MATIC",
        "contract_address": "0x054c42b6414747F5263b4A86f21B1aFAD00326Bf"
      }
    },
    "derivation_path": "m/44'/60'"
  },
  {
    "coin": "VIA",
    "name": "viacoin",
    "fname": "Viacoin",
    "sign_message_prefix": "Viacoin Signed Message:\n",
    "rpcport": 5222,
    "pubtype": 71,
    "p2shtype": 33,
    "wiftype": 199,
    "txfee": 100000,
    "dust": 54600,
    "required_confirmations": 7,
    "mature_confirmations": 3600,
    "avg_blocktime": 24,
    "segwit": true,
    "bech32_hrp": "via",
    "mm2": 1,
    "protocol": {
      "type": "UTXO"
    },
    "derivation_path": "m/44'/14'",
    "trezor_coin": "Viacoin",
    "links": {
      "github": "https://github.com/viacoin",
      "homepage": "https://viacoin.org"
    }
  },
  {
    "coin": "VIA-segwit",
    "name": "viacoin",
    "fname": "Viacoin",
    "sign_message_prefix": "Viacoin Signed Message:\n",
    "rpcport": 5222,
    "pubtype": 71,
    "p2shtype": 33,
    "wiftype": 199,
    "txfee": 100000,
    "dust": 54600,
    "required_confirmations": 7,
    "mature_confirmations": 3600,
    "avg_blocktime": 24,
    "segwit": true,
    "bech32_hrp": "via",
    "address_format": {
      "format": "segwit"
    },
    "orderbook_ticker": "VIA",
    "mm2": 1,
    "protocol": {
      "type": "UTXO"
    },
    "derivation_path": "m/84'/14'",
    "trezor_coin": "Viacoin",
    "links": {
      "github": "https://github.com/viacoin",
      "homepage": "https://viacoin.org"
    }
  },
  {
    "coin": "VITE-BEP20",
    "name": "vite_bep20",
    "fname": "Vite",
    "rpcport": 80,
    "mm2": 1,
    "chain_id": 56,
    "avg_blocktime": 3,
    "required_confirmations": 3,
    "protocol": {
      "type": "ERC20",
      "protocol_data": {
        "platform": "BNB",
        "contract_address": "0x2794DAD4077602eD25A88d03781528D1637898B4"
      }
    },
    "derivation_path": "m/44'/60'",
    "gas_limit": {
      "eth_send_erc20": 60000,
      "erc20_payment": 110000,
      "erc20_receiver_spend": 85000,
      "erc20_sender_refund": 85000
    }
  },
  {
    "coin": "VRSC",
    "sign_message_prefix": "Komodo Signed Message:\n",
    "asset": "VRSC",
    "fname": "Verus Coin",
    "rpcport": 27486,
    "pubtype": 60,
    "p2shtype": 85,
    "wiftype": 188,
    "txversion": 4,
    "overwintered": 1,
    "mm2": 1,
    "required_confirmations": 5,
    "avg_blocktime": 60,
    "protocol": {
      "type": "UTXO"
    },
    "derivation_path": "m/44'/141'",
    "trezor_coin": "Komodo"
  },
  {
    "coin": "GRMS",
    "sign_message_prefix": "Komodo Signed Message:\n",
    "asset": "GRMS",
    "fname": "GRMS",
    "rpcport": 21687,
    "pubtype": 60,
    "p2shtype": 85,
    "wiftype": 188,
    "txversion": 4,
    "overwintered": 1,
    "mm2": 1,
    "required_confirmations": 5,
    "avg_blocktime": 60,
    "protocol": {
      "type": "UTXO"
    },
    "derivation_path": "m/44'/141'",
    "trezor_coin": "Komodo"
  },
  {
    "coin": "VTC",
    "name": "vertcoin",
    "fname": "Vertcoin",
    "sign_message_prefix": "Vertcoin Signed Message:\n",
    "rpcport": 5888,
    "pubtype": 71,
    "p2shtype": 5,
    "wiftype": 128,
    "txfee": 100000,
    "dust": 100000,
    "segwit": true,
    "bech32_hrp": "vtc",
    "mm2": 1,
    "wallet_only": false,
    "required_confirmations": 4,
    "avg_blocktime": 150,
    "protocol": {
      "type": "UTXO"
    },
    "derivation_path": "m/44'/28'",
    "trezor_coin": "Vertcoin",
    "links": {
      "github": "https://github.com/vertcoin-project/vertcoin-core",
      "homepage": "https://vertcoin.org"
    }
  },
  {
    "coin": "VTC-segwit",
    "name": "vertcoin",
    "fname": "Vertcoin",
    "sign_message_prefix": "Vertcoin Signed Message:\n",
    "rpcport": 5888,
    "pubtype": 71,
    "p2shtype": 5,
    "wiftype": 128,
    "txfee": 100000,
    "dust": 100000,
    "segwit": true,
    "bech32_hrp": "vtc",
    "address_format": {
      "format": "segwit"
    },
    "orderbook_ticker": "VTC",
    "mm2": 1,
    "required_confirmations": 4,
    "avg_blocktime": 150,
    "protocol": {
      "type": "UTXO"
    },
    "derivation_path": "m/84'/28'",
    "trezor_coin": "Vertcoin",
    "links": {
      "github": "https://github.com/vertcoin-project/vertcoin-core",
      "homepage": "https://vertcoin.org"
    }
  },
  {
    "coin": "WAVES-BEP20",
    "name": "waves_bep20",
    "fname": "Waves",
    "rpcport": 80,
    "mm2": 1,
    "chain_id": 56,
    "decimals": 18,
    "avg_blocktime": 3,
    "required_confirmations": 3,
    "protocol": {
      "type": "ERC20",
      "protocol_data": {
        "platform": "BNB",
        "contract_address": "0xFC3E14af0f0c2129a84Cc013D48C70D682902874"
      }
    },
    "derivation_path": "m/44'/60'"
  },
  {
    "coin": "WBTC-ERC20",
    "name": "wbtc_erc20",
    "fname": "Wrapped Bitcoin",
    "rpcport": 80,
    "mm2": 1,
    "chain_id": 1,
    "decimals": 8,
    "avg_blocktime": 15,
    "required_confirmations": 3,
    "protocol": {
      "type": "ERC20",
      "protocol_data": {
        "platform": "ETH",
        "contract_address": "0x2260FAC5E5542a773Aa44fBCfeDf7C193bc2C599"
      }
    },
    "derivation_path": "m/44'/60'",
    "trezor_coin": "Wrapped Bitcoin",
    "links": {
      "github": "https://github.com/WrappedBTC",
      "homepage": "https://wbtc.network"
    }
  },
  {
    "coin": "WBTC-PLG20",
    "name": "wbtc_plg20",
    "fname": "Wrapped Bitcoin",
    "rpcport": 80,
    "mm2": 1,
    "chain_id": 137,
    "decimals": 8,
    "avg_blocktime": 1.8,
    "required_confirmations": 20,
    "protocol": {
      "type": "ERC20",
      "protocol_data": {
        "platform": "MATIC",
        "contract_address": "0x1BFD67037B42Cf73acF2047067bd4F2C47D9BfD6"
      }
    },
    "derivation_path": "m/44'/60'",
    "use_access_list": true,
    "max_eth_tx_type": 2,
    "gas_limit": {
      "eth_send_erc20": 55000,
      "erc20_payment": 110000,
      "erc20_receiver_spend": 85000,
      "erc20_sender_refund": 85000
    }
  },
  {
    "coin": "WLD-ERC20",
    "name": "wld_erc20",
    "fname": "Worldcoin",
    "rpcport": 80,
    "mm2": 1,
    "chain_id": 1,
    "decimals": 18,
    "avg_blocktime": 15,
    "required_confirmations": 3,
    "protocol": {
      "type": "ERC20",
      "protocol_data": {
        "platform": "ETH",
        "contract_address": "0x163f8C2467924be0ae7B5347228CABF260318753"
      }
    },
    "derivation_path": "m/44'/60'"
  },
  {
    "coin": "WOO-ERC20",
    "name": "woo_erc20",
    "fname": "WOO Network",
    "rpcport": 80,
    "mm2": 1,
    "chain_id": 1,
    "decimals": 18,
    "avg_blocktime": 15,
    "required_confirmations": 3,
    "protocol": {
      "type": "ERC20",
      "protocol_data": {
        "platform": "ETH",
        "contract_address": "0x4691937a7508860F876c9c0a2a617E7d9E945D4B"
      }
    },
    "derivation_path": "m/44'/60'"
  },
  {
    "coin": "WOO-ARB20",
    "name": "woo_arb20",
    "fname": "WOO Network",
    "rpcport": 80,
    "mm2": 1,
    "chain_id": 42161,
    "decimals": 18,
    "avg_blocktime": 0.25,
    "required_confirmations": 10,
    "protocol": {
      "type": "ERC20",
      "protocol_data": {
        "platform": "ETH-ARB20",
        "contract_address": "0xcAFcD85D8ca7Ad1e1C6F82F651fA15E33AEfD07b"
      }
    },
    "derivation_path": "m/44'/60'",
    "use_access_list": true,
    "max_eth_tx_type": 2,
    "gas_limit": {
      "eth_send_erc20": 400000,
      "erc20_payment": 800000,
      "erc20_receiver_spend": 700000,
      "erc20_sender_refund": 700000
    }
  },
  {
    "coin": "WOO-AVX20",
    "name": "woo_avx20",
    "fname": "WOO Network",
    "rpcport": 80,
    "mm2": 1,
    "chain_id": 43114,
    "decimals": 18,
    "avg_blocktime": 2.4,
    "required_confirmations": 3,
    "protocol": {
      "type": "ERC20",
      "protocol_data": {
        "platform": "AVAX",
        "contract_address": "0xaBC9547B534519fF73921b1FBA6E672b5f58D083"
      }
    },
    "derivation_path": "m/44'/60'"
  },
  {
    "coin": "WOO-BEP20",
    "name": "woo_bep20",
    "fname": "WOO Network",
    "rpcport": 80,
    "mm2": 1,
    "chain_id": 56,
    "decimals": 18,
    "avg_blocktime": 3,
    "required_confirmations": 3,
    "protocol": {
      "type": "ERC20",
      "protocol_data": {
        "platform": "BNB",
        "contract_address": "0x4691937a7508860F876c9c0a2a617E7d9E945D4B"
      }
    },
    "derivation_path": "m/44'/60'"
  },
  {
    "coin": "WOO-FTM20",
    "name": "woo_ftm20",
    "fname": "WOO Network",
    "rpcport": 80,
    "mm2": 1,
    "wallet_only": true,
    "chain_id": 250,
    "decimals": 18,
    "avg_blocktime": 1.8,
    "required_confirmations": 3,
    "protocol": {
      "type": "ERC20",
      "protocol_data": {
        "platform": "FTM",
        "contract_address": "0x6626c47c00F1D87902fc13EECfaC3ed06D5E8D8a"
      }
    },
    "derivation_path": "m/44'/60'"
  },
  {
    "coin": "WOO-PLG20",
    "name": "woo_plg20",
    "fname": "WOO Network",
    "rpcport": 80,
    "mm2": 1,
    "chain_id": 137,
    "decimals": 18,
    "avg_blocktime": 1.8,
    "required_confirmations": 20,
    "protocol": {
      "type": "ERC20",
      "protocol_data": {
        "platform": "MATIC",
        "contract_address": "0x1B815d120B3eF02039Ee11dC2d33DE7aA4a8C603"
      }
    },
    "derivation_path": "m/44'/60'",
    "use_access_list": true,
    "max_eth_tx_type": 2,
    "gas_limit": {
      "eth_send_erc20": 55000,
      "erc20_payment": 110000,
      "erc20_receiver_spend": 85000,
      "erc20_sender_refund": 85000
    }
  },
  {
    "coin": "XCN-ERC20",
    "name": "xcn_erc20",
    "fname": "Onyxcoin",
    "rpcport": 80,
    "mm2": 1,
    "chain_id": 1,
    "decimals": 18,
    "avg_blocktime": 15,
    "required_confirmations": 3,
    "protocol": {
      "type": "ERC20",
      "protocol_data": {
        "platform": "ETH",
        "contract_address": "0xA2cd3D43c775978A96BdBf12d733D5A1ED94fb18"
      }
    },
    "derivation_path": "m/44'/60'"
  },
  {
    "coin": "XCN-BEP20",
    "name": "xcn_bep20",
    "fname": "Onyxcoin",
    "rpcport": 80,
    "mm2": 1,
    "chain_id": 56,
    "decimals": 18,
    "avg_blocktime": 3,
    "required_confirmations": 3,
    "protocol": {
      "type": "ERC20",
      "protocol_data": {
        "platform": "BNB",
        "contract_address": "0x7324c7C0d95CEBC73eEa7E85CbAac0dBdf88a05b"
      }
    },
    "derivation_path": "m/44'/60'"
  },
  {
    "coin": "XEP-segwit",
    "name": "xep",
    "fname": "Electra Protocol",
    "sign_message_prefix": "XEP Signed Message:\n",
    "rpcport": 16816,
    "pubtype": 55,
    "p2shtype": 137,
    "wiftype": 162,
    "txversion": 2,
    "txfee": 100000,
    "dust": 100000,
    "mm2": 1,
    "segwit": true,
    "signature_version": "witness_v0",
    "bech32_hrp": "ep",
    "address_format": {
      "format": "segwit"
    },
    "orderbook_ticker": "XEP",
    "required_confirmations": 4,
    "avg_blocktime": 80,
    "protocol": {
      "type": "UTXO"
    },
    "derivation_path": "m/84'/597'"
  },
  {
    "coin": "XEP-BEP20",
    "name": "xep_bep20",
    "fname": "Electra Protocol",
    "rpcport": 80,
    "mm2": 1,
    "chain_id": 56,
    "decimals": 8,
    "avg_blocktime": 3,
    "required_confirmations": 3,
    "protocol": {
      "type": "ERC20",
      "protocol_data": {
        "platform": "BNB",
        "contract_address": "0xb897D0a0f68800f8Be7D69ffDD1c24b69f57Bf3e"
      }
    },
    "derivation_path": "m/44'/60'"
  },
  {
    "coin": "XIDR-ERC20",
    "name": "xidr_erc20",
    "fname": "StraitsX Indonesian Rupiah",
    "rpcport": 80,
    "mm2": 1,
    "chain_id": 1,
    "decimals": 6,
    "avg_blocktime": 15,
    "required_confirmations": 3,
    "protocol": {
      "type": "ERC20",
      "protocol_data": {
        "platform": "ETH",
        "contract_address": "0xebF2096E01455108bAdCbAF86cE30b6e5A72aa52"
      }
    },
    "derivation_path": "m/44'/60'"
  },
  {
    "coin": "XIDR-PLG20",
    "name": "xidr_plg20",
    "fname": "StraitsX Indonesian Rupiah",
    "rpcport": 80,
    "mm2": 1,
    "chain_id": 137,
    "decimals": 6,
    "avg_blocktime": 1.8,
    "required_confirmations": 20,
    "protocol": {
      "type": "ERC20",
      "protocol_data": {
        "platform": "MATIC",
        "contract_address": "0x2c826035c1C36986117A0e949bD6ad4baB54afE2"
      }
    },
    "derivation_path": "m/44'/60'",
    "use_access_list": true,
    "max_eth_tx_type": 2,
    "gas_limit": {
      "eth_send_erc20": 55000,
      "erc20_payment": 110000,
      "erc20_receiver_spend": 85000,
      "erc20_sender_refund": 85000
    }
  },
  {
    "coin": "XLM-BEP20",
    "name": "xlm_bep20",
    "fname": "Stellar",
    "rpcport": 80,
    "mm2": 1,
    "chain_id": 56,
    "avg_blocktime": 3,
    "required_confirmations": 3,
    "protocol": {
      "type": "ERC20",
      "protocol_data": {
        "platform": "BNB",
        "contract_address": "0x43C934A845205F0b514417d757d7235B8f53f1B9"
      }
    },
    "derivation_path": "m/44'/60'",
    "gas_limit": {
      "eth_send_erc20": 60000,
      "erc20_payment": 110000,
      "erc20_receiver_spend": 85000,
      "erc20_sender_refund": 85000
    }
  },
  {
    "coin": "XMY",
    "name": "myriadcoin",
    "fname": "Myriad",
    "sign_message_prefix": "Myriadcoin Signed Message:\n",
    "rpcport": 8332,
    "pubtype": 50,
    "p2shtype": 9,
    "wiftype": 178,
    "txfee": 10000,
    "segwit": true,
    "bech32_hrp": "my",
    "mm2": 1,
    "wallet_only": false,
    "required_confirmations": 3,
    "avg_blocktime": 240,
    "protocol": {
      "type": "UTXO"
    },
    "derivation_path": "m/44'/90'"
  },
  {
    "coin": "XMY-segwit",
    "name": "myriadcoin",
    "fname": "Myriad",
    "sign_message_prefix": "Myriadcoin Signed Message:\n",
    "rpcport": 8332,
    "pubtype": 50,
    "p2shtype": 9,
    "wiftype": 178,
    "txfee": 10000,
    "segwit": true,
    "bech32_hrp": "my",
    "address_format": {
      "format": "segwit"
    },
    "orderbook_ticker": "XMY",
    "mm2": 1,
    "required_confirmations": 3,
    "avg_blocktime": 240,
    "protocol": {
      "type": "UTXO"
    },
    "derivation_path": "m/84'/90'"
  },
  {
    "coin": "XNA",
    "name": "neurai",
    "fname": "Neurai",
    "sign_message_prefix": "Neurai Signed Message:\n",
    "rpcport": 19001,
    "pubtype": 53,
    "p2shtype": 117,
    "wiftype": 128,
    "segwit": true,
    "txfee": 1000000,
    "mm2": 1,
    "required_confirmations": 5,
    "avg_blocktime": 60,
    "protocol": {
      "type": "UTXO"
    },
    "derivation_path": "m/44'/1900'",
    "links": {
      "github": "https://github.com/NeuraiProject/Neurai",
      "homepage": "https://neurai.org"
    }
  },
  {
    "coin": "XPM",
    "name": "primecoin",
    "fname": "Primecoin",
    "rpcport": 8332,
    "pubtype": 23,
    "p2shtype": 83,
    "wiftype": 151,
    "txfee": 0,
    "dust": 1000000,
    "mm2": 1,
    "wallet_only": true,
    "required_confirmations": 5,
    "avg_blocktime": 60,
    "protocol": {
      "type": "UTXO"
    },
    "derivation_path": "m/44'/24'",
    "trezor_coin": "Primecoin",
    "links": {
      "github": "https://github.com/primecoin/primecoin",
      "homepage": "https://primecoin.io"
    }
  },
  {
    "coin": "XRG",
    "name": "ergon",
    "fname": "Ergon",
    "sign_message_prefix": "Bitcoin Signed Message:\n",
    "rpcport": 2137,
    "pubtype": 0,
    "p2shtype": 5,
    "wiftype": 128,
    "txfee": 10,
    "segwit": false,
    "fork_id": "0x40",
    "address_format": {
      "format": "cashaddress",
      "network": "ergon"
    },
    "mm2": 1,
    "required_confirmations": 2,
    "avg_blocktime": 600,
    "protocol": {
      "type": "UTXO"
    },
    "derivation_path": "m/44'/2137'",
    "links": {
      "github": "https://github.com/Ergon-moe/Bitcoin-Static",
      "homepage": "https://ergon.moe"
    }
  },
  {
    "coin": "XRP-BEP20",
    "name": "xrp_bep20",
    "fname": "XRP",
    "rpcport": 80,
    "mm2": 1,
    "chain_id": 56,
    "avg_blocktime": 3,
    "required_confirmations": 3,
    "protocol": {
      "type": "ERC20",
      "protocol_data": {
        "platform": "BNB",
        "contract_address": "0x1D2F0da169ceB9fC7B3144628dB156f3F6c60dBE"
      }
    },
    "derivation_path": "m/44'/60'",
    "gas_limit": {
      "eth_send_erc20": 60000,
      "erc20_payment": 110000,
      "erc20_receiver_spend": 85000,
      "erc20_sender_refund": 85000
    }
  },
  {
    "coin": "XRP-ERC20",
    "name": "xrp_erc20",
    "fname": "XRP",
    "rpcport": 80,
    "mm2": 1,
    "chain_id": 1,
    "decimals": 18,
    "avg_blocktime": 15,
    "required_confirmations": 3,
    "protocol": {
      "type": "ERC20",
      "protocol_data": {
        "platform": "ETH",
        "contract_address": "0x39fBBABf11738317a448031930706cd3e612e1B9"
      }
    },
    "derivation_path": "m/44'/60'"
  },
  {
    "coin": "XSGD-ERC20",
    "name": "xsgd_erc20",
    "fname": "StraitsX Singapore Dollar",
    "rpcport": 80,
    "mm2": 1,
    "chain_id": 1,
    "decimals": 6,
    "avg_blocktime": 15,
    "required_confirmations": 3,
    "protocol": {
      "type": "ERC20",
      "protocol_data": {
        "platform": "ETH",
        "contract_address": "0x70e8dE73cE538DA2bEEd35d14187F6959a8ecA96"
      }
    },
    "derivation_path": "m/44'/60'",
    "trezor_coin": "Singapore-Dollar Backed Stablecoin",
    "links": {
      "github": "https://github.com/Xfers/StraitsX-tokens",
      "homepage": "https://xfers.com/sg/stablecoin"
    }
  },
  {
    "coin": "XSGD-PLG20",
    "name": "xsgd_plg20",
    "fname": "StraitsX Singapore Dollar",
    "rpcport": 80,
    "mm2": 1,
    "chain_id": 137,
    "decimals": 6,
    "avg_blocktime": 1.8,
    "required_confirmations": 20,
    "protocol": {
      "type": "ERC20",
      "protocol_data": {
        "platform": "MATIC",
        "contract_address": "0xDC3326e71D45186F113a2F448984CA0e8D201995"
      }
    },
    "derivation_path": "m/44'/60'",
    "use_access_list": true,
    "max_eth_tx_type": 2,
    "gas_limit": {
      "eth_send_erc20": 55000,
      "erc20_payment": 110000,
      "erc20_receiver_spend": 85000,
      "erc20_sender_refund": 85000
    }
  },
  {
    "coin": "XTZ-BEP20",
    "name": "xtz_bep20",
    "fname": "Tezos",
    "rpcport": 80,
    "mm2": 1,
    "chain_id": 56,
    "avg_blocktime": 3,
    "required_confirmations": 3,
    "protocol": {
      "type": "ERC20",
      "protocol_data": {
        "platform": "BNB",
        "contract_address": "0x16939ef78684453bfDFb47825F8a5F714f12623a"
      }
    },
    "derivation_path": "m/44'/60'",
    "gas_limit": {
      "eth_send_erc20": 60000,
      "erc20_payment": 110000,
      "erc20_receiver_spend": 85000,
      "erc20_sender_refund": 85000
    }
  },
  {
    "coin": "XVC",
    "name": "vanillacash",
    "fname": "VanillaCash",
    "sign_message_prefix": "Vanillacash Signed Message:\n",
    "isPoS": 1,
    "rpcport": 48888,
    "pubtype": 18,
    "p2shtype": 30,
    "wiftype": 181,
    "txfee": 10000,
    "dust": 10000,
    "mm2": 1,
    "required_confirmations": 4,
    "avg_blocktime": 60,
    "protocol": {
      "type": "UTXO"
    },
    "derivation_path": "m/44'/724'",
    "links": {
      "github": "https://github.com/WikiMin3R/Vanillacash",
      "homepage": "https://vanillacash.org"
    }
  },
  {
    "coin": "XVC-BEP20",
    "name": "xvc_bep20",
    "fname": "VanillaCash",
    "rpcport": 80,
    "mm2": 1,
    "chain_id": 56,
    "avg_blocktime": 3,
    "required_confirmations": 3,
    "protocol": {
      "type": "ERC20",
      "protocol_data": {
        "platform": "BNB",
        "contract_address": "0xeBbfB9E5aF3172C7C0e1D4ff7106A8Bbb961F87B"
      }
    },
    "derivation_path": "m/44'/60'"
  },
  {
    "coin": "XVC-QRC20",
    "name": "qtum",
    "fname": "VanillaCash",
    "rpcport": 3889,
    "pubtype": 58,
    "p2shtype": 50,
    "wiftype": 128,
    "segwit": false,
    "txfee": 400000,
    "dust": 72800,
    "mm2": 1,
    "required_confirmations": 3,
    "mature_confirmations": 2000,
    "avg_blocktime": 32,
    "protocol": {
      "type": "QRC20",
      "protocol_data": {
        "platform": "QTUM",
        "contract_address": "0x4cdaa46741af44c68179c54c4fcb02c2bf646d30"
      }
    },
    "derivation_path": "m/44'/2301'"
  },
  {
    "coin": "XVG",
    "name": "VERGE",
    "fname": "Verge",
    "isPoS": 1,
    "sign_message_prefix": "VERGE Signed Message:\n",
    "rpcport": 20102,
    "pubtype": 30,
    "p2shtype": 33,
    "wiftype": 158,
    "decimals": 6,
    "segwit": true,
    "bech32_hrp": "vg",
    "txfee": 200000,
    "dingo_fee": true,
    "dust": 200000,
    "mm2": 1,
    "required_confirmations": 10,
    "avg_blocktime": 30,
    "protocol": {
      "type": "UTXO"
    },
    "derivation_path": "m/44'/77'"
  },
  {
    "coin": "XVS-BEP20",
    "name": "xvs_bep20",
    "fname": "Venus",
    "rpcport": 80,
    "mm2": 1,
    "chain_id": 56,
    "avg_blocktime": 3,
    "required_confirmations": 3,
    "protocol": {
      "type": "ERC20",
      "protocol_data": {
        "platform": "BNB",
        "contract_address": "0xcF6BB5389c92Bdda8a3747Ddb454cB7a64626C63"
      }
    },
    "derivation_path": "m/44'/60'",
    "gas_limit": {
      "eth_send_erc20": 60000,
      "erc20_payment": 110000,
      "erc20_receiver_spend": 85000,
      "erc20_sender_refund": 85000
    }
  },
  {
    "coin": "YFI-AVX20",
    "name": "yfi_avx20",
    "fname": "yearn.finance",
    "rpcport": 80,
    "mm2": 1,
    "chain_id": 43114,
    "required_confirmations": 3,
    "avg_blocktime": 2.4,
    "decimals": 18,
    "protocol": {
      "type": "ERC20",
      "protocol_data": {
        "platform": "AVAX",
        "contract_address": "0x9eAaC1B23d935365bD7b542Fe22cEEe2922f52dc"
      }
    },
    "derivation_path": "m/44'/60'"
  },
  {
    "coin": "YFI-BEP20",
    "name": "yfi_bep20",
    "fname": "yearn.finance",
    "rpcport": 80,
    "mm2": 1,
    "chain_id": 56,
    "avg_blocktime": 3,
    "required_confirmations": 3,
    "protocol": {
      "type": "ERC20",
      "protocol_data": {
        "platform": "BNB",
        "contract_address": "0x88f1A5ae2A3BF98AEAF342D26B30a79438c9142e"
      }
    },
    "derivation_path": "m/44'/60'",
    "gas_limit": {
      "eth_send_erc20": 60000,
      "erc20_payment": 110000,
      "erc20_receiver_spend": 85000,
      "erc20_sender_refund": 85000
    }
  },
  {
    "coin": "YFI-ERC20",
    "name": "yfi_erc20",
    "fname": "yearn.finance",
    "rpcport": 80,
    "mm2": 1,
    "chain_id": 1,
    "avg_blocktime": 15,
    "required_confirmations": 3,
    "decimals": 18,
    "protocol": {
      "type": "ERC20",
      "protocol_data": {
        "platform": "ETH",
        "contract_address": "0x0bc529c00C6401aEF6D220BE8C6Ea1667F6Ad93e"
      }
    },
    "derivation_path": "m/44'/60'",
    "trezor_coin": "yearn.finance",
    "links": {
      "github": "https://github.com/iearn-finance",
      "homepage": "https://yearn.finance/"
    }
  },
  {
    "coin": "YFI-FTM20",
    "name": "yfi_ftm20",
    "fname": "yearn.finance",
    "rpcport": 80,
    "mm2": 1,
    "wallet_only": true,
    "chain_id": 250,
    "decimals": 18,
    "avg_blocktime": 1.8,
    "required_confirmations": 3,
    "protocol": {
      "type": "ERC20",
      "protocol_data": {
        "platform": "FTM",
        "contract_address": "0x29b0Da86e484E1C0029B56e817912d778aC0EC69"
      }
    },
    "derivation_path": "m/44'/60'"
  },
  {
    "coin": "YFI-KRC20",
    "name": "yfi_krc20",
    "fname": "yearn.finance",
    "rpcport": 80,
    "mm2": 1,
    "chain_id": 321,
    "decimals": 18,
    "avg_blocktime": 3,
    "required_confirmations": 3,
    "protocol": {
      "type": "ERC20",
      "protocol_data": {
        "platform": "KCS",
        "contract_address": "0xdfa3Ef49d357c6b0B2DfBB88701af2b7A053fD0A"
      }
    },
    "derivation_path": "m/44'/60'"
  },
  {
    "coin": "YFI-PLG20",
    "name": "yfi_plg20",
    "fname": "yearn.finance",
    "rpcport": 80,
    "mm2": 1,
    "chain_id": 137,
    "decimals": 18,
    "avg_blocktime": 1.8,
    "required_confirmations": 20,
    "protocol": {
      "type": "ERC20",
      "protocol_data": {
        "platform": "MATIC",
        "contract_address": "0xDA537104D6A5edd53c6fBba9A898708E465260b6"
      }
    },
    "derivation_path": "m/44'/60'",
    "use_access_list": true,
    "max_eth_tx_type": 2,
    "gas_limit": {
      "eth_send_erc20": 55000,
      "erc20_payment": 110000,
      "erc20_receiver_spend": 85000,
      "erc20_sender_refund": 85000
    }
  },
  {
    "coin": "YFII-BEP20",
    "name": "yfii_bep20",
    "fname": "DFI.Money",
    "rpcport": 80,
    "mm2": 1,
    "chain_id": 56,
    "avg_blocktime": 3,
    "required_confirmations": 3,
    "protocol": {
      "type": "ERC20",
      "protocol_data": {
        "platform": "BNB",
        "contract_address": "0x7F70642d88cf1C4a3a7abb072B53B929b653edA5"
      }
    },
    "derivation_path": "m/44'/60'"
  },
  {
    "coin": "YFII-ERC20",
    "name": "yfii_erc20",
    "fname": "DFI.Money",
    "rpcport": 80,
    "mm2": 1,
    "chain_id": 1,
    "avg_blocktime": 15,
    "required_confirmations": 3,
    "decimals": 18,
    "protocol": {
      "type": "ERC20",
      "protocol_data": {
        "platform": "ETH",
        "contract_address": "0xa1d0E215a23d7030842FC67cE582a6aFa3CCaB83"
      }
    },
    "derivation_path": "m/44'/60'",
    "trezor_coin": "YFII.finance",
    "links": {
      "github": "https://github.com/yfii/vault",
      "homepage": "https://dfi.money/"
    }
  },
  {
    "coin": "ZEC",
    "name": "zcash",
    "fname": "Zcash",
    "sign_message_prefix": "Zcash Signed Message:\n",
    "rpcport": 8232,
    "taddr": 28,
    "pubtype": 184,
    "p2shtype": 189,
    "wiftype": 128,
    "segwit": true,
    "txversion": 4,
    "overwintered": 1,
    "version_group_id": "0x892f2085",
    "consensus_branch_id": "0xc8e71055",
    "txfee": 100000,
    "mm2": 1,
    "required_confirmations": 3,
    "avg_blocktime": 75,
    "protocol": {
      "type": "UTXO"
    },
    "derivation_path": "m/44'/133'",
    "trezor_coin": "Zcash",
    "links": {
      "github": "https://github.com/zcash/zcash",
      "homepage": "https://z.cash"
    }
  },
  {
    "coin": "ZER",
    "name": "zero",
    "fname": "Zero",
    "sign_message_prefix": "Zero Signed Message:\n",
    "rpcport": 23811,
    "taddr": 28,
    "pubtype": 184,
    "p2shtype": 189,
    "wiftype": 128,
    "txversion": 4,
    "overwintered": 1,
    "version_group_id": "0x892f2085",
    "consensus_branch_id": "0x7361707a",
    "txfee": 1000,
    "mm2": 1,
    "required_confirmations": 4,
    "avg_blocktime": 120,
    "protocol": {
      "type": "UTXO"
    },
    "derivation_path": "m/44'/323'",
    "links": {
      "github": "https://github.com/zerocurrencycoin/Zero",
      "homepage": "https://zero.directory"
    }
  },
  {
    "coin": "ZER-BEP20",
    "name": "zer_bep20",
    "fname": "Zero",
    "rpcport": 80,
    "mm2": 1,
    "chain_id": 56,
    "decimals": 18,
    "avg_blocktime": 3,
    "required_confirmations": 3,
    "protocol": {
      "type": "ERC20",
      "protocol_data": {
        "platform": "BNB",
        "contract_address": "0x530e9346870E632A63E8d461bb3c3622e00782DE"
      }
    },
    "derivation_path": "m/44'/60'"
  },
  {
    "coin": "ZET",
    "name": "zetacoin",
    "fname": "Zetacoin",
    "sign_message_prefix": "Zetacoin Signed Message:\n",
    "isPoS": 1,
    "rpcport": 22014,
    "pubtype": 20,
    "p2shtype": 85,
    "wiftype": 153,
    "txfee": 100000,
    "dust": 100000,
    "mm2": 1,
    "mature_confirmations": 500,
    "required_confirmations": 7,
    "avg_blocktime": 45,
    "protocol": {
      "type": "UTXO"
    },
    "derivation_path": "m/44'/719'",
    "links": {
      "github": "https://github.com/WikiMin3R/ZetacoinE",
      "homepage": "https://zetacoin.io"
    }
  },
  {
    "coin": "ZIL-BEP20",
    "name": "zil_bep20",
    "fname": "Zilliqa",
    "rpcport": 80,
    "mm2": 1,
    "chain_id": 56,
    "avg_blocktime": 3,
    "required_confirmations": 3,
    "protocol": {
      "type": "ERC20",
      "protocol_data": {
        "platform": "BNB",
        "contract_address": "0xb86AbCb37C3A4B64f74f59301AFF131a1BEcC787"
      }
    },
    "derivation_path": "m/44'/60'",
    "gas_limit": {
      "eth_send_erc20": 60000,
      "erc20_payment": 110000,
      "erc20_receiver_spend": 85000,
      "erc20_sender_refund": 85000
    }
  },
  {
    "coin": "ZRX-AVX20",
    "name": "zrx_avx20",
    "fname": "0x",
    "rpcport": 80,
    "mm2": 1,
    "chain_id": 43114,
    "required_confirmations": 3,
    "avg_blocktime": 2.4,
    "decimals": 18,
    "protocol": {
      "type": "ERC20",
      "protocol_data": {
        "platform": "AVAX",
        "contract_address": "0x596fA47043f99A4e0F122243B841E55375cdE0d2"
      }
    },
    "derivation_path": "m/44'/60'"
  },
  {
    "coin": "ZRX-ERC20",
    "name": "zrx_erc20",
    "fname": "0x",
    "rpcport": 80,
    "mm2": 1,
    "chain_id": 1,
    "decimals": 18,
    "avg_blocktime": 15,
    "required_confirmations": 3,
    "protocol": {
      "type": "ERC20",
      "protocol_data": {
        "platform": "ETH",
        "contract_address": "0xE41d2489571d322189246DaFA5ebDe1F4699F498"
      }
    },
    "derivation_path": "m/44'/60'",
    "trezor_coin": "0x Project",
    "links": {
      "github": "https://github.com/0xProject",
      "homepage": "https://0xproject.com"
    }
  },
  {
    "coin": "ZRX-PLG20",
    "name": "zrx_plg20",
    "fname": "0x",
    "rpcport": 80,
    "mm2": 1,
    "chain_id": 137,
    "decimals": 18,
    "avg_blocktime": 1.8,
    "required_confirmations": 20,
    "protocol": {
      "type": "ERC20",
      "protocol_data": {
        "platform": "MATIC",
        "contract_address": "0x5559Edb74751A0edE9DeA4DC23aeE72cCA6bE3D5"
      }
    },
    "derivation_path": "m/44'/60'"
  },
  {
    "coin": "INK-QRC20",
    "name": "qtum",
    "fname": "INK",
    "rpcport": 3889,
    "mm2": 1,
    "required_confirmations": 3,
    "mature_confirmations": 2000,
    "avg_blocktime": 32,
    "txfee": 400000,
    "dust": 72800,
    "protocol": {
      "type": "QRC20",
      "protocol_data": {
        "platform": "QTUM",
        "contract_address": "0xfe59cbc1704e89a698571413a81f0de9d8f00c69"
      }
    },
    "pubtype": 58,
    "p2shtype": 50,
    "wiftype": 128,
    "segwit": false,
    "decimals": 9,
    "derivation_path": "m/44'/2301'"
  },
  {
    "coin": "FLUX",
    "name": "flux",
    "fname": "Flux",
    "sign_message_prefix": "Zelcash Signed Message:\n",
    "rpcport": 16124,
    "taddr": 28,
    "pubtype": 184,
    "p2shtype": 189,
    "wiftype": 128,
    "txversion": 4,
    "overwintered": 1,
    "version_group_id": "0x892f2085",
    "consensus_branch_id": "0x76b809bb",
    "txfee": 10000,
    "mm2": 1,
    "required_confirmations": 2,
    "avg_blocktime": 120,
    "protocol": {
      "type": "UTXO"
    },
    "derivation_path": "m/44'/19167'",
    "links": {
      "github": "https://github.com/RunOnFlux/fluxd",
      "homepage": "https://www.runonflux.io"
    }
  },
  {
    "coin": "FLUX-ERC20",
    "name": "flux_erc20",
    "fname": "Flux",
    "rpcport": 80,
    "mm2": 1,
    "chain_id": 1,
    "decimals": 8,
    "avg_blocktime": 15,
    "required_confirmations": 3,
    "protocol": {
      "type": "ERC20",
      "protocol_data": {
        "platform": "ETH",
        "contract_address": "0x720CD16b011b987Da3518fbf38c3071d4F0D1495"
      }
    },
    "derivation_path": "m/44'/60'"
  },
  {
    "coin": "FLUX-BEP20",
    "name": "flux_bep20",
    "fname": "Flux",
    "rpcport": 80,
    "mm2": 1,
    "chain_id": 56,
    "decimals": 8,
    "avg_blocktime": 3,
    "required_confirmations": 3,
    "protocol": {
      "type": "ERC20",
      "protocol_data": {
        "platform": "BNB",
        "contract_address": "0xaFF9084f2374585879e8B434C399E29E80ccE635"
      }
    },
    "derivation_path": "m/44'/60'",
    "gas_limit": {
      "eth_send_erc20": 60000,
      "erc20_payment": 110000,
      "erc20_receiver_spend": 85000,
      "erc20_sender_refund": 85000
    }
  },
  {
    "coin": "HPY-QRC20",
    "name": "qtum",
    "fname": "HyperPay",
    "rpcport": 3889,
    "mm2": 1,
    "required_confirmations": 3,
    "mature_confirmations": 2000,
    "avg_blocktime": 32,
    "txfee": 400000,
    "dust": 72800,
    "protocol": {
      "type": "QRC20",
      "protocol_data": {
        "platform": "QTUM",
        "contract_address": "0xf2703e93f87b846a7aacec1247beaec1c583daa4"
      }
    },
    "pubtype": 58,
    "p2shtype": 50,
    "wiftype": 128,
    "segwit": false,
    "decimals": 8,
    "derivation_path": "m/44'/2301'"
  },
  {
    "coin": "HLC-QRC20",
    "name": "qtum",
    "fname": "HalalChain",
    "rpcport": 3889,
    "mm2": 1,
    "required_confirmations": 3,
    "mature_confirmations": 2000,
    "avg_blocktime": 32,
    "txfee": 400000,
    "dust": 72800,
    "protocol": {
      "type": "QRC20",
      "protocol_data": {
        "platform": "QTUM",
        "contract_address": "0xb27d7bf95b03e02b55d5eb63d3f1692762101bf9"
      }
    },
    "pubtype": 58,
    "p2shtype": 50,
    "wiftype": 128,
    "segwit": false,
    "decimals": 9,
    "derivation_path": "m/44'/2301'"
  },
  {
    "coin": "MED-QRC20",
    "name": "qtum",
    "fname": "Medibloc",
    "rpcport": 3889,
    "mm2": 1,
    "required_confirmations": 3,
    "mature_confirmations": 2000,
    "avg_blocktime": 32,
    "txfee": 400000,
    "dust": 72800,
    "protocol": {
      "type": "QRC20",
      "protocol_data": {
        "platform": "QTUM",
        "contract_address": "0x2f65a0af11d50d2d15962db39d7f7b0619ed55ae"
      }
    },
    "pubtype": 58,
    "p2shtype": 50,
    "wiftype": 128,
    "segwit": false,
    "decimals": 8,
    "derivation_path": "m/44'/2301'"
  },
  {
    "coin": "LSTR-QRC20",
    "name": "qtum",
    "fname": "Luna Stars",
    "rpcport": 3889,
    "mm2": 1,
    "required_confirmations": 3,
    "mature_confirmations": 2000,
    "avg_blocktime": 32,
    "txfee": 400000,
    "dust": 72800,
    "protocol": {
      "type": "QRC20",
      "protocol_data": {
        "platform": "QTUM",
        "contract_address": "0x72e531e37c31ecbe336208fd66e93b48df3af420"
      }
    },
    "pubtype": 58,
    "p2shtype": 50,
    "wiftype": 128,
    "segwit": false,
    "decimals": 8,
    "derivation_path": "m/44'/2301'"
  },
  {
    "coin": "QBT-QRC20",
    "name": "qtum",
    "fname": "Qbao",
    "rpcport": 3889,
    "mm2": 1,
    "required_confirmations": 3,
    "mature_confirmations": 2000,
    "avg_blocktime": 32,
    "txfee": 400000,
    "dust": 72800,
    "protocol": {
      "type": "QRC20",
      "protocol_data": {
        "platform": "QTUM",
        "contract_address": "0x09800417b097c61b9fd26b3ddde4238304a110d5"
      }
    },
    "pubtype": 58,
    "p2shtype": 50,
    "wiftype": 128,
    "segwit": false,
    "decimals": 8,
    "derivation_path": "m/44'/2301'"
  },
  {
    "coin": "TSL-QRC20",
    "name": "qtum",
    "fname": "Energo TSL",
    "rpcport": 3889,
    "mm2": 1,
    "required_confirmations": 3,
    "mature_confirmations": 2000,
    "avg_blocktime": 32,
    "txfee": 400000,
    "dust": 72800,
    "protocol": {
      "type": "QRC20",
      "protocol_data": {
        "platform": "QTUM",
        "contract_address": "0xd8dec2b605005749abbf4b060edad3070e23cf5c"
      }
    },
    "pubtype": 58,
    "p2shtype": 50,
    "wiftype": 128,
    "segwit": false,
    "decimals": 18,
    "derivation_path": "m/44'/2301'"
  },
  {
    "coin": "OC-QRC20",
    "name": "qtum",
    "fname": "OceanChain",
    "rpcport": 3889,
    "mm2": 1,
    "required_confirmations": 3,
    "mature_confirmations": 2000,
    "avg_blocktime": 32,
    "txfee": 400000,
    "dust": 72800,
    "protocol": {
      "type": "QRC20",
      "protocol_data": {
        "platform": "QTUM",
        "contract_address": "0xf397f39ce992b0f5bdc7ec1109d676d07f7af2f9"
      }
    },
    "pubtype": 58,
    "p2shtype": 50,
    "wiftype": 128,
    "segwit": false,
    "decimals": 8,
    "derivation_path": "m/44'/2301'"
  },
  {
    "coin": "PUT-QRC20",
    "name": "qtum",
    "fname": "Profile Utility Token",
    "rpcport": 3889,
    "mm2": 1,
    "required_confirmations": 3,
    "mature_confirmations": 2000,
    "avg_blocktime": 32,
    "txfee": 400000,
    "dust": 72800,
    "protocol": {
      "type": "QRC20",
      "protocol_data": {
        "platform": "QTUM",
        "contract_address": "0x4060e21ac01b5c5d2a3f01cecd7cbf820f50be95"
      }
    },
    "pubtype": 58,
    "p2shtype": 50,
    "wiftype": 128,
    "segwit": false,
    "decimals": 8,
    "derivation_path": "m/44'/2301'"
  },
  {
    "coin": "OKB-ERC20",
    "name": "okb_erc20",
    "fname": "OKB",
    "rpcport": 80,
    "mm2": 1,
    "chain_id": 1,
    "required_confirmations": 3,
    "avg_blocktime": 15,
    "protocol": {
      "type": "ERC20",
      "protocol_data": {
        "platform": "ETH",
        "contract_address": "0x75231F58b43240C9718Dd58B4967c5114342a86c"
      }
    },
    "decimals": 18,
    "derivation_path": "m/44'/60'",
    "trezor_coin": "OKB",
    "links": {
      "github": "https://github.com/okex/okberc20token",
      "homepage": "https://www.okex.com/"
    }
  },
  {
    "coin": "SEELE-ERC20",
    "name": "seele_erc20",
    "fname": "Seele",
    "rpcport": 80,
    "mm2": 1,
    "chain_id": 1,
    "required_confirmations": 3,
    "avg_blocktime": 15,
    "protocol": {
      "type": "ERC20",
      "protocol_data": {
        "platform": "ETH",
        "contract_address": "0xB1e93236ab6073fdAC58adA5564897177D4bcC43"
      }
    },
    "decimals": 18,
    "derivation_path": "m/44'/60'",
    "trezor_coin": "Seele",
    "links": {
      "homepage": "http://seele.pro"
    }
  },
  {
    "coin": "SEPOLIAETH",
    "name": "sepolia",
    "fname": "Sepolia",
    "rpcport": 80,
    "mm2": 1,
    "chain_id": 11155111,
    "sign_message_prefix": "Sepolia Signed Message:\n",
    "trezor_coin": "Sepolia",
    "required_confirmations": 3,
    "avg_blocktime": 15,
    "protocol": {
      "type": "ETH",
      "protocol_data": {
        "chain_id": 11155111
      }
    },
    "derivation_path": "m/44'/60'"
  },
  {
    "coin": "REV-ERC20",
    "name": "rev_erc20",
    "fname": "Revain",
    "rpcport": 80,
    "mm2": 1,
    "chain_id": 1,
    "required_confirmations": 3,
    "avg_blocktime": 15,
    "protocol": {
      "type": "ERC20",
      "protocol_data": {
        "platform": "ETH",
        "contract_address": "0x2ef52Ed7De8c5ce03a4eF0efbe9B7450F2D7Edc9"
      }
    },
    "decimals": 6,
    "derivation_path": "m/44'/60'",
    "trezor_coin": "Revain",
    "links": {
      "github": "https://github.com/Revain",
      "homepage": "https://revain.org"
    }
  },
  {
    "coin": "SNT-ERC20",
    "name": "snt_erc20",
    "fname": "Status",
    "rpcport": 80,
    "mm2": 1,
    "chain_id": 1,
    "required_confirmations": 3,
    "avg_blocktime": 15,
    "protocol": {
      "type": "ERC20",
      "protocol_data": {
        "platform": "ETH",
        "contract_address": "0x744d70FDBE2Ba4CF95131626614a1763DF805B9E"
      }
    },
    "decimals": 18,
    "derivation_path": "m/44'/60'",
    "trezor_coin": "Status Network Token",
    "links": {
      "github": "https://github.com/status-im",
      "homepage": "https://status.im"
    }
  },
  {
    "coin": "ANT-ERC20",
    "name": "ant_erc20",
    "fname": "Aragon",
    "rpcport": 80,
    "mm2": 1,
    "chain_id": 1,
    "required_confirmations": 3,
    "avg_blocktime": 15,
    "protocol": {
      "type": "ERC20",
      "protocol_data": {
        "platform": "ETH",
        "contract_address": "0xa117000000f279D81A1D3cc75430fAA017FA5A2e"
      }
    },
    "decimals": 18,
    "derivation_path": "m/44'/60'"
  },
  {
    "coin": "BEST-ERC20",
    "name": "best_erc20",
    "fname": "Bitpanda Ecosystem",
    "rpcport": 80,
    "mm2": 1,
    "chain_id": 1,
    "required_confirmations": 3,
    "avg_blocktime": 15,
    "protocol": {
      "type": "ERC20",
      "protocol_data": {
        "platform": "ETH",
        "contract_address": "0x1B073382E63411E3BcfFE90aC1B9A43feFa1Ec6F"
      }
    },
    "decimals": 8,
    "derivation_path": "m/44'/60'"
  },
  {
    "coin": "CVT-ERC20",
    "name": "cvt_erc20",
    "fname": "CyberVein",
    "rpcport": 80,
    "mm2": 1,
    "chain_id": 1,
    "required_confirmations": 3,
    "avg_blocktime": 15,
    "protocol": {
      "type": "ERC20",
      "protocol_data": {
        "platform": "ETH",
        "contract_address": "0xBe428c3867F05deA2A89Fc76a102b544eaC7f772"
      }
    },
    "decimals": 18,
    "derivation_path": "m/44'/60'",
    "trezor_coin": "CyberVein",
    "links": {
      "homepage": "http://www.cybervein.org"
    }
  },
  {
    "coin": "DX-ERC20",
    "name": "dx_erc20",
    "fname": "DxChain",
    "rpcport": 80,
    "mm2": 1,
    "chain_id": 1,
    "required_confirmations": 3,
    "avg_blocktime": 15,
    "protocol": {
      "type": "ERC20",
      "protocol_data": {
        "platform": "ETH",
        "contract_address": "0x973e52691176d36453868D9d86572788d27041A9"
      }
    },
    "decimals": 18,
    "derivation_path": "m/44'/60'"
  },
  {
    "coin": "STORJ-ERC20",
    "name": "storj_erc20",
    "fname": "Storj",
    "rpcport": 80,
    "mm2": 1,
    "chain_id": 1,
    "required_confirmations": 3,
    "avg_blocktime": 15,
    "protocol": {
      "type": "ERC20",
      "protocol_data": {
        "platform": "ETH",
        "contract_address": "0xB64ef51C888972c908CFacf59B47C1AfBC0Ab8aC"
      }
    },
    "decimals": 8,
    "derivation_path": "m/44'/60'",
    "trezor_coin": "STORJ",
    "links": {
      "github": "https://github.com/Storj",
      "homepage": "https://storj.io"
    }
  },
  {
    "coin": "TRAC-ERC20",
    "name": "trac_erc20",
    "fname": "OriginTrail",
    "rpcport": 80,
    "mm2": 1,
    "chain_id": 1,
    "required_confirmations": 3,
    "avg_blocktime": 15,
    "protocol": {
      "type": "ERC20",
      "protocol_data": {
        "platform": "ETH",
        "contract_address": "0xaA7a9CA87d3694B5755f213B5D04094b8d0F0A6F"
      }
    },
    "decimals": 18,
    "derivation_path": "m/44'/60'",
    "trezor_coin": "OriginTrail",
    "links": {
      "homepage": "https://origintrail.io"
    }
  },
  {
    "coin": "UBQ",
    "name": "ubiq",
    "fname": "Ubiq",
    "rpcport": 80,
    "mm2": 1,
    "chain_id": 8,
    "required_confirmations": 3,
    "avg_blocktime": 15,
    "protocol": {
      "type": "ETH",
      "protocol_data": {
        "chain_id": 8
      }
    },
    "derivation_path": "m/44'/60'",
    "trezor_coin": "Ubiq",
    "links": {
      "homepage": "https://ubiqsmart.com"
    }
  },
  {
    "coin": "PNK-ERC20",
    "name": "pnk_erc20",
    "fname": "Kleros",
    "rpcport": 80,
    "mm2": 1,
    "chain_id": 1,
    "required_confirmations": 3,
    "avg_blocktime": 15,
    "protocol": {
      "type": "ERC20",
      "protocol_data": {
        "platform": "ETH",
        "contract_address": "0x93ED3FBe21207Ec2E8f2d3c3de6e058Cb73Bc04d"
      }
    },
    "decimals": 18,
    "derivation_path": "m/44'/60'",
    "trezor_coin": "Pinakion",
    "links": {
      "github": "https://github.com/kleros",
      "homepage": "https://kleros.io"
    }
  },
  {
    "coin": "SKL-ERC20",
    "name": "skl_erc20",
    "fname": "SKALE",
    "rpcport": 80,
    "mm2": 1,
    "chain_id": 1,
    "required_confirmations": 3,
    "avg_blocktime": 15,
    "protocol": {
      "type": "ERC20",
      "protocol_data": {
        "platform": "ETH",
        "contract_address": "0x00c83aeCC790e8a4453e5dD3B0B4b3680501a7A7"
      }
    },
    "decimals": 18,
    "derivation_path": "m/44'/60'"
  },
  {
    "coin": "CVC-ERC20",
    "name": "cvc_erc20",
    "fname": "Civic",
    "rpcport": 80,
    "mm2": 1,
    "chain_id": 1,
    "required_confirmations": 3,
    "avg_blocktime": 15,
    "protocol": {
      "type": "ERC20",
      "protocol_data": {
        "platform": "ETH",
        "contract_address": "0x41e5560054824eA6B0732E656E3Ad64E20e94E45"
      }
    },
    "decimals": 8,
    "derivation_path": "m/44'/60'",
    "trezor_coin": "Civic",
    "links": {
      "homepage": "https://www.civic.com"
    }
  },
  {
    "coin": "UTK-ERC20",
    "name": "utk_erc20",
    "fname": "Utrust",
    "rpcport": 80,
    "mm2": 1,
    "chain_id": 1,
    "required_confirmations": 3,
    "avg_blocktime": 15,
    "protocol": {
      "type": "ERC20",
      "protocol_data": {
        "platform": "ETH",
        "contract_address": "0xdc9Ac3C20D1ed0B540dF9b1feDC10039Df13F99c"
      }
    },
    "decimals": 18,
    "derivation_path": "m/44'/60'",
    "trezor_coin": "Utrust",
    "links": {
      "github": "https://github.com/utrustdev/",
      "homepage": "https://utrust.com"
    }
  },
  {
    "coin": "MLN-ERC20",
    "name": "mln_erc20",
    "fname": "Enzyme",
    "rpcport": 80,
    "mm2": 1,
    "chain_id": 1,
    "required_confirmations": 3,
    "avg_blocktime": 15,
    "protocol": {
      "type": "ERC20",
      "protocol_data": {
        "platform": "ETH",
        "contract_address": "0xec67005c4E498Ec7f55E092bd1d35cbC47C91892"
      }
    },
    "decimals": 18,
    "derivation_path": "m/44'/60'"
  },
  {
    "coin": "XOR-ERC20",
    "name": "xor_erc20",
    "fname": "Sora",
    "rpcport": 80,
    "mm2": 1,
    "chain_id": 1,
    "required_confirmations": 3,
    "avg_blocktime": 15,
    "protocol": {
      "type": "ERC20",
      "protocol_data": {
        "platform": "ETH",
        "contract_address": "0x40FD72257597aA14C7231A7B1aaa29Fce868F677"
      }
    },
    "decimals": 18,
    "derivation_path": "m/44'/60'"
  },
  {
    "coin": "UQC-ERC20",
    "name": "uqc_erc20",
    "fname": "Uquid Coin",
    "rpcport": 80,
    "mm2": 1,
    "chain_id": 1,
    "required_confirmations": 3,
    "avg_blocktime": 15,
    "protocol": {
      "type": "ERC20",
      "protocol_data": {
        "platform": "ETH",
        "contract_address": "0x8806926Ab68EB5a7b909DcAf6FdBe5d93271D6e2"
      }
    },
    "decimals": 18,
    "derivation_path": "m/44'/60'",
    "trezor_coin": "Uquid Coin",
    "links": {
      "homepage": "https://uquidcoin.com"
    }
  },
  {
    "coin": "UOS-ERC20",
    "name": "uos_erc20",
    "fname": "Ultra",
    "rpcport": 80,
    "mm2": 1,
    "chain_id": 1,
    "required_confirmations": 3,
    "avg_blocktime": 15,
    "protocol": {
      "type": "ERC20",
      "protocol_data": {
        "platform": "ETH",
        "contract_address": "0xD13c7342e1ef687C5ad21b27c2b65D772cAb5C8c"
      }
    },
    "decimals": 4,
    "derivation_path": "m/44'/60'"
  },
  {
    "coin": "SHR-ERC20",
    "name": "shr_erc20",
    "fname": "Share",
    "rpcport": 80,
    "mm2": 1,
    "chain_id": 1,
    "decimals": 2,
    "required_confirmations": 3,
    "avg_blocktime": 15,
    "protocol": {
      "type": "ERC20",
      "protocol_data": {
        "platform": "ETH",
        "contract_address": "0xd98F75b1A3261dab9eEd4956c93F33749027a964"
      }
    },
    "derivation_path": "m/44'/60'"
  },
  {
    "coin": "SHR-BEP20",
    "name": "shr_bep20",
    "fname": "Share",
    "rpcport": 80,
    "mm2": 1,
    "chain_id": 56,
    "decimals": 18,
    "avg_blocktime": 3,
    "required_confirmations": 3,
    "protocol": {
      "type": "ERC20",
      "protocol_data": {
        "platform": "BNB",
        "contract_address": "0x5fb4968fC85868DF3aD2d6e59883a10570f01D18"
      }
    },
    "derivation_path": "m/44'/60'"
  },
  {
    "coin": "S4F-ERC20",
    "name": "s4f_erc20",
    "fname": "S4FE",
    "rpcport": 80,
    "mm2": 1,
    "chain_id": 1,
    "decimals": 18,
    "required_confirmations": 3,
    "avg_blocktime": 15,
    "protocol": {
      "type": "ERC20",
      "protocol_data": {
        "platform": "ETH",
        "contract_address": "0xAec7d1069e3a914a3EB50f0BFB1796751f2ce48a"
      }
    },
    "derivation_path": "m/44'/60'"
  },
  {
    "coin": "S4F-BEP20",
    "name": "s4f_bep20",
    "fname": "S4FE",
    "rpcport": 80,
    "mm2": 1,
    "chain_id": 56,
    "decimals": 18,
    "avg_blocktime": 3,
    "required_confirmations": 3,
    "protocol": {
      "type": "ERC20",
      "protocol_data": {
        "platform": "BNB",
        "contract_address": "0x788D2780992222360f674cc12C36478870b8E6ED"
      }
    },
    "derivation_path": "m/44'/60'"
  },
  {
    "coin": "tBCH",
    "name": "Bitcoin Cash Testnet",
    "fname": "Bitcoin Cash Testnet",
    "sign_message_prefix": "Bitcoin Signed Message:\n",
    "is_testnet": true,
    "pubtype": 111,
    "p2shtype": 196,
    "wiftype": 239,
    "txfee": 0,
    "estimate_fee_blocks": 2,
    "segwit": false,
    "fork_id": "0x40",
    "address_format": {
      "format": "cashaddress",
      "network": "bchtest"
    },
    "mm2": 1,
    "required_confirmations": 1,
    "avg_blocktime": 600,
    "protocol": {
      "type": "UTXO"
    },
    "derivation_path": "m/44'/1'"
  },
  {
    "coin": "UFO",
    "name": "ufo",
    "fname": "Uniform Fiscal Object",
    "sign_message_prefix": "UFO Signed Message:\n",
    "rpcport": 8087,
    "pubtype": 27,
    "p2shtype": 68,
    "wiftype": 155,
    "txfee": 100000,
    "segwit": true,
    "bech32_hrp": "uf",
    "mm2": 1,
    "required_confirmations": 6,
    "avg_blocktime": 1.5,
    "protocol": {
      "type": "UTXO"
    },
    "derivation_path": "m/44'/202'",
    "links": {
      "github": "https://github.com/fiscalobject/ufo",
      "homepage": "https://ufobject.com"
    }
  },
  {
    "coin": "WHIVE",
    "name": "whive",
    "fname": "Whive",
    "sign_message_prefix": "Bitcoin Signed Message:\n",
    "rpcport": 1867,
    "pubtype": 73,
    "p2shtype": 10,
    "wiftype": 128,
    "txfee": 0,
    "dust": 1000,
    "segwit": true,
    "bech32_hrp": "wv",
    "mm2": 1,
    "wallet_only": false,
    "required_confirmations": 1,
    "mature_confirmations": 100,
    "avg_blocktime": 600,
    "protocol": {
      "type": "UTXO"
    },
    "derivation_path": "m/44'/658'",
    "links": {
      "github": "https://github.com/whiveio/whive",
      "homepage": "https://www.whive.io"
    }
  },
  {
    "coin": "WHIVE-segwit",
    "name": "whive",
    "fname": "Whive",
    "sign_message_prefix": "Bitcoin Signed Message:\n",
    "rpcport": 1867,
    "pubtype": 73,
    "p2shtype": 10,
    "wiftype": 128,
    "txfee": 0,
    "dust": 1000,
    "segwit": true,
    "bech32_hrp": "wv",
    "address_format": {
      "format": "segwit"
    },
    "orderbook_ticker": "WHIVE",
    "mm2": 1,
    "required_confirmations": 1,
    "mature_confirmations": 100,
    "avg_blocktime": 600,
    "protocol": {
      "type": "UTXO"
    },
    "derivation_path": "m/84'/658'",
    "links": {
      "github": "https://github.com/whiveio/whive",
      "homepage": "https://www.whive.io"
    }
  },
  {
    "coin": "XEC",
    "name": "xec",
    "fname": "eCash",
    "sign_message_prefix": "eCash Signed Message:\n",
    "rpcport": 8332,
    "pubtype": 0,
    "p2shtype": 5,
    "wiftype": 128,
    "txfee": 0,
    "estimate_fee_blocks": 2,
    "segwit": false,
    "fork_id": "0x40",
    "address_format": {
      "format": "cashaddress",
      "network": "ecash"
    },
    "mm2": 1,
    "decimals": 2,
    "required_confirmations": 1,
    "avg_blocktime": 600,
    "protocol": {
      "type": "UTXO"
    },
    "derivation_path": "m/44'/1899'",
    "links": {
      "github": "https://github.com/Bitcoin-ABC/bitcoin-abc",
      "homepage": "https://e.cash"
    }
  },
  {
    "coin": "SIBM-BEP20",
    "name": "sibm_bep20",
    "fname": "SibMining",
    "rpcport": 80,
    "mm2": 1,
    "chain_id": 56,
    "avg_blocktime": 3,
    "required_confirmations": 3,
    "protocol": {
      "type": "ERC20",
      "protocol_data": {
        "platform": "BNB",
        "contract_address": "0xee8EE60503fd0a735cC972A08E3a5B2026DDCe47"
      }
    },
    "derivation_path": "m/44'/60'"
  },
  {
    "coin": "ZOMBIE",
    "asset": "ZOMBIE",
    "fname": "Zombie",
    "txversion": 4,
    "overwintered": 1,
    "avg_blocktime": 60,
    "is_testnet": true,
    "mm2": 1,
    "protocol": {
      "type": "ZHTLC",
      "protocol_data": {
        "consensus_params": {
          "overwinter_activation_height": 0,
          "sapling_activation_height": 1,
          "blossom_activation_height": null,
          "heartwood_activation_height": null,
          "canopy_activation_height": null,
          "coin_type": 133,
          "hrp_sapling_extended_spending_key": "secret-extended-key-main",
          "hrp_sapling_extended_full_viewing_key": "zxviews",
          "hrp_sapling_payment_address": "zs",
          "b58_pubkey_address_prefix": [
            28,
            184
          ],
          "b58_script_address_prefix": [
            28,
            189
          ]
        },
        "z_derivation_path": "m/32'/141'"
      }
    },
    "derivation_path": "m/44'/141'",
    "required_confirmations": 3
  },
  {
    "coin": "ZDEEX",
    "asset": "ZDEEX",
    "fname": "Zdeex",
    "txversion": 4,
    "overwintered": 1,
    "mm2": 1,
    "avg_blocktime": 300,
    "protocol": {
      "type": "ZHTLC",
      "protocol_data": {
        "consensus_params": {
          "overwinter_activation_height": 0,
          "sapling_activation_height": 1,
          "blossom_activation_height": null,
          "heartwood_activation_height": null,
          "canopy_activation_height": null,
          "coin_type": 133,
          "hrp_sapling_extended_spending_key": "secret-extended-key-main",
          "hrp_sapling_extended_full_viewing_key": "zxviews",
          "hrp_sapling_payment_address": "zs",
          "b58_pubkey_address_prefix": [
            28,
            184
          ],
          "b58_script_address_prefix": [
            28,
            189
          ]
        },
        "z_derivation_path": "m/32'/141'"
      }
    },
    "derivation_path": "m/44'/141'",
    "required_confirmations": 3
  },
  {
    "coin": "ZINU-BEP20",
    "name": "zinu_bep20",
    "fname": "Zombie Inu",
    "rpcport": 80,
    "mm2": 1,
    "chain_id": 56,
    "avg_blocktime": 3,
    "required_confirmations": 3,
    "protocol": {
      "type": "ERC20",
      "protocol_data": {
        "platform": "BNB",
        "contract_address": "0x21F9B5b2626603e3F40bfc13d01AfB8c431D382F"
      }
    },
    "derivation_path": "m/44'/60'"
  },
  {
    "coin": "RUNES",
    "name": "runebase",
    "fname": "Runebase",
    "sign_message_prefix": "Runebase Signed Message:\n",
    "rpcport": 9432,
    "pubtype": 61,
    "p2shtype": 123,
    "wiftype": 216,
    "txfee": 40000000,
    "dust": 40000000,
    "mature_confirmations": 120,
    "segwit": true,
    "bech32_hrp": "rc",
    "mm2": 1,
    "required_confirmations": 6,
    "avg_blocktime": 120,
    "protocol": {
      "type": "UTXO"
    },
    "derivation_path": "m/44'/88'",
    "links": {
      "github": "https://github.com/runebase/runebase",
      "homepage": "https://www.runebase.io"
    }
  },
  {
    "coin": "ACTN",
    "asset": "ACTN",
    "fname": "Action Coin",
    "sign_message_prefix": "Komodo Signed Message:\n",
    "rpcport": 51677,
    "pubtype": 60,
    "p2shtype": 85,
    "wiftype": 188,
    "txversion": 4,
    "overwintered": 1,
    "txfee": 1000,
    "mm2": 1,
    "required_confirmations": 2,
    "requires_notarization": false,
    "avg_blocktime": 60,
    "protocol": {
      "type": "UTXO"
    },
    "derivation_path": "m/44'/141'",
    "trezor_coin": "Komodo"
  },
  {
    "coin": "ACTN-BEP20",
    "name": "actn_bep20",
    "fname": "Action Coin",
    "rpcport": 80,
    "mm2": 1,
    "chain_id": 56,
    "avg_blocktime": 3,
    "required_confirmations": 3,
    "protocol": {
      "type": "ERC20",
      "protocol_data": {
        "platform": "BNB",
        "contract_address": "0xD7380b10bF3886B34Ab3422DEa42E408850375CA"
      }
    },
    "derivation_path": "m/44'/60'"
  },
  {
    "coin": "ATOM",
    "avg_blocktime": 7,
    "name": "cosmos",
    "fname": "Cosmos",
    "mm2": 1,
    "wallet_only": true,
    "protocol": {
      "type": "TENDERMINT",
      "protocol_data": {
        "decimals": 6,
        "denom": "uatom",
        "account_prefix": "cosmos",
        "chain_id": "cosmoshub-4",
        "chain_registry_name": "cosmoshub",
        "ibc_channels": {
          "iaa": 91,
          "osmo": 141
        }
      }
    },
    "derivation_path": "m/44'/118'"
  },
  {
    "coin": "IRIS",
    "avg_blocktime": 7,
    "name": "iris",
    "fname": "IRISnet",
    "chain_id": 6688,
    "mm2": 1,
    "protocol": {
      "type": "TENDERMINT",
      "protocol_data": {
        "decimals": 6,
        "denom": "uiris",
        "account_prefix": "iaa",
        "chain_id": "irishub-1",
        "chain_registry_name": "irishub",
        "gas_price": 0.5,
        "ibc_channels": {
          "cosmos": 0,
          "osmo": 3
        }
      }
    },
    "derivation_path": "m/44'/118'"
  },
  {
    "coin": "IRIS-BEP20",
    "name": "iris_bep20",
    "fname": "IRISnet",
    "rpcport": 80,
    "mm2": 1,
    "chain_id": 56,
    "decimals": 18,
    "avg_blocktime": 3,
    "required_confirmations": 3,
    "protocol": {
      "type": "ERC20",
      "protocol_data": {
        "platform": "BNB",
        "contract_address": "0x05C50a62b0b87bE1fFB1Cf3b77d9eDBa834ef6f7"
      }
    },
    "derivation_path": "m/44'/60'"
  },
  {
    "coin": "OSMO",
    "avg_blocktime": 7,
    "name": "osmosis",
    "fname": "Osmosis",
    "mm2": 1,
    "wallet_only": true,
    "protocol": {
      "type": "TENDERMINT",
      "protocol_data": {
        "decimals": 6,
        "denom": "uosmo",
        "account_prefix": "osmo",
        "chain_id": "osmosis-1",
        "chain_registry_name": "osmosis",
        "gas_price": 0.5,
        "ibc_channels": {
          "cosmos": 0,
          "iaa": 6
        }
      }
    },
    "derivation_path": "m/44'/118'"
  },
  {
    "coin": "ATOM-IBC_IRIS",
    "name": "cosmos_ibc_iris",
    "fname": "Cosmos",
    "avg_blocktime": 7,
    "mm2": 1,
    "protocol": {
      "type": "TENDERMINTTOKEN",
      "protocol_data": {
        "platform": "IRIS",
        "decimals": 6,
        "denom": "ibc/27394FB092D2ECCD56123C74F36E4C1F926001CEADA9CA97EA622B25F41E5EB2",
        "gas_price": 0.5
      }
    },
    "derivation_path": "m/44'/118'"
  },
  {
    "coin": "MAZA",
    "name": "mazacoin",
    "fname": "MazaCoin",
    "sign_message_prefix": "Mazacoin Signed Message:\n",
    "rpcport": 12832,
    "pubtype": 50,
    "p2shtype": 9,
    "wiftype": 244,
    "decimals": 8,
    "signature_version": "base",
    "txfee": 10000,
    "segwit": true,
    "bech32_hrp": "maza",
    "mm2": 1,
    "required_confirmations": 3,
    "avg_blocktime": 60,
    "protocol": {
      "type": "UTXO"
    },
    "derivation_path": "m/44'/13'",
    "links": {
      "github": "https://github.com/Mazacoin",
      "homepage": "https://www.mazacoin.org"
    }
  },
  {
    "coin": "CRNC",
    "name": "crioniccoin",
    "fname": "CrionicCoin",
    "sign_message_prefix": "Crioniccoin Signed Message:\n",
    "rpcport": 4466,
    "pubtype": 28,
    "p2shtype": 45,
    "wiftype": 176,
    "decimals": 8,
    "signature_version": "base",
    "txfee": 10000,
    "segwit": true,
    "bech32_hrp": "crnc",
    "mm2": 1,
    "required_confirmations": 3,
    "avg_blocktime": 20,
    "protocol": {
      "type": "UTXO"
    },
    "derivation_path": "m/44'/192'",
    "links": {
      "github": "https://github.com/diabaths/Crionic-Coin",
      "homepage": "https://coin.crionic.org"
    }
  },
  {
    "coin": "NITO-segwit",
    "name": "nito",
    "fname": "NITO",
    "sign_message_prefix": "Nito Signed Message:\n",
    "rpcport": 8825,
    "pubtype": 0,
    "p2shtype": 5,
    "wiftype": 128,
    "txfee": 10000,
    "wallet_only": true,
    "segwit": true,
    "bech32_hrp": "nito",
    "address_format": {
      "format": "segwit"
    },
    "orderbook_ticker": "NITO",
    "mm2": 1,
    "required_confirmations": 3,
    "avg_blocktime": 60,
    "protocol": {
      "type": "UTXO"
    },
    "derivation_path": "m/84'/0'",
    "links": {
      "github": "https://github.com/NitoNetwork/Nito-core",
      "homepage": "https://nito.network"
    }
  },
  {
    "coin": "EVR",
    "name": "evrmore",
    "fname": "Evrmore Coin",
    "sign_message_prefix": "Evrmore Signed Message:\n",
    "rpcport": 8819,
    "pubtype": 33,
    "p2shtype": 92,
    "wiftype": 128,
    "segwit": true,
    "txfee": 1000000,
    "mm2": 1,
    "required_confirmations": 3,
    "avg_blocktime": 60,
    "protocol": {
      "type": "UTXO"
    },
    "derivation_path": "m/44'/175'",
    "links": {
      "github": "https://github.com/EvrmoreOrg/Evrmore",
      "homepage": "https://evrmorecoin.org"
    }
  },
  {
    "coin": "KIIRO",
    "name": "kiiro",
    "fname": "Kiiro",
    "sign_message_prefix": "Zcoin Signed Message:\n",
    "rpcport": 8999,
    "pubtype": 45,
    "p2shtype": 7,
    "wiftype": 210,
    "txfee": 1000,
    "mm2": 1,
    "required_confirmations": 3,
    "avg_blocktime": 150,
    "protocol": {
      "type": "UTXO"
    },
    "derivation_path": "m/44'/136'",
    "links": {
      "github": "https://github.com/kiirocoin/kiiro",
      "homepage": "https://kiirocoin.org"
    }
  },
  {
    "coin": "KIIRO-BEP20",
    "name": "kiiro_bep20",
    "fname": "Kiiro",
    "rpcport": 80,
    "mm2": 1,
    "chain_id": 56,
    "avg_blocktime": 3,
    "required_confirmations": 3,
    "protocol": {
      "type": "ERC20",
      "protocol_data": {
        "platform": "BNB",
        "contract_address": "0x347862372f7C8f83D69025234367Ac11c5241Db3"
      }
    },
    "derivation_path": "m/44'/60'"
  },
  {
    "coin": "MEWC",
    "name": "meowcoin",
    "fname": "Meowcoin",
    "sign_message_prefix": "Meowcoin Signed Message:\n",
    "rpcport": 9766,
    "pubtype": 50,
    "p2shtype": 122,
    "wiftype": 112,
    "segwit": false,
    "txfee": 1000000,
    "dust": 1000000,
    "mm2": 1,
    "required_confirmations": 3,
    "avg_blocktime": 60,
    "protocol": {
      "type": "UTXO"
    },
    "derivation_path": "m/44'/1669'",
    "links": {
      "github": "https://github.com/Meowcoin-Foundation/Meowcoin",
      "homepage": "https://www.mewccrypto.com/"
    }
  },
  {
    "coin": "IRISTEST",
    "avg_blocktime": 7,
    "name": "iristest",
    "fname": "Iris Test",
    "mm2": 1,
    "wallet_only": false,
    "is_testnet": true,
    "protocol": {
      "type": "TENDERMINT",
      "protocol_data": {
        "decimals": 6,
        "denom": "unyan",
        "account_prefix": "iaa",
        "chain_id": "nyancat-9",
        "gas_price": 0.5
      }
    },
    "derivation_path": "m/44'/118'"
  },
  {
    "coin": "NUCLEUSTEST",
    "avg_blocktime": 5,
    "name": "nucleus-test",
    "fname": "Nucleus Test",
    "mm2": 1,
    "wallet_only": false,
    "is_testnet": true,
    "protocol": {
      "type": "TENDERMINT",
      "protocol_data": {
        "decimals": 6,
        "denom": "unucl",
        "account_prefix": "nuc",
        "chain_id": "nucleus-3"
      }
    },
    "derivation_path": "m/44'/118'"
  },
  {
    "coin": "IRISTEST-IBC_NUCLEUSTEST",
    "avg_blocktime": 5,
    "name": "iristest-ibc-nucleus-test",
    "fname": "Iris Test",
    "mm2": 1,
    "wallet_only": false,
    "is_testnet": true,
    "protocol": {
      "type": "TENDERMINTTOKEN",
      "protocol_data": {
        "platform": "NUCLEUSTEST",
        "decimals": 6,
        "denom": "ibc/F7F28FF3C09024A0225EDBBDB207E5872D2B4EF2FB874FE47B05EF9C9A7D211C"
      }
    },
    "derivation_path": "m/44'/118'"
  },
  {
    "coin": "ATOM-IBC_NUCLEUSTEST",
    "avg_blocktime": 5,
    "name": "cosmos-ibc-nucleus-test",
    "fname": "Cosmos",
    "mm2": 1,
    "wallet_only": false,
    "is_testnet": true,
    "protocol": {
      "type": "TENDERMINTTOKEN",
      "protocol_data": {
        "platform": "NUCLEUSTEST",
        "decimals": 6,
        "denom": "ibc/9117A26BA81E29FA4F78F57DC2BD90CD3D26848101BA880445F119B22A1E254E"
      }
    },
    "derivation_path": "m/44'/118'"
  },
  {
    "coin": "OSMO-IBC_NUCLEUSTEST",
    "avg_blocktime": 5,
    "name": "cosmos-ibc-nucleus-test",
    "fname": "Osmosis",
    "mm2": 1,
    "wallet_only": false,
    "is_testnet": true,
    "protocol": {
      "type": "TENDERMINTTOKEN",
      "protocol_data": {
        "platform": "NUCLEUSTEST",
        "decimals": 6,
        "denom": "ibc/47BD209179859CDE4A2806763D7189B6E6FE13A17880FE2B42DE1E6C1E329E23"
      }
    },
    "derivation_path": "m/44'/118'"
  },
  {
    "coin": "LUPA",
    "sign_message_prefix": "Komodo Signed Message:\n",
    "asset": "LUPA",
    "fname": "Lupaza",
    "rpcport": 64151,
    "pubtype": 60,
    "p2shtype": 85,
    "wiftype": 188,
    "txversion": 4,
    "overwintered": 1,
    "mm2": 1,
    "required_confirmations": 5,
    "avg_blocktime": 60,
    "protocol": {
      "type": "UTXO"
    },
    "derivation_path": "m/44'/141'",
    "trezor_coin": "Komodo"
  },
  {
    "coin": "ZOIN",
    "name": "zoin",
    "fname": "ZoinCommunity",
    "sign_message_prefix": "Zoincoin Signed Message:\n",
    "rpcport": 8256,
    "pubtype": 80,
    "p2shtype": 53,
    "wiftype": 208,
    "segwit": false,
    "txfee": 1000000,
    "dust": 1000000,
    "mm2": 1,
    "required_confirmations": 3,
    "avg_blocktime": 150,
    "protocol": {
      "type": "UTXO"
    },
    "derivation_path": "m/44'/60'",
    "links": {
      "github": "https://github.com/seopub/zoincomumity",
      "homepage": "http://zoincommunity.com/"
    }
  },
  {
    "coin": "NFT_ETH",
    "name": "nft_ethereum",
    "fname": "Ethereum",
    "rpcport": 80,
    "mm2": 1,
    "chain_id": 1,
    "sign_message_prefix": "Ethereum Signed Message:\n",
    "required_confirmations": 3,
    "avg_blocktime": 15,
    "protocol": {
      "type": "NFT",
      "protocol_data": {
        "platform": "ETH"
      }
    },
    "derivation_path": "m/44'/60'"
  },
  {
    "coin": "NFT_AVAX",
    "name": "nft_avax",
    "fname": "Avalanche",
    "rpcport": 80,
    "mm2": 1,
    "chain_id": 43114,
    "required_confirmations": 3,
    "avg_blocktime": 2.4,
    "protocol": {
      "type": "NFT",
      "protocol_data": {
        "platform": "AVAX"
      }
    },
    "derivation_path": "m/44'/9000'",
    "trezor_coin": "Avalanche C-Chain",
    "links": {
      "homepage": "https://www.avax.network/"
    }
  },
  {
    "coin": "NFT_BNB",
    "name": "nft_binancesmartchain",
    "fname": "Binance Coin",
    "avg_blocktime": 3,
    "rpcport": 80,
    "mm2": 1,
    "chain_id": 56,
    "required_confirmations": 3,
    "protocol": {
      "type": "NFT",
      "protocol_data": {
        "platform": "BNB"
      }
    },
    "derivation_path": "m/44'/714'",
    "trezor_coin": "Binance Smart Chain",
    "links": {
      "homepage": "https://www.binance.org"
    }
  },
  {
    "coin": "NFT_FTM",
    "name": "nft_ftm",
    "fname": "Fantom",
    "rpcport": 80,
    "mm2": 1,
    "chain_id": 250,
    "required_confirmations": 3,
    "avg_blocktime": 1.8,
    "protocol": {
      "type": "NFT",
      "protocol_data": {
        "platform": "FTM"
      }
    },
    "derivation_path": "m/44'/1007'",
    "trezor_coin": "Fantom Opera",
    "links": {
      "homepage": "https://fantom.foundation"
    }
  },
  {
    "coin": "NFT_MATIC",
    "name": "nft_matic",
    "fname": "Polygon",
    "rpcport": 80,
    "mm2": 1,
    "chain_id": 137,
    "avg_blocktime": 1.8,
    "required_confirmations": 20,
    "protocol": {
      "type": "NFT",
      "protocol_data": {
        "platform": "MATIC"
      }
    },
    "derivation_path": "m/44'/966'",
    "trezor_coin": "Polygon",
    "links": {
      "homepage": "https://polygon.technology/"
    }
  },
  {
    "coin": "BONC",
    "name": "bonkcoin",
    "fname": "Bonkcoin",
    "rpcport": 15612,
    "pubtype": 25,
    "p2shtype": 28,
    "wiftype": 151,
    "segwit": false,
    "txfee": 1000000,
    "mm2": 1,
    "sign_message_prefix": "Bonkcoin Signed Message:\n",
    "required_confirmations": 5,
    "avg_blocktime": 60,
    "protocol": {
      "type": "UTXO"
    },
    "derivation_path": "m/44'/6363'",
    "links": {
      "github": "https://github.com/Bonkcoin/Bonkcoin-core",
      "homepage": "https://bonkscoin.io"
    }
  },
  {
    "coin": "CAS",
    "name": "cascoin",
    "fname": "Cascoin",
    "sign_message_prefix": "Cascoin Signed Message:\n",
    "rpcport": 62457,
    "pubtype": 40,
    "p2shtype": 50,
    "wiftype": 188,
    "decimals": 7,
    "fork_id": "0x40",
    "signature_version": "base",
    "txfee": 0,
    "segwit": true,
    "bech32_hrp": "cas",
    "mm2": 1,
    "wallet_only": false,
    "required_confirmations": 6,
    "avg_blocktime": 150,
    "protocol": {
      "type": "UTXO"
    },
    "derivation_path": "m/44'/6363'",
    "links": {
      "github": "https://github.com/casraw/cascoin",
      "homepage": "https://cascoin.net"
    }
  }
]<|MERGE_RESOLUTION|>--- conflicted
+++ resolved
@@ -1790,28 +1790,6 @@
     "derivation_path": "m/44'/60'"
   },
   {
-<<<<<<< HEAD
-=======
-    "coin": "BCH-HCO20",
-    "name": "bch_hco20",
-    "fname": "Bitcoin Cash",
-    "rpcport": 80,
-    "mm2": 1,
-    "wallet_only": true,
-    "chain_id": 128,
-    "avg_blocktime": 3,
-    "decimals": 18,
-    "required_confirmations": 3,
-    "protocol": {
-      "type": "ERC20",
-      "protocol_data": {
-        "platform": "HT",
-        "contract_address": "0xeF3CEBD77E0C52cb6f60875d9306397B5Caca375"
-      }
-    },
-    "derivation_path": "m/44'/60'"
-  },
-  {
     "coin": "BEAMX-BEP20",
     "name": "beamx_bep20",
     "fname": "Beam",
@@ -1872,7 +1850,6 @@
     "derivation_path": "m/44'/60'"
   },
   {
->>>>>>> 15e42484
     "coin": "BIDR-BEP20",
     "name": "bidr_bep20",
     "fname": "BIDR",
