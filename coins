[
  {
    "coin": "1INCH-AVX20",
    "name": "1inch_avx20",
    "fname": "1Inch",
    "rpcport": 80,
    "mm2": 1,
    "chain_id": 43114,
    "required_confirmations": 3,
    "avg_blocktime": 2.4,
    "decimals": 18,
    "protocol": {
      "type": "ERC20",
      "protocol_data": {
        "platform": "AVAX",
        "contract_address": "0xd501281565bf7789224523144Fe5D98e8B28f267"
      }
    },
    "derivation_path": "m/44'/9000'"
  },
  {
    "coin": "ILNF-PLG20",
    "name": "ilnf_plg20",
    "fname": "Ilien Fuel",
    "rpcport": 80,
    "mm2": 1,
    "chain_id": 137,
    "decimals": 18,
    "avg_blocktime": 1.8,
    "required_confirmations": 20,
    "protocol": {
      "type": "ERC20",
      "protocol_data": {
        "platform": "MATIC",
        "contract_address": "0xaFf5Ed00c57b0E0c22123dbA28Cb6A5B26651Bbd"
      }
    },
    "derivation_path": "m/44'/966'"
  },
  {
    "coin": "ILNF-BEP20",
    "name": "ilnf_bep20",
    "fname": "Ilien Fuel",
    "rpcport": 80,
    "mm2": 1,
    "chain_id": 56,
    "decimals": 18,
    "avg_blocktime": 3,
    "required_confirmations": 3,
    "protocol": {
      "type": "ERC20",
      "protocol_data": {
        "platform": "BNB",
        "contract_address": "0x0D6e16c7066421607F8D334D6C02A48031fc2Eba"
      }
    },
    "derivation_path": "m/44'/714'"
  },
  {
    "coin": "1INCH-BEP20",
    "name": "1inch_bep20",
    "fname": "1Inch",
    "rpcport": 80,
    "mm2": 1,
    "chain_id": 56,
    "avg_blocktime": 3,
    "required_confirmations": 3,
    "protocol": {
      "type": "ERC20",
      "protocol_data": {
        "platform": "BNB",
        "contract_address": "0x111111111117dC0aa78b770fA6A738034120C302"
      }
    },
    "derivation_path": "m/44'/714'",
    "use_access_list": true,
    "max_eth_tx_type": 2,
    "gas_limit": {
        "eth_send_erc20": 60000,
        "erc20_payment": 110000,
        "erc20_receiver_spend": 85000,
        "erc20_sender_refund": 85000
    }
  },
  {
    "coin": "1INCH-ERC20",
    "name": "1inch_erc20",
    "fname": "1Inch",
    "rpcport": 80,
    "mm2": 1,
    "chain_id": 1,
    "avg_blocktime": 15,
    "required_confirmations": 3,
    "decimals": 18,
    "protocol": {
      "type": "ERC20",
      "protocol_data": {
        "platform": "ETH",
        "contract_address": "0x111111111117dC0aa78b770fA6A738034120C302"
      }
    },
    "derivation_path": "m/44'/60'"
  },
  {
    "coin": "1INCH-KRC20",
    "name": "1inch_krc20",
    "fname": "1Inch",
    "rpcport": 80,
    "mm2": 1,
    "chain_id": 321,
    "decimals": 18,
    "avg_blocktime": 3,
    "required_confirmations": 3,
    "protocol": {
      "type": "ERC20",
      "protocol_data": {
        "platform": "KCS",
        "contract_address": "0x79f3244F3FFd7500A31a90Bb83C7D56649c2C7C5"
      }
    },
    "derivation_path": "m/44'/641'"
  },
  {
    "coin": "1INCH-PLG20",
    "name": "1inch_plg20",
    "fname": "1Inch",
    "rpcport": 80,
    "mm2": 1,
    "chain_id": 137,
    "decimals": 18,
    "avg_blocktime": 1.8,
    "required_confirmations": 20,
    "protocol": {
      "type": "ERC20",
      "protocol_data": {
        "platform": "MATIC",
        "contract_address": "0x9c2C5fd7b07E95EE044DDeba0E97a665F142394f"
      }
    },
    "derivation_path": "m/44'/966'",
    "use_access_list": true,
    "max_eth_tx_type": 2,
    "gas_limit": {
        "eth_send_erc20": 55000,
        "erc20_payment": 110000,
        "erc20_receiver_spend": 85000,
        "erc20_sender_refund": 85000
    }
  },
  {
    "coin": "PGX-PLG20",
    "name": "pegaxy_stone",
    "fname": "Pegaxy Stone",
    "rpcport": 80,
    "mm2": 1,
    "chain_id": 137,
    "decimals": 18,
    "avg_blocktime": 1.8,
    "required_confirmations": 20,
    "protocol": {
      "type": "ERC20",
      "protocol_data": {
        "platform": "MATIC",
        "contract_address": "0xc1c93D475dc82Fe72DBC7074d55f5a734F8cEEAE"
      }
    },
    "derivation_path": "m/44'/966'",
    "use_access_list": true,
    "max_eth_tx_type": 2,
    "gas_limit": {
        "eth_send_erc20": 55000,
        "erc20_payment": 110000,
        "erc20_receiver_spend": 85000,
        "erc20_sender_refund": 85000
    }
  },
  {
    "coin": "AAVE-AVX20",
    "name": "aave_avx20",
    "fname": "AAVE",
    "rpcport": 80,
    "mm2": 1,
    "chain_id": 43114,
    "required_confirmations": 3,
    "avg_blocktime": 2.4,
    "decimals": 18,
    "protocol": {
      "type": "ERC20",
      "protocol_data": {
        "platform": "AVAX",
        "contract_address": "0x63a72806098Bd3D9520cC43356dD78afe5D386D9"
      }
    },
    "derivation_path": "m/44'/9000'"
  },
  {
    "coin": "AAVE-BEP20",
    "name": "aave_bep20",
    "fname": "AAVE",
    "rpcport": 80,
    "mm2": 1,
    "chain_id": 56,
    "avg_blocktime": 3,
    "required_confirmations": 3,
    "protocol": {
      "type": "ERC20",
      "protocol_data": {
        "platform": "BNB",
        "contract_address": "0xfb6115445Bff7b52FeB98650C87f44907E58f802"
      }
    },
    "derivation_path": "m/44'/714'",
    "use_access_list": true,
    "max_eth_tx_type": 2,
    "gas_limit": {
        "eth_send_erc20": 60000,
        "erc20_payment": 110000,
        "erc20_receiver_spend": 85000,
        "erc20_sender_refund": 85000
    }
  },
  {
    "coin": "AAVE-ERC20",
    "name": "aave_erc20",
    "fname": "AAVE",
    "rpcport": 80,
    "mm2": 1,
    "chain_id": 1,
    "avg_blocktime": 15,
    "required_confirmations": 3,
    "decimals": 18,
    "protocol": {
      "type": "ERC20",
      "protocol_data": {
        "platform": "ETH",
        "contract_address": "0x7Fc66500c84A76Ad7e9c93437bFc5Ac33E2DDaE9"
      }
    },
    "derivation_path": "m/44'/60'",
    "trezor_coin": "Aave",
    "links": {
      "github": "https://github.com/aave",
      "homepage": "https://aave.com/ "
    }
  },
  {
    "coin": "AAVE-FTM20",
    "name": "aave_ftm20",
    "fname": "AAVE",
    "rpcport": 80,
    "mm2": 1,
    "wallet_only": true,
    "chain_id": 250,
    "decimals": 18,
    "avg_blocktime": 1.8,
    "required_confirmations": 3,
    "protocol": {
      "type": "ERC20",
      "protocol_data": {
        "platform": "FTM",
        "contract_address": "0x6a07A792ab2965C72a5B8088d3a069A7aC3a993B"
      }
    },
    "derivation_path": "m/44'/1007'"
  },
  {
    "coin": "AAVE-HCO20",
    "name": "aave_hco20",
    "fname": "AAVE",
    "rpcport": 80,
    "mm2": 1,
    "chain_id": 128,
    "decimals": 18,
    "avg_blocktime": 3,
    "required_confirmations": 3,
    "protocol": {
      "type": "ERC20",
      "protocol_data": {
        "platform": "HT",
        "contract_address": "0x202b4936fE1a82A4965220860aE46d7d3939Bb25"
      }
    },
    "derivation_path": "m/44'/1023'"
  },
  {
    "coin": "AAVE-KRC20",
    "name": "aave_krc20",
    "fname": "AAVE",
    "rpcport": 80,
    "mm2": 1,
    "chain_id": 321,
    "decimals": 18,
    "avg_blocktime": 3,
    "required_confirmations": 3,
    "protocol": {
      "type": "ERC20",
      "protocol_data": {
        "platform": "KCS",
        "contract_address": "0xE76e97C157658004eE22e01C03a5e21A4655A2Fd"
      }
    },
    "derivation_path": "m/44'/641'"
  },
  {
    "coin": "AAVE-PLG20",
    "name": "aave_plg20",
    "fname": "AAVE",
    "rpcport": 80,
    "mm2": 1,
    "chain_id": 137,
    "decimals": 18,
    "avg_blocktime": 1.8,
    "required_confirmations": 20,
    "protocol": {
      "type": "ERC20",
      "protocol_data": {
        "platform": "MATIC",
        "contract_address": "0xD6DF932A45C0f255f85145f286eA0b292B21C90B"
      }
    },
    "derivation_path": "m/44'/966'",
    "use_access_list": true,
    "max_eth_tx_type": 2,
    "gas_limit": {
        "eth_send_erc20": 55000,
        "erc20_payment": 110000,
        "erc20_receiver_spend": 85000,
        "erc20_sender_refund": 85000
    }
  },
  {
    "coin": "ABY",
    "name": "artbyte",
    "fname": "ArtByte",
    "isPoS": 1,
    "rpcport": 9262,
    "pubtype": 28,
    "p2shtype": 85,
    "wiftype": 153,
    "txfee": 100000,
    "dust": 100000,
    "mm2": 1,
    "mature_confirmations": 550,
    "required_confirmations": 7,
    "avg_blocktime": 45,
    "protocol": {
      "type": "UTXO"
    }
  },
  {
    "coin": "ADA-BEP20",
    "name": "ada_bep20",
    "fname": "Cardano",
    "rpcport": 80,
    "mm2": 1,
    "chain_id": 56,
    "avg_blocktime": 3,
    "required_confirmations": 3,
    "protocol": {
      "type": "ERC20",
      "protocol_data": {
        "platform": "BNB",
        "contract_address": "0x3EE2200Efb3400fAbB9AacF31297cBdD1d435D47"
      }
    },
    "derivation_path": "m/44'/714'",
    "use_access_list": true,
    "max_eth_tx_type": 2,
    "gas_limit": {
        "eth_send_erc20": 60000,
        "erc20_payment": 110000,
        "erc20_receiver_spend": 85000,
        "erc20_sender_refund": 85000
    }
  },
  {
    "coin": "ADX-BEP20",
    "name": "adx_bep20",
    "fname": "AdEx",
    "rpcport": 80,
    "mm2": 1,
    "chain_id": 56,
    "avg_blocktime": 3,
    "required_confirmations": 3,
    "protocol": {
      "type": "ERC20",
      "protocol_data": {
        "platform": "BNB",
        "contract_address": "0x6bfF4Fb161347ad7de4A625AE5aa3A1CA7077819"
      }
    },
    "derivation_path": "m/44'/714'"
  },
  {
    "coin": "ADX-ERC20",
    "name": "adx_erc20",
    "fname": "AdEx",
    "rpcport": 80,
    "mm2": 1,
    "chain_id": 1,
    "avg_blocktime": 15,
    "required_confirmations": 3,
    "protocol": {
      "type": "ERC20",
      "protocol_data": {
        "platform": "ETH",
        "contract_address": "0xADE00C28244d5CE17D72E40330B1c318cD12B7c3"
      }
    },
    "derivation_path": "m/44'/60'",
    "trezor_coin": "AdEx Network",
    "links": {
      "github": "https://github.com/AdExNetwork",
      "homepage": "https://www.adex.network"
    }
  },
  {
    "coin": "AGEUR-AVX20",
    "name": "ageur_avx20",
    "fname": "agEUR",
    "rpcport": 80,
    "mm2": 1,
    "chain_id": 43114,
    "decimals": 18,
    "avg_blocktime": 2.4,
    "required_confirmations": 3,
    "protocol": {
      "type": "ERC20",
      "protocol_data": {
        "platform": "AVAX",
        "contract_address": "0xAEC8318a9a59bAEb39861d10ff6C7f7bf1F96C57"
      }
    },
    "derivation_path": "m/44'/9000'"
  },
  {
    "coin": "AGEUR-ERC20",
    "name": "ageur_erc20",
    "fname": "agEUR",
    "rpcport": 80,
    "mm2": 1,
    "chain_id": 1,
    "decimals": 18,
    "avg_blocktime": 15,
    "required_confirmations": 3,
    "protocol": {
      "type": "ERC20",
      "protocol_data": {
        "platform": "ETH",
        "contract_address": "0x1a7e4e63778B4f12a199C062f3eFdD288afCBce8"
      }
    },
    "derivation_path": "m/44'/60'"
  },
  {
    "coin": "AGEUR-PLG20",
    "name": "ageur_plg20",
    "fname": "agEUR",
    "rpcport": 80,
    "mm2": 1,
    "chain_id": 137,
    "decimals": 18,
    "avg_blocktime": 1.8,
    "required_confirmations": 20,
    "protocol": {
      "type": "ERC20",
      "protocol_data": {
        "platform": "MATIC",
        "contract_address": "0xE0B52e49357Fd4DAf2c15e02058DCE6BC0057db4"
      }
    },
    "derivation_path": "m/44'/966'",
    "use_access_list": true,
    "max_eth_tx_type": 2,
    "gas_limit": {
        "eth_send_erc20": 55000,
        "erc20_payment": 110000,
        "erc20_receiver_spend": 85000,
        "erc20_sender_refund": 85000
    }
  },
  {
    "coin": "AGIX-ERC20",
    "name": "agix_erc20",
    "fname": "SingularityNET",
    "rpcport": 80,
    "mm2": 1,
    "wallet_only": true,
    "chain_id": 1,
    "decimals": 8,
    "avg_blocktime": 15,
    "required_confirmations": 3,
    "protocol": {
      "type": "ERC20",
      "protocol_data": {
        "platform": "ETH",
        "contract_address": "0x5B7533812759B45C2B44C19e320ba2cD2681b542"
      }
    },
    "derivation_path": "m/44'/60'"
  },
  {
    "coin": "AGIX-PLG20",
    "name": "agix_plg20",
    "fname": "SingularityNET",
    "rpcport": 80,
    "mm2": 1,
    "wallet_only": true,
    "chain_id": 137,
    "decimals": 8,
    "avg_blocktime": 1.8,
    "required_confirmations": 20,
    "protocol": {
      "type": "ERC20",
      "protocol_data": {
        "platform": "MATIC",
        "contract_address": "0x190Eb8a183D22a4bdf278c6791b152228857c033"
      }
    },
    "derivation_path": "m/44'/966'"
  },
  {
    "coin": "AIBC",
    "name": "aiblockchain",
    "fname": "Aiblockchain",
    "rpcport": 7772,
    "pubtype": 23,
    "p2shtype": 23,
    "wiftype": 176,
    "txfee": 0,
    "dust": 5460,
    "segwit": true,
    "mm2": 1,
    "required_confirmations": 11,
    "avg_blocktime": 30,
    "protocol": {
      "type": "UTXO",
      "bip44": "m/44'/2'/0'/0/0"
    },
    "links": {
      "github": "https://github.com/nickgsh/AiBlockChain",
      "homepage": "https://aibc.space/"
    }
  },
  {
    "coin": "AIPG",
    "name": "aipowergrid",
    "fname": "AIPowerGrid",
    "sign_message_prefix": "Aipg Signed Message:\n",
    "rpcport": 9788,
    "pubtype": 23,
    "p2shtype": 23,
    "wiftype": 128,
    "segwit": true,
    "txfee": 1000000,
    "dust": 1000000,
    "mm2": 1,
    "required_confirmations": 6,
    "avg_blocktime": 60,
    "protocol": {
      "type": "UTXO"
    },
    "derivation_path": "m/44'/2686'",
    "links": {
      "github": "https://github.com/AIPowerGrid/AI-Power-Grid-Core",
      "homepage": "aipowergrid.io"
    }
  },
  {
    "coin": "ANEY",
    "name": "aney",
    "fname": "Animal Economy",
    "rpcport": 33500,
    "pubtype": 23,
    "p2shtype": 63,
    "wiftype": 210,
    "txfee": 100000,
    "dust": 5460,
    "mm2": 1,
    "required_confirmations": 5,
    "avg_blocktime": 60,
    "protocol": {
      "type": "UTXO"
    },
    "derivation_path": "m/44'/119'",
    "links": {
      "github": "https://github.com/Animal-Economy/ANEY",
      "homepage": "https://aney.one"
    }
  },
  {
    "coin": "ANKR-BEP20",
    "name": "ankr_bep20",
    "fname": "Ankr",
    "rpcport": 80,
    "mm2": 1,
    "chain_id": 56,
    "avg_blocktime": 3,
    "required_confirmations": 3,
    "protocol": {
      "type": "ERC20",
      "protocol_data": {
        "platform": "BNB",
        "contract_address": "0xf307910A4c7bbc79691fD374889b36d8531B08e3"
      }
    },
    "derivation_path": "m/44'/714'"
  },
  {
    "coin": "ANKR-ERC20",
    "name": "ankr_erc20",
    "fname": "Ankr",
    "rpcport": 80,
    "mm2": 1,
    "chain_id": 1,
    "avg_blocktime": 15,
    "required_confirmations": 3,
    "protocol": {
      "type": "ERC20",
      "protocol_data": {
        "platform": "ETH",
        "contract_address": "0x8290333ceF9e6D528dD5618Fb97a76f268f3EDD4"
      }
    },
    "derivation_path": "m/44'/60'"
  },
  {
    "coin": "ANKR-PLG20",
    "name": "ankr_plg20",
    "fname": "Ankr",
    "rpcport": 80,
    "mm2": 1,
    "chain_id": 137,
    "decimals": 18,
    "avg_blocktime": 1.8,
    "required_confirmations": 20,
    "protocol": {
      "type": "ERC20",
      "protocol_data": {
        "platform": "MATIC",
        "contract_address": "0x101A023270368c0D50BFfb62780F4aFd4ea79C35"
      }
    },
    "derivation_path": "m/44'/966'",
    "use_access_list": true,
    "max_eth_tx_type": 2,
    "gas_limit": {
        "eth_send_erc20": 55000,
        "erc20_payment": 110000,
        "erc20_receiver_spend": 85000,
        "erc20_sender_refund": 85000
    }
  },
  {
    "coin": "APE-ERC20",
    "name": "ape_erc20",
    "fname": "ApeCoin",
    "rpcport": 80,
    "mm2": 1,
    "chain_id": 1,
    "decimals": 18,
    "avg_blocktime": 15,
    "required_confirmations": 3,
    "protocol": {
      "type": "ERC20",
      "protocol_data": {
        "platform": "ETH",
        "contract_address": "0x4d224452801ACEd8B2F0aebE155379bb5D594381"
      }
    },
    "derivation_path": "m/44'/60'"
  },
  {
    "coin": "APE-BEP20",
    "name": "ape_bep20",
    "fname": "ApeCoin",
    "rpcport": 80,
    "mm2": 1,
    "chain_id": 56,
    "decimals": 18,
    "avg_blocktime": 3,
    "required_confirmations": 3,
    "protocol": {
      "type": "ERC20",
      "protocol_data": {
        "platform": "BNB",
        "contract_address": "0xC762043E211571eB34f1ef377e5e8e76914962f9"
      }
    },
    "derivation_path": "m/44'/714'",
    "use_access_list": true,
    "max_eth_tx_type": 2,
    "gas_limit": {
        "eth_send_erc20": 60000,
        "erc20_payment": 110000,
        "erc20_receiver_spend": 85000,
        "erc20_sender_refund": 85000
    }
  },
  {
    "coin": "APE-FTM20",
    "name": "ape_ftm20",
    "fname": "ApeCoin",
    "rpcport": 80,
    "mm2": 1,
    "wallet_only": true,
    "chain_id": 250,
    "decimals": 18,
    "avg_blocktime": 1.8,
    "required_confirmations": 3,
    "protocol": {
      "type": "ERC20",
      "protocol_data": {
        "platform": "FTM",
        "contract_address": "0x2d72A97a31Dc920dB03330780d30074626e39C8A"
      }
    },
    "derivation_path": "m/44'/1007'"
  },
  {
    "coin": "APE-PLG20",
    "name": "ape_plg20",
    "fname": "ApeCoin",
    "rpcport": 80,
    "mm2": 1,
    "chain_id": 137,
    "decimals": 18,
    "avg_blocktime": 1.8,
    "required_confirmations": 20,
    "protocol": {
      "type": "ERC20",
      "protocol_data": {
        "platform": "MATIC",
        "contract_address": "0xB7b31a6BC18e48888545CE79e83E06003bE70930"
      }
    },
    "derivation_path": "m/44'/966'",
    "use_access_list": true,
    "max_eth_tx_type": 2,
    "gas_limit": {
        "eth_send_erc20": 55000,
        "erc20_payment": 110000,
        "erc20_receiver_spend": 85000,
        "erc20_sender_refund": 85000
    }
  },
  {
    "coin": "ARB-ERC20",
    "name": "arb_erc20",
    "fname": "Arbitrum",
    "rpcport": 80,
    "mm2": 1,
    "chain_id": 1,
    "decimals": 18,
    "avg_blocktime": 15,
    "required_confirmations": 3,
    "protocol": {
      "type": "ERC20",
      "protocol_data": {
        "platform": "ETH",
        "contract_address": "0xB50721BCf8d664c30412Cfbc6cf7a15145234ad1"
      }
    },
    "derivation_path": "m/44'/60'"
  },
  {
    "coin": "ARB-ARB20",
    "name": "arb_arb20",
    "fname": "Arbitrum",
    "rpcport": 80,
    "mm2": 1,
    "chain_id": 42161,
    "decimals": 18,
    "avg_blocktime": 0.25,
    "required_confirmations": 10,
    "protocol": {
      "type": "ERC20",
      "protocol_data": {
        "platform": "ETH-ARB20",
        "contract_address": "0x912CE59144191C1204E64559FE8253a0e49E6548"
      }
    },
    "derivation_path": "m/44'/60'",
    "use_access_list": true,
    "max_eth_tx_type": 2,
    "gas_limit": {
        "eth_send_erc20": 150000,
        "erc20_payment": 300000,
        "erc20_receiver_spend": 250000,
        "erc20_sender_refund": 250000
    }
  },
  {
    "coin": "ARPA-BEP20",
    "name": "arpa_bep20",
    "fname": "ARPA Chain",
    "rpcport": 80,
    "mm2": 1,
    "chain_id": 56,
    "avg_blocktime": 3,
    "required_confirmations": 3,
    "protocol": {
      "type": "ERC20",
      "protocol_data": {
        "platform": "BNB",
        "contract_address": "0x6F769E65c14Ebd1f68817F5f1DcDb61Cfa2D6f7e"
      }
    },
    "derivation_path": "m/44'/714'",
    "use_access_list": true,
    "max_eth_tx_type": 2,
    "gas_limit": {
        "eth_send_erc20": 60000,
        "erc20_payment": 110000,
        "erc20_receiver_spend": 85000,
        "erc20_sender_refund": 85000
    }
  },
  {
    "coin": "ARPA-ERC20",
    "name": "arpa_erc20",
    "fname": "ARPA Chain",
    "rpcport": 80,
    "mm2": 1,
    "chain_id": 1,
    "avg_blocktime": 15,
    "required_confirmations": 3,
    "protocol": {
      "type": "ERC20",
      "protocol_data": {
        "platform": "ETH",
        "contract_address": "0xBA50933C268F567BDC86E1aC131BE072C6B0b71a"
      }
    },
    "derivation_path": "m/44'/60'"
  },
  {
    "coin": "ARPA-PLG20",
    "name": "arpa_plg20",
    "fname": "ARPA Chain",
    "rpcport": 80,
    "mm2": 1,
    "chain_id": 137,
    "decimals": 18,
    "avg_blocktime": 1.8,
    "required_confirmations": 20,
    "protocol": {
      "type": "ERC20",
      "protocol_data": {
        "platform": "MATIC",
        "contract_address": "0xEE800B277A96B0f490a1A732e1D6395FAD960A26"
      }
    },
    "derivation_path": "m/44'/966'",
    "use_access_list": true,
    "max_eth_tx_type": 2,
    "gas_limit": {
        "eth_send_erc20": 55000,
        "erc20_payment": 110000,
        "erc20_receiver_spend": 85000,
        "erc20_sender_refund": 85000
    }
  },
  {
    "coin": "ARRR",
    "asset": "PIRATE",
    "fname": "Pirate",
    "txversion": 4,
    "overwintered": 1,
    "mm2": 1,
    "avg_blocktime": 60,
    "protocol": {
      "type": "ZHTLC",
      "protocol_data": {
        "consensus_params": {
          "overwinter_activation_height": 152855,
          "sapling_activation_height": 152855,
          "blossom_activation_height": null,
          "heartwood_activation_height": null,
          "canopy_activation_height": null,
          "coin_type": 133,
          "hrp_sapling_extended_spending_key": "secret-extended-key-main",
          "hrp_sapling_extended_full_viewing_key": "zxviews",
          "hrp_sapling_payment_address": "zs",
          "b58_pubkey_address_prefix": [
            28,
            184
          ],
          "b58_script_address_prefix": [
            28,
            189
          ]
        },
        "check_point_block": {
          "height": 1900000,
          "time": 1652512363,
          "hash": "44797f3bb78323a7717007f1e289a3689e0b5b3433385dbd8e6f6a1700000000",
          "sapling_tree": "01e40c26f4a28071535b95ae637d30a209531e92a33de0a649e51183771025fd0f016cdc51442fcb328d047a709dc0f41e0173953404711045b3ef3036d7fd4151271501d6c94c5ce6787826af809aaee83768c4b7d4f02c8dc2d24cf60ed5f127a5d730018a752ea9d9efb3e1ac0e6e705ac9f7f9863cfa8f612ad43802175338d8d7cc6000000001fc3542434eff03075ea5f0a64f1dfb2f042d281b1a057e9f6c765b533ce51219013ad9484b1e901e62b93e7538f913dcb27695380c3bc579e79f5cc900f28e596e0001431da5f01fe11d58300134caf5ac76e0b1b7486fd02425dd8871bca4afa94d4b01bb39de1c1d10a25ce0cc775bc74b6b0f056c28639e7c5b7651bb8460060085530000000001732ddf661e68c9e335599bb0b18b048d2f1c06b20eabd18239ad2f3cc45fa910014496bab5eedab205b5f2a206bd1db30c5bc8bc0c1914a102f87010f3431be21a0000010b5fd8e7610754075f936463780e85841f3ab8ca2978f9afdf7c2c250f16a75f01db56bc66eb1cd54ec6861e5cf24af2f4a17991556a52ca781007569e95b9842401c03877ecdd98378b321250640a1885604d675aaa50380e49da8cfa6ff7deaf15"
        },
        "z_derivation_path": "m/32'/133'"
      }
    },
    "derivation_path": "m/44'/133'",
    "required_confirmations": 2,
    "requires_notarization": true
  },
  {
    "coin": "ARRR-BEP20",
    "name": "arrr_bep20",
    "fname": "Pirate",
    "rpcport": 80,
    "mm2": 1,
    "wallet_only": true,
    "decimals": 8,
    "chain_id": 56,
    "avg_blocktime": 3,
    "required_confirmations": 3,
    "protocol": {
      "type": "ERC20",
      "protocol_data": {
        "platform": "BNB",
        "contract_address": "0xCDAF240C90F989847c56aC9Dee754F76F41c5833"
      }
    },
    "derivation_path": "m/44'/714'"
  },
  {
    "coin": "ATOM-BEP20",
    "name": "atom_bep20",
    "fname": "Cosmos",
    "rpcport": 80,
    "mm2": 1,
    "chain_id": 56,
    "avg_blocktime": 3,
    "required_confirmations": 3,
    "protocol": {
      "type": "ERC20",
      "protocol_data": {
        "platform": "BNB",
        "contract_address": "0x0Eb3a705fc54725037CC9e008bDede697f62F335"
      }
    },
    "derivation_path": "m/44'/714'",
    "use_access_list": true,
    "max_eth_tx_type": 2,
    "gas_limit": {
        "eth_send_erc20": 60000,
        "erc20_payment": 110000,
        "erc20_receiver_spend": 85000,
        "erc20_sender_refund": 85000
    }
  },
  {
    "coin": "ATOM-PLG20",
    "name": "atom_plg20",
    "fname": "Cosmos",
    "rpcport": 80,
    "mm2": 1,
    "chain_id": 137,
    "decimals": 6,
    "avg_blocktime": 1.8,
    "required_confirmations": 20,
    "protocol": {
      "type": "ERC20",
      "protocol_data": {
        "platform": "MATIC",
        "contract_address": "0xac51C4c48Dc3116487eD4BC16542e27B5694Da1b"
      }
    },
    "derivation_path": "m/44'/966'",
    "use_access_list": true,
    "max_eth_tx_type": 2,
    "gas_limit": {
        "eth_send_erc20": 55000,
        "erc20_payment": 110000,
        "erc20_receiver_spend": 85000,
        "erc20_sender_refund": 85000
    }
  },
  {
    "coin": "AUR",
    "name": "auroracoin",
    "fname": "Auroracoin",
    "sign_message_prefix": "AuroraCoin Signed Message:\n",
    "rpcport": 12341,
    "pubtype": 23,
    "p2shtype": 5,
    "wiftype": 176,
    "txfee": 5000,
    "segwit": false,
    "bech32_hrp": "aur",
    "mm2": 1,
    "required_confirmations": 5,
    "avg_blocktime": 60,
    "protocol": {
      "type": "UTXO"
    },
    "derivation_path": "m/44'/85'"
  },
  {
    "coin": "AVA-BEP20",
    "name": "ava_bep20",
    "fname": "Travala.com",
    "rpcport": 80,
    "mm2": 1,
    "wallet_only": true,
    "chain_id": 56,
    "avg_blocktime": 3,
    "required_confirmations": 3,
    "protocol": {
      "type": "ERC20",
      "protocol_data": {
        "platform": "BNB",
        "contract_address": "0x13616F44Ba82D63c8C0DC3Ff843D36a8ec1c05a9"
      }
    },
    "derivation_path": "m/44'/714'"
  },
  {
    "coin": "AVA-ERC20",
    "name": "ava_erc20",
    "fname": "AVA",
    "rpcport": 80,
    "mm2": 1,
    "chain_id": 1,
    "decimals": 18,
    "avg_blocktime": 15,
    "required_confirmations": 3,
    "protocol": {
      "type": "ERC20",
      "protocol_data": {
        "platform": "ETH",
        "contract_address": "0xa6C0c097741D55ECd9a3A7DeF3A8253fD022ceB9"
      }
    },
    "derivation_path": "m/44'/60'"
  },
  {
    "coin": "AVAXT",
    "name": "avaxt",
    "fname": "Avalanche Testnet",
    "is_testnet": true,
    "rpcport": 80,
    "mm2": 1,
    "chain_id": 43113,
    "required_confirmations": 3,
    "avg_blocktime": 2.4,
    "protocol": {
      "type": "ETH"
    }
  },
  {
    "coin": "AVAX",
    "name": "avax",
    "fname": "Avalanche",
    "rpcport": 80,
    "mm2": 1,
    "chain_id": 43114,
    "use_access_list": true,
    "max_eth_tx_type": 2,
    "required_confirmations": 3,
    "avg_blocktime": 2.4,
    "protocol": {
      "type": "ETH"
    },
    "derivation_path": "m/44'/9000'",
    "trezor_coin": "Avalanche C-Chain",
    "links": {
      "homepage": "https://www.avax.network/"
    }
  },
  {
    "coin": "AVAX-BEP20",
    "name": "avax_bep20",
    "fname": "Avalanche",
    "rpcport": 80,
    "mm2": 1,
    "chain_id": 56,
    "avg_blocktime": 3,
    "required_confirmations": 3,
    "protocol": {
      "type": "ERC20",
      "protocol_data": {
        "platform": "BNB",
        "contract_address": "0x1CE0c2827e2eF14D5C4f29a091d735A204794041"
      }
    },
    "derivation_path": "m/44'/714'",
    "use_access_list": true,
    "max_eth_tx_type": 2,
    "gas_limit": {
        "eth_send_erc20": 60000,
        "erc20_payment": 110000,
        "erc20_receiver_spend": 85000,
        "erc20_sender_refund": 85000
    }
  },
  {
    "coin": "AVN",
    "name": "avian",
    "fname": "Avian",
    "rpcport": 7896,
    "pubtype": 60,
    "p2shtype": 122,
    "wiftype": 128,
    "segwit": false,
    "fork_id": "0x40",
    "signature_version": "base",
    "txfee": 1000000,
    "mm2": 1,
    "required_confirmations": 3,
    "avg_blocktime": 30,
    "protocol": {
      "type": "UTXO"
    },
    "derivation_path": "m/44'/921'"
  },
  {
    "coin": "AVN-PLG20",
    "name": "avn_plg20",
    "fname": "Avian",
    "rpcport": 80,
    "mm2": 1,
    "chain_id": 137,
    "decimals": 18,
    "avg_blocktime": 1.8,
    "required_confirmations": 20,
    "protocol": {
      "type": "ERC20",
      "protocol_data": {
        "platform": "MATIC",
        "contract_address": "0x752DC265EAf6Da2Db0F8e4a32D5596D3f18e8701"
      }
    },
    "derivation_path": "m/44'/966'"
  },
  {
    "coin": "AWC-ERC20",
    "name": "atomic-wallet-coin",
    "fname": "Atomic Wallet Coin",
    "rpcport": 80,
    "mm2": 1,
    "chain_id": 1,
    "required_confirmations": 3,
    "avg_blocktime": 15,
    "protocol": {
      "type": "ERC20",
      "protocol_data": {
        "platform": "ETH",
        "contract_address": "0xaD22f63404f7305e4713CcBd4F296f34770513f4"
      }
    },
    "derivation_path": "m/44'/60'"
  },
  {
    "coin": "AXE",
    "name": "axe",
    "fname": "Axe",
    "rpcport": 9337,
    "pubtype": 55,
    "p2shtype": 16,
    "wiftype": 204,
    "txfee": 10000,
    "confpath": "USERHOME/.axecore/axe.conf",
    "mm2": 1,
    "mature_confirmations": 101,
    "required_confirmations": 3,
    "avg_blocktime": 150,
    "protocol": {
      "type": "UTXO"
    },
    "derivation_path": "m/44'/4242'",
    "trezor_coin": "Axe",
    "links": {
      "github": "https://github.com/axerunners/axe",
      "homepage": "https://axerunners.com"
    }
  },
  {
    "coin": "AXS-BEP20",
    "name": "axs_bep20",
    "fname": "Axie Infinity",
    "rpcport": 80,
    "mm2": 1,
    "chain_id": 56,
    "avg_blocktime": 3,
    "required_confirmations": 3,
    "protocol": {
      "type": "ERC20",
      "protocol_data": {
        "platform": "BNB",
        "contract_address": "0x715D400F88C167884bbCc41C5FeA407ed4D2f8A0"
      }
    },
    "derivation_path": "m/44'/714'",
    "use_access_list": true,
    "max_eth_tx_type": 2,
    "gas_limit": {
        "eth_send_erc20": 60000,
        "erc20_payment": 110000,
        "erc20_receiver_spend": 85000,
        "erc20_sender_refund": 85000
    }
  },
  {
    "coin": "AXS-ERC20",
    "name": "axs_erc20",
    "fname": "Axie Infinity",
    "rpcport": 80,
    "mm2": 1,
    "chain_id": 1,
    "avg_blocktime": 15,
    "required_confirmations": 3,
    "protocol": {
      "type": "ERC20",
      "protocol_data": {
        "platform": "ETH",
        "contract_address": "0xBB0E17EF65F82Ab018d8EDd776e8DD940327B28b"
      }
    },
    "derivation_path": "m/44'/60'",
    "trezor_coin": "Axie Infinity Shards",
    "links": {
      "github": "https://github.com/axieinfinity",
      "homepage": "https://axieinfinity.com/"
    }
  },
  {
    "coin": "AYA",
    "name": "aryacoin",
    "fname": "Aryacoin",
    "sign_message_prefix": "Aryacoin Signed Message:\n",
    "rpcport": 9332,
    "pubtype": 23,
    "p2shtype": 5,
    "wiftype": 176,
    "txfee": 100000,
    "dust": 54600,
    "mm2": 1,
    "required_confirmations": 2,
    "requires_notarization": true,
    "avg_blocktime": 30,
    "protocol": {
      "type": "UTXO"
    },
    "derivation_path": "m/44'/357'"
  },
  {
    "coin": "AYA-BEP20",
    "name": "aya_bep20",
    "fname": "Aryacoin",
    "rpcport": 80,
    "mm2": 1,
    "chain_id": 56,
    "decimals": 8,
    "avg_blocktime": 3,
    "required_confirmations": 3,
    "protocol": {
      "type": "ERC20",
      "protocol_data": {
        "platform": "BNB",
        "contract_address": "0x86e5775F5c46304939c40959812bC220dD1c0333"
      }
    },
    "derivation_path": "m/44'/714'"
  },
  {
    "coin": "BABYDOGE-BEP20",
    "name": "babydoge_bep20",
    "fname": "Baby Doge Coin",
    "rpcport": 80,
    "mm2": 1,
    "chain_id": 56,
    "avg_blocktime": 3,
    "required_confirmations": 3,
    "protocol": {
      "type": "ERC20",
      "protocol_data": {
        "platform": "BNB",
        "contract_address": "0xc748673057861a797275CD8A068AbB95A902e8de"
      }
    },
    "derivation_path": "m/44'/714'"
  },
  {
    "coin": "BAL-BEP20",
    "name": "bal_bep20",
    "fname": "Balancer",
    "rpcport": 80,
    "mm2": 1,
    "chain_id": 56,
    "avg_blocktime": 3,
    "required_confirmations": 3,
    "protocol": {
      "type": "ERC20",
      "protocol_data": {
        "platform": "BNB",
        "contract_address": "0xd4ed60d8368a92b5F1ca33aF61eF2A94714B2d46"
      }
    },
    "derivation_path": "m/44'/714'"
  },
  {
    "coin": "BAL-ERC20",
    "name": "bal_erc20",
    "fname": "Balancer",
    "rpcport": 80,
    "mm2": 1,
    "chain_id": 1,
    "avg_blocktime": 15,
    "required_confirmations": 3,
    "decimals": 18,
    "protocol": {
      "type": "ERC20",
      "protocol_data": {
        "platform": "ETH",
        "contract_address": "0xba100000625a3754423978a60c9317c58a424e3D"
      }
    },
    "derivation_path": "m/44'/60'",
    "trezor_coin": "Balancer",
    "links": {
      "github": "https://github.com/balancer-labs",
      "homepage": "https://balancer.finance"
    }
  },
  {
    "coin": "BAL-KRC20",
    "name": "bal_krc20",
    "fname": "Balancer",
    "rpcport": 80,
    "mm2": 1,
    "chain_id": 321,
    "decimals": 18,
    "avg_blocktime": 3,
    "required_confirmations": 3,
    "protocol": {
      "type": "ERC20",
      "protocol_data": {
        "platform": "KCS",
        "contract_address": "0xFC31366Be1795c1Ff444b9fBF55759733aD4d26D"
      }
    },
    "derivation_path": "m/44'/641'"
  },
  {
    "coin": "BAL-PLG20",
    "name": "bal_plg20",
    "fname": "Balancer",
    "rpcport": 80,
    "mm2": 1,
    "chain_id": 137,
    "decimals": 18,
    "avg_blocktime": 1.8,
    "required_confirmations": 20,
    "protocol": {
      "type": "ERC20",
      "protocol_data": {
        "platform": "MATIC",
        "contract_address": "0x9a71012B13CA4d3D0Cdc72A177DF3ef03b0E76A3"
      }
    },
    "derivation_path": "m/44'/966'",
    "use_access_list": true,
    "max_eth_tx_type": 2,
    "gas_limit": {
        "eth_send_erc20": 55000,
        "erc20_payment": 110000,
        "erc20_receiver_spend": 85000,
        "erc20_sender_refund": 85000
    }
  },
  {
    "coin": "BANANO-BEP20",
    "name": "banano_bep20",
    "fname": "Banano",
    "rpcport": 80,
    "mm2": 1,
    "chain_id": 56,
    "avg_blocktime": 3,
    "required_confirmations": 3,
    "protocol": {
      "type": "ERC20",
      "protocol_data": {
        "platform": "BNB",
        "contract_address": "0xe20B9e246db5a0d21BF9209E4858Bc9A3ff7A034"
      }
    },
    "derivation_path": "m/44'/714'"
  },
  {
    "coin": "BAND-BEP20",
    "name": "band_bep20",
    "fname": "Band Protocol",
    "rpcport": 80,
    "mm2": 1,
    "chain_id": 56,
    "avg_blocktime": 3,
    "required_confirmations": 3,
    "protocol": {
      "type": "ERC20",
      "protocol_data": {
        "platform": "BNB",
        "contract_address": "0xAD6cAEb32CD2c308980a548bD0Bc5AA4306c6c18"
      }
    },
    "derivation_path": "m/44'/714'",
    "use_access_list": true,
    "max_eth_tx_type": 2,
    "gas_limit": {
        "eth_send_erc20": 60000,
        "erc20_payment": 110000,
        "erc20_receiver_spend": 85000,
        "erc20_sender_refund": 85000
    }
  },
  {
    "coin": "BAND-ERC20",
    "name": "band_erc20",
    "fname": "Band Protocol",
    "rpcport": 80,
    "mm2": 1,
    "chain_id": 1,
    "avg_blocktime": 15,
    "required_confirmations": 3,
    "decimals": 18,
    "protocol": {
      "type": "ERC20",
      "protocol_data": {
        "platform": "ETH",
        "contract_address": "0xBA11D00c5f74255f56a5E366F4F77f5A186d7f55"
      }
    },
    "derivation_path": "m/44'/60'"
  },
  {
    "coin": "BAND-FTM20",
    "name": "band_ftm20",
    "fname": "Band Protocol",
    "rpcport": 80,
    "mm2": 1,
    "wallet_only": true,
    "chain_id": 250,
    "decimals": 18,
    "avg_blocktime": 1.8,
    "required_confirmations": 3,
    "protocol": {
      "type": "ERC20",
      "protocol_data": {
        "platform": "FTM",
        "contract_address": "0x46E7628E8b4350b2716ab470eE0bA1fa9e76c6C5"
      }
    },
    "derivation_path": "m/44'/1007'"
  },
  {
    "coin": "BAND-PLG20",
    "name": "band_plg20",
    "fname": "Band Protocol",
    "rpcport": 80,
    "mm2": 1,
    "chain_id": 137,
    "decimals": 18,
    "avg_blocktime": 1.8,
    "required_confirmations": 20,
    "protocol": {
      "type": "ERC20",
      "protocol_data": {
        "platform": "MATIC",
        "contract_address": "0xA8b1E0764f85f53dfe21760e8AfE5446D82606ac"
      }
    },
    "derivation_path": "m/44'/966'"
  },
  {
    "coin": "BAT-AVX20",
    "name": "bat_avx20",
    "fname": "Basic Attention Token",
    "rpcport": 80,
    "mm2": 1,
    "chain_id": 43114,
    "required_confirmations": 3,
    "avg_blocktime": 2.4,
    "decimals": 18,
    "protocol": {
      "type": "ERC20",
      "protocol_data": {
        "platform": "AVAX",
        "contract_address": "0x98443B96EA4b0858FDF3219Cd13e98C7A4690588"
      }
    },
    "derivation_path": "m/44'/9000'"
  },
  {
    "coin": "BAT-ERC20",
    "name": "bat_erc20",
    "fname": "Basic Attention Token",
    "rpcport": 80,
    "mm2": 1,
    "chain_id": 1,
    "required_confirmations": 3,
    "avg_blocktime": 15,
    "protocol": {
      "type": "ERC20",
      "protocol_data": {
        "platform": "ETH",
        "contract_address": "0x0D8775F648430679A709E98d2b0Cb6250d2887EF"
      }
    },
    "derivation_path": "m/44'/60'",
    "trezor_coin": "Basic Attention Token",
    "links": {
      "homepage": "https://basicattentiontoken.org"
    }
  },
  {
    "coin": "BAT-BEP20",
    "name": "bat_bep20",
    "fname": "Basic Attention Token",
    "rpcport": 80,
    "mm2": 1,
    "chain_id": 56,
    "avg_blocktime": 3,
    "required_confirmations": 3,
    "protocol": {
      "type": "ERC20",
      "protocol_data": {
        "platform": "BNB",
        "contract_address": "0x101d82428437127bF1608F699CD651e6Abf9766E"
      }
    },
    "derivation_path": "m/44'/714'"
  },
  {
    "coin": "BAT-KRC20",
    "name": "bat_krc20",
    "fname": "Basic Attention Token",
    "rpcport": 80,
    "mm2": 1,
    "chain_id": 321,
    "decimals": 18,
    "avg_blocktime": 3,
    "required_confirmations": 3,
    "protocol": {
      "type": "ERC20",
      "protocol_data": {
        "platform": "KCS",
        "contract_address": "0x0bF46C86Ce3B904660aE85677EaA20B0C1b24064"
      }
    },
    "derivation_path": "m/44'/641'"
  },
  {
    "coin": "BAT-PLG20",
    "name": "bat_plg20",
    "fname": "Basic Attention Token",
    "rpcport": 80,
    "mm2": 1,
    "chain_id": 137,
    "decimals": 18,
    "avg_blocktime": 1.8,
    "required_confirmations": 20,
    "protocol": {
      "type": "ERC20",
      "protocol_data": {
        "platform": "MATIC",
        "contract_address": "0x3Cef98bb43d732E2F285eE605a8158cDE967D219"
      }
    },
    "derivation_path": "m/44'/966'"
  },
  {
    "coin": "BCH",
    "name": "bch",
    "fname": "Bitcoin Cash",
    "rpcport": 33333,
    "pubtype": 0,
    "p2shtype": 5,
    "wiftype": 128,
    "txfee": 1000,
    "segwit": false,
    "fork_id": "0x40",
    "address_format": {
      "format": "cashaddress",
      "network": "bitcoincash"
    },
    "mm2": 1,
    "sign_message_prefix": "Bitcoin Signed Message:\n",
    "required_confirmations": 1,
    "avg_blocktime": 600,
    "protocol": {
      "type": "BCH",
      "protocol_data": {
        "slp_prefix": "simpleledger"
      }
    },
    "derivation_path": "m/44'/145'",
    "trezor_coin": "Bitcoin Cash",
    "links": {
      "github": "https://github.com/Bitcoin-ABC/bitcoin-abc",
      "homepage": "https://www.bitcoincash.org"
    }
  },
  {
    "coin": "USDT-SLP",
    "fname": "Tether",
    "protocol": {
      "type": "SLPTOKEN",
      "protocol_data": {
        "decimals": 8,
        "token_id": "9fc89d6b7d5be2eac0b3787c5b8236bca5de641b5bafafc8f450727b63615c11",
        "platform": "BCH",
        "required_confirmations": 1,
        "slp_prefix": "simpleledger"
      }
    },
    "mm2": 1,
    "derivation_path": "m/44'/145'"
  },
  {
    "coin": "TTT-SLP",
    "fname": "Trinity Trust Token",
    "protocol": {
      "type": "SLPTOKEN",
      "protocol_data": {
        "decimals": 2,
        "token_id": "5321508197ffed321c5fc9a1427e5c68b31d2c1ec92ae1c495f8acb08d8d66cd",
        "platform": "BCH",
        "required_confirmations": 1,
        "slp_prefix": "simpleledger"
      }
    },
    "mm2": 1,
    "derivation_path": "m/44'/145'"
  },
  {
    "coin": "ASLP-SLP",
    "fname": "AtomicSLP",
    "protocol": {
      "type": "SLPTOKEN",
      "protocol_data": {
        "decimals": 2,
        "token_id": "926894cbf50269b15c97559b9acfc1bd88cd5f20703313ce0ea0683ecdb40911",
        "platform": "BCH",
        "required_confirmations": 1,
        "slp_prefix": "simpleledger"
      }
    },
    "mm2": 1,
    "derivation_path": "m/44'/145'"
  },
  {
    "coin": "SPICE-SLP",
    "fname": "Spice",
    "protocol": {
      "type": "SLPTOKEN",
      "protocol_data": {
        "decimals": 8,
        "token_id": "4de69e374a8ed21cbddd47f2338cc0f479dc58daa2bbe11cd604ca488eca0ddf",
        "platform": "BCH",
        "required_confirmations": 1,
        "slp_prefix": "simpleledger"
      }
    },
    "mm2": 1,
    "derivation_path": "m/44'/145'"
  },
  {
    "coin": "FLEXUSD-ERC20",
    "name": "flexusd_erc20",
    "fname": "flexUSD",
    "rpcport": 80,
    "mm2": 1,
    "chain_id": 1,
    "decimals": 18,
    "avg_blocktime": 15,
    "required_confirmations": 3,
    "protocol": {
      "type": "ERC20",
      "protocol_data": {
        "platform": "ETH",
        "contract_address": "0xa774FFB4AF6B0A91331C084E1aebAE6Ad535e6F3"
      }
    },
    "derivation_path": "m/44'/60'"
  },
  {
    "coin": "FLEXUSD-SLP",
    "fname": "FlexUSD",
    "protocol": {
      "type": "SLPTOKEN",
      "protocol_data": {
        "decimals": 6,
        "token_id": "dd21be4532d93661e8ffe16db6535af0fb8ee1344d1fef81a193e2b4cfa9fbc9",
        "platform": "BCH",
        "required_confirmations": 1,
        "slp_prefix": "simpleledger"
      }
    },
    "mm2": 1,
    "derivation_path": "m/44'/145'"
  },
  {
    "coin": "SOUR-SLP",
    "fname": "Sour",
    "protocol": {
      "type": "SLPTOKEN",
      "protocol_data": {
        "decimals": 8,
        "token_id": "6448381f9649ecacd8c30189cfbfee71a91b6b9738ea494fe33f8b8b51cbfca0",
        "platform": "BCH",
        "required_confirmations": 1,
        "slp_prefix": "simpleledger"
      }
    },
    "mm2": 1,
    "derivation_path": "m/44'/145'"
  },
  {
    "coin": "PSF-SLP",
    "fname": "PS Foundation",
    "protocol": {
      "type": "SLPTOKEN",
      "protocol_data": {
        "decimals": 8,
        "token_id": "38e97c5d7d3585a2cbf3f9580c82ca33985f9cb0845d4dcce220cb709f9538b0",
        "platform": "BCH",
        "required_confirmations": 1,
        "slp_prefix": "simpleledger"
      }
    },
    "mm2": 1,
    "derivation_path": "m/44'/145'"
  },
  {
    "coin": "JOY-PLG20",
    "name": "joy_plg20",
    "fname": "Joystick.club",
    "rpcport": 80,
    "mm2": 1,
    "chain_id": 137,
    "decimals": 18,
    "avg_blocktime": 1.8,
    "required_confirmations": 20,
    "protocol": {
      "type": "ERC20",
      "protocol_data": {
        "platform": "MATIC",
        "contract_address": "0x218645F85Ff27FC456ef46c3CdacBF5c40B2F9E8"
      }
    },
    "derivation_path": "m/44'/966'"
  },
  {
    "coin": "MAZE-SLP",
    "fname": "Maze",
    "protocol": {
      "type": "SLPTOKEN",
      "protocol_data": {
        "decimals": 6,
        "token_id": "bb553ac2ac7af0fcd4f24f9dfacc7f925bfb1446c6e18c7966db95a8d50fb378",
        "platform": "BCH",
        "required_confirmations": 1,
        "slp_prefix": "simpleledger"
      }
    },
    "mm2": 1,
    "derivation_path": "m/44'/145'"
  },
  {
    "coin": "BBK",
    "name": "bitblocks",
    "fname": "BitBlocks",
    "rpcport": 59768,
    "pubtype": 25,
    "p2shtype": 85,
    "wiftype": 107,
    "txfee": 10000,
    "mm2": 1,
    "wallet_only": true,
    "sign_message_prefix": "DarkNet Signed Message:\n",
    "required_confirmations": 5,
    "avg_blocktime": 60,
    "protocol": {
      "type": "UTXO"
    },
    "links": {
      "github": "https://github.com/BitBlocksProject/BitBlocks",
      "homepage": "https://bitblocksproject.com"
    }
  },
  {
    "coin": "BBK-BEP20",
    "name": "bbk_bep20",
    "fname": "BitBlocks",
    "rpcport": 80,
    "mm2": 1,
    "chain_id": 56,
    "decimals": 18,
    "avg_blocktime": 3,
    "required_confirmations": 3,
    "protocol": {
      "type": "ERC20",
      "protocol_data": {
        "platform": "BNB",
        "contract_address": "0x9045B0eda6B6A556cf9B3d81C2db47411714f847"
      }
    },
    "derivation_path": "m/44'/714'"
  },
  {
    "coin": "BBK-PLG20",
    "name": "bbk_plg20",
    "fname": "BitBlocks",
    "rpcport": 80,
    "mm2": 1,
    "chain_id": 137,
    "decimals": 18,
    "avg_blocktime": 1.8,
    "required_confirmations": 20,
    "protocol": {
      "type": "ERC20",
      "protocol_data": {
        "platform": "MATIC",
        "contract_address": "0x2C8a46eF99Cb64928eB3Dd50A925327e02296F63"
      }
    },
    "derivation_path": "m/44'/966'"
  },
  {
    "coin": "BCH-ERC20",
    "name": "bch_erc20",
    "fname": "Bitcoin Cash",
    "rpcport": 80,
    "mm2": 1,
    "chain_id": 1,
    "decimals": 8,
    "avg_blocktime": 15,
    "required_confirmations": 3,
    "protocol": {
      "type": "ERC20",
      "protocol_data": {
        "platform": "ETH",
        "contract_address": "0x85c4EdC43724e954e5849cAAab61A26a9CB65F1B"
      }
    },
    "derivation_path": "m/44'/60'"
  },
  {
    "coin": "BCH-BEP20",
    "name": "bch_bep20",
    "fname": "Bitcoin Cash",
    "rpcport": 80,
    "mm2": 1,
    "chain_id": 56,
    "decimals": 18,
    "avg_blocktime": 3,
    "required_confirmations": 3,
    "protocol": {
      "type": "ERC20",
      "protocol_data": {
        "platform": "BNB",
        "contract_address": "0x8fF795a6F4D97E7887C79beA79aba5cc76444aDf"
      }
    },
    "derivation_path": "m/44'/714'"
  },
  {
    "coin": "BCH-HCO20",
    "name": "bch_hco20",
    "fname": "Bitcoin Cash",
    "rpcport": 80,
    "mm2": 1,
    "chain_id": 128,
    "avg_blocktime": 3,
    "decimals": 18,
    "required_confirmations": 3,
    "protocol": {
      "type": "ERC20",
      "protocol_data": {
        "platform": "HT",
        "contract_address": "0xeF3CEBD77E0C52cb6f60875d9306397B5Caca375"
      }
    },
    "derivation_path": "m/44'/1023'"
  },
  {
    "coin": "BIDR-BEP20",
    "name": "bidr_bep20",
    "fname": "BIDR",
    "rpcport": 80,
    "chain_id": 56,
    "mm2": 1,
    "wallet_only": true,
    "avg_blocktime": 3,
    "required_confirmations": 3,
    "protocol": {
      "type": "ERC20",
      "protocol_data": {
        "platform": "BNB",
        "contract_address": "0x9A2f5556e9A637e8fBcE886d8e3cf8b316a1D8a2"
      }
    },
    "derivation_path": "m/44'/714'"
  },
  {
    "coin": "BITN",
    "name": "bitnet",
    "fname": "Bitnet",
    "sign_message_prefix": "Bitnet Signed Message:\n",
    "rpcport": 9332,
    "pubtype": 25,
    "p2shtype": 22,
    "wiftype": 158,
    "txfee": 700000,
    "segwit": true,
    "bech32_hrp": "bit",
    "mm2": 1,
    "required_confirmations": 1,
    "avg_blocktime": 600,
    "protocol": {
      "type": "UTXO"
    }
  },
  {
    "coin": "BLK",
    "name": "blackmore",
    "fname": "BlackCoin",
    "sign_message_prefix": "BlackCoin Signed Message:\n",
    "isPoS": 1,
    "rpcport": 15715,
    "pubtype": 25,
    "p2shtype": 85,
    "wiftype": 153,
    "txfee": 100000,
    "dust": 100000,
    "segwit": true,
    "mm2": 1,
    "required_confirmations": 5,
    "mature_confirmations": 500,
    "avg_blocktime": 66,
    "protocol": {
      "type": "UTXO"
    },
    "derivation_path": "m/44'/10'"
  },
  {
    "coin": "BLK-BEP20",
    "name": "blk_bep20",
    "fname": "BlackCoin",
    "rpcport": 80,
    "mm2": 1,
    "chain_id": 56,
    "decimals": 18,
    "avg_blocktime": 3,
    "required_confirmations": 3,
    "protocol": {
      "type": "ERC20",
      "protocol_data": {
        "platform": "BNB",
        "contract_address": "0xd2cDfD5d26dfA1D11116B9ED7DBd7C6B88C6e1D3"
      }
    },
    "derivation_path": "m/44'/714'"
  },
  {
    "coin": "tBLK",
    "name": "blackmore",
    "fname": "BlackCoin Testnet",
    "isPoS": 1,
    "rpcport": 25715,
    "pubtype": 111,
    "p2shtype": 196,
    "wiftype": 239,
    "txfee": 100000,
    "segwit": true,
    "mm2": 1,
    "is_testnet": true,
    "required_confirmations": 5,
    "mature_confirmations": 10,
    "avg_blocktime": 66,
    "protocol": {
      "type": "UTXO"
    }
  },
  {
    "coin": "BLOCX",
    "name": "blocx",
    "fname": "BLOCX.",
    "rpcport": 12973,
    "pubtype": 25,
    "p2shtype": 26,
    "wiftype": 153,
    "segwit": false,
    "txfee": 1000,
    "mm2": 1,
    "sign_message_prefix": "DarkCoin Signed Message:\n",
    "required_confirmations": 3,
    "avg_blocktime": 90,
    "protocol": {
      "type": "UTXO"
    },
    "links": {
      "github": "https://github.com/BLOCXTECH/BLOCX",
      "homepage": "https://blocx.tech"
    }
  },
  {
    "coin": "BNB",
    "name": "binancesmartchain",
    "fname": "Binance Coin",
    "avg_blocktime": 3,
    "rpcport": 80,
    "mm2": 1,
    "chain_id": 56,
    "use_access_list": true,
    "max_eth_tx_type": 2,
    "required_confirmations": 3,
    "protocol": {
      "type": "ETH"
    },
    "derivation_path": "m/44'/714'",
    "trezor_coin": "Binance Smart Chain",
    "links": {
      "homepage": "https://www.binance.org"
    }
  },
  {
    "coin": "BOLI",
    "name": "bolivarcoin",
    "fname": "Bolivarcoin",
    "confpath": "USERHOME/.bolivarcoincore/bolivarcoin.conf",
    "rpcport": 3563,
    "pubtype": 85,
    "p2shtype": 5,
    "wiftype": 213,
    "segwit": false,
    "txfee": 10000,
    "mm2": 1,
    "sign_message_prefix": "DarkCoin Signed Message:\n",
    "required_confirmations": 3,
    "avg_blocktime": 180,
    "protocol": {
      "type": "UTXO"
    },
    "derivation_path": "m/44'/278'",
    "links": {
      "github": "https://github.com/BOLI-Project/BolivarCoin",
      "homepage": "https://bolis.info"
    }
  },
  {
    "coin": "BONE-ERC20",
    "name": "bone_erc20",
    "fname": "Bone ShibaSwap",
    "rpcport": 80,
    "mm2": 1,
    "chain_id": 1,
    "avg_blocktime": 15,
    "required_confirmations": 3,
    "protocol": {
      "type": "ERC20",
      "protocol_data": {
        "platform": "ETH",
        "contract_address": "0x9813037ee2218799597d83D4a5B6F3b6778218d9"
      }
    },
    "derivation_path": "m/44'/60'"
  },
  {
    "coin": "RBTC",
    "name": "rsksmartbitcoin",
    "fname": "RSK Smart Bitcoin",
    "sign_message_prefix": "RSK Signed Message:\n",
    "wallet_only": true,
    "avg_blocktime": 6,
    "rpcport": 80,
    "mm2": 1,
    "alias_ticker": "BTC",
    "chain_id": 30,
    "required_confirmations": 1,
    "protocol": {
      "type": "ETH"
    },
    "derivation_path": "m/44'/137'",
    "trezor_coin": "RSK",
    "links": {
      "homepage": "https://rsk.co"
    }
  },
  {
    "coin": "BNBT",
    "name": "binancesmartchaintest",
    "fname": "Binance Coin Testnet",
    "avg_blocktime": 15,
    "rpcport": 80,
    "chain_id": 97,
    "mm2": 1,
    "is_testnet": true,
    "required_confirmations": 3,
    "protocol": {
      "type": "ETH"
    }
  },
  {
    "coin": "BNT-BEP20",
    "name": "bnt_bep20",
    "fname": "Bancor",
    "rpcport": 80,
    "mm2": 1,
    "chain_id": 56,
    "avg_blocktime": 3,
    "required_confirmations": 3,
    "protocol": {
      "type": "ERC20",
      "protocol_data": {
        "platform": "BNB",
        "contract_address": "0xA069008A669e2Af00a86673D9D584cfb524A42Cc"
      }
    },
    "derivation_path": "m/44'/714'"
  },
  {
    "coin": "BNT-ERC20",
    "name": "bnt_erc20",
    "fname": "Bancor",
    "rpcport": 80,
    "mm2": 1,
    "chain_id": 1,
    "avg_blocktime": 15,
    "required_confirmations": 3,
    "decimals": 18,
    "protocol": {
      "type": "ERC20",
      "protocol_data": {
        "platform": "ETH",
        "contract_address": "0x1F573D6Fb3F13d689FF844B4cE37794d79a7FF1C"
      }
    },
    "derivation_path": "m/44'/60'",
    "trezor_coin": "Bancor Network Token",
    "links": {
      "github": "https://github.com/bancorprotocol",
      "homepage": "https://www.bancor.network"
    }
  },
  {
    "coin": "BNT-PLG20",
    "name": "bnt_plg20",
    "fname": "Bancor",
    "rpcport": 80,
    "mm2": 1,
    "chain_id": 137,
    "decimals": 18,
    "avg_blocktime": 1.8,
    "required_confirmations": 20,
    "protocol": {
      "type": "ERC20",
      "protocol_data": {
        "platform": "MATIC",
        "contract_address": "0xc26D47d5c33aC71AC5CF9F776D63Ba292a4F7842"
      }
    },
    "derivation_path": "m/44'/966'"
  },
  {
    "coin": "BORG-ERC20",
    "name": "borg_erc20",
    "fname": "SwissBorg",
    "rpcport": 80,
    "mm2": 1,
    "chain_id": 1,
    "decimals": 18,
    "avg_blocktime": 15,
    "required_confirmations": 3,
    "protocol": {
      "type": "ERC20",
      "protocol_data": {
        "platform": "ETH",
        "contract_address": "0x64d0f55Cd8C7133a9D7102b13987235F486F2224"
      }
    },
    "derivation_path": "m/44'/60'",
    "trezor_coin": "SwissBorg",
    "links": {
      "homepage": "https://swissborg.com"
    }
  },
  {
    "coin": "BRZ-BEP20",
    "name": "brz_bep20",
    "fname": "Brazilian Digital Token",
    "rpcport": 80,
    "mm2": 1,
    "chain_id": 56,
    "decimals": 4,
    "avg_blocktime": 3,
    "required_confirmations": 3,
    "protocol": {
      "type": "ERC20",
      "protocol_data": {
        "platform": "BNB",
        "contract_address": "0x71be881e9C5d4465B3FfF61e89c6f3651E69B5bb"
      }
    },
    "derivation_path": "m/44'/714'"
  },
  {
    "coin": "BRZ-ERC20_OLD",
    "name": "brz_erc20_old",
    "fname": "Brazilian Digital Token (OLD)",
    "rpcport": 80,
    "mm2": 1,
    "wallet_only": true,
    "chain_id": 1,
    "decimals": 4,
    "avg_blocktime": 15,
    "required_confirmations": 3,
    "protocol": {
      "type": "ERC20",
      "protocol_data": {
        "platform": "ETH",
        "contract_address": "0x420412E765BFa6d85aaaC94b4f7b708C89be2e2B"
      }
    },
    "derivation_path": "m/44'/60'"
  },
  {
    "coin": "BRZ-ERC20",
    "name": "brz_erc20",
    "fname": "Brazilian Digital Token",
    "rpcport": 80,
    "mm2": 1,
    "chain_id": 1,
    "decimals": 18,
    "avg_blocktime": 15,
    "required_confirmations": 3,
    "protocol": {
      "type": "ERC20",
      "protocol_data": {
        "platform": "ETH",
        "contract_address": "0x01d33FD36ec67c6Ada32cf36b31e88EE190B1839"
      }
    },
    "derivation_path": "m/44'/60'"
  },
  {
    "coin": "BRZ-PLG20_OLD",
    "name": "brz_plg20_old",
    "fname": "Brazilian Digital Token (OLD)",
    "rpcport": 80,
    "mm2": 1,
    "wallet_only": true,
    "chain_id": 137,
    "decimals": 4,
    "avg_blocktime": 1.8,
    "required_confirmations": 20,
    "protocol": {
      "type": "ERC20",
      "protocol_data": {
        "platform": "MATIC",
        "contract_address": "0x491a4eB4f1FC3BfF8E1d2FC856a6A46663aD556f"
      }
    },
    "derivation_path": "m/44'/966'"
  },
  {
    "coin": "BRZ-PLG20",
    "name": "brz_plg20",
    "fname": "Brazilian Digital Token",
    "rpcport": 80,
    "mm2": 1,
    "chain_id": 137,
    "decimals": 18,
    "avg_blocktime": 1.8,
    "required_confirmations": 20,
    "protocol": {
      "type": "ERC20",
      "protocol_data": {
        "platform": "MATIC",
        "contract_address": "0x4eD141110F6EeeAbA9A1df36d8c26f684d2475Dc"
      }
    },
    "derivation_path": "m/44'/966'",
    "use_access_list": true,
    "max_eth_tx_type": 2,
    "gas_limit": {
        "eth_send_erc20": 55000,
        "erc20_payment": 120000,
        "erc20_receiver_spend": 90000,
        "erc20_sender_refund": 90000
    }
  },
  {
    "coin": "BRZ-AVX20",
    "name": "brz_avx20",
    "fname": "Brazilian Digital Token",
    "rpcport": 80,
    "mm2": 1,
    "chain_id": 43114,
    "decimals": 4,
    "avg_blocktime": 2.4,
    "required_confirmations": 3,
    "protocol": {
      "type": "ERC20",
      "protocol_data": {
        "platform": "AVAX",
        "contract_address": "0x491a4eB4f1FC3BfF8E1d2FC856a6A46663aD556f"
      }
    },
    "derivation_path": "m/44'/9000'"
  },
  {
    "coin": "BSTY",
    "name": "globalboost",
    "fname": "GlobalBoost-Y",
    "rpcport": 8225,
    "pubtype": 77,
    "p2shtype": 139,
    "wiftype": 208,
    "txfee": 200000,
    "segwit": true,
    "bech32_hrp": "gb",
    "mm2": 1,
    "required_confirmations": 1,
    "avg_blocktime": 600,
    "protocol": {
      "type": "UTXO"
    },
    "derivation_path": "m/44'/664'"
  },
  {
    "coin": "BTC",
    "name": "bitcoin",
    "fname": "Bitcoin",
    "rpcport": 8332,
    "pubtype": 0,
    "p2shtype": 5,
    "wiftype": 128,
    "segwit": true,
    "bech32_hrp": "bc",
    "txfee": 0,
    "estimate_fee_mode": "ECONOMICAL",
    "mm2": 1,
    "wallet_only": false,
    "sign_message_prefix": "Bitcoin Signed Message:\n",
    "required_confirmations": 1,
    "avg_blocktime": 600,
    "protocol": {
      "type": "UTXO"
    },
    "derivation_path": "m/44'/0'",
    "trezor_coin": "Bitcoin",
    "links": {
      "github": "https://github.com/bitcoin/bitcoin",
      "homepage": "https://bitcoin.org"
    }
  },
  {
    "coin": "BTC-segwit",
    "name": "bitcoin",
    "fname": "Bitcoin",
    "sign_message_prefix": "Bitcoin Signed Message:\n",
    "rpcport": 8332,
    "pubtype": 0,
    "p2shtype": 5,
    "wiftype": 128,
    "segwit": true,
    "bech32_hrp": "bc",
    "address_format": {
      "format": "segwit"
    },
    "orderbook_ticker": "BTC",
    "txfee": 0,
    "estimate_fee_mode": "ECONOMICAL",
    "mm2": 1,
    "required_confirmations": 1,
    "avg_blocktime": 600,
    "protocol": {
      "type": "UTXO"
    },
    "derivation_path": "m/44'/0'",
    "trezor_coin": "Bitcoin",
    "links": {
      "github": "https://github.com/bitcoin/bitcoin",
      "homepage": "https://bitcoin.org"
    }
  },
  {
    "coin": "BTC-BEP20",
    "name": "btc_bep20",
    "fname": "Bitcoin",
    "rpcport": 80,
    "mm2": 1,
    "chain_id": 56,
    "avg_blocktime": 3,
    "required_confirmations": 3,
    "protocol": {
      "type": "ERC20",
      "protocol_data": {
        "platform": "BNB",
        "contract_address": "0x7130d2A12B9BCbFAe4f2634d864A1Ee1Ce3Ead9c"
      }
    },
    "derivation_path": "m/44'/714'",
    "use_access_list": true,
    "max_eth_tx_type": 2,
    "gas_limit": {
        "eth_send_erc20": 55000,
        "erc20_payment": 110000,
        "erc20_receiver_spend": 85000,
        "erc20_sender_refund": 85000
    }
  },
  {
    "coin": "BTCZ",
    "name": "bitcoinz",
    "fname": "BitcoinZ",
    "sign_message_prefix": "BitcoinZ Signed Message:\n",
    "rpcport": 1979,
    "taddr": 28,
    "pubtype": 184,
    "p2shtype": 189,
    "wiftype": 128,
    "txfee": 10000,
    "txversion": 4,
    "overwintered": 1,
    "mm2": 1,
    "required_confirmations": 2,
    "avg_blocktime": 150,
    "protocol": {
      "type": "UTXO"
    },
    "derivation_path": "m/44'/177'"
  },
  {
    "coin": "BTCZ-BEP20",
    "name": "btcz_bep20",
    "fname": "BitcoinZ",
    "rpcport": 80,
    "mm2": 1,
    "chain_id": 56,
    "decimals": 8,
    "avg_blocktime": 3,
    "required_confirmations": 3,
    "protocol": {
      "type": "ERC20",
      "protocol_data": {
        "platform": "BNB",
        "contract_address": "0xcBBB3e5099F769F6d4E2b8b92DC0e268f7E099D8"
      }
    },
    "derivation_path": "m/44'/714'"
  },
  {
    "coin": "BTE",
    "name": "bitweb",
    "fname": "Bitweb",
    "rpcport": 1605,
    "pubtype": 33,
    "p2shtype": 30,
    "wiftype": 128,
    "segwit": true,
    "bech32_hrp": "web",
    "txfee": 20000,
    "mm2": 1,
    "wallet_only": false,
    "required_confirmations": 3,
    "avg_blocktime": 60,
    "protocol": {
      "type": "UTXO"
    }
  },
  {
    "coin": "BTE-segwit",
    "name": "bitweb",
    "fname": "Bitweb",
    "rpcport": 1605,
    "pubtype": 33,
    "p2shtype": 30,
    "wiftype": 128,
    "segwit": true,
    "bech32_hrp": "web",
    "address_format": {
      "format": "segwit"
    },
    "orderbook_ticker": "BTE",
    "txfee": 20000,
    "mm2": 1,
    "required_confirmations": 3,
    "avg_blocktime": 60,
    "protocol": {
      "type": "UTXO"
    }
  },
  {
    "coin": "BTT-BEP20",
    "name": "btt_bep20",
    "fname": "BitTorrent (OLD)",
    "rpcport": 80,
    "mm2": 1,
    "wallet_only": true,
    "chain_id": 56,
    "avg_blocktime": 3,
    "required_confirmations": 3,
    "protocol": {
      "type": "ERC20",
      "protocol_data": {
        "platform": "BNB",
        "contract_address": "0x8595F9dA7b868b1822194fAEd312235E43007b49"
      }
    },
    "derivation_path": "m/44'/714'"
  },
  {
    "coin": "BTTC-BEP20",
    "name": "bttc_bep20",
    "fname": "BitTorrent",
    "rpcport": 80,
    "mm2": 1,
    "chain_id": 56,
    "decimals": 18,
    "avg_blocktime": 3,
    "required_confirmations": 3,
    "protocol": {
      "type": "ERC20",
      "protocol_data": {
        "platform": "BNB",
        "contract_address": "0x352Cb5E19b12FC216548a2677bD0fce83BaE434B"
      }
    },
    "derivation_path": "m/44'/714'",
    "use_access_list": true,
    "max_eth_tx_type": 2,
    "gas_limit": {
        "eth_send_erc20": 60000,
        "erc20_payment": 110000,
        "erc20_receiver_spend": 85000,
        "erc20_sender_refund": 85000
    }
  },
  {
    "coin": "BTU-ERC20",
    "name": "btu_erc20",
    "fname": "BTU Protocol",
    "rpcport": 80,
    "mm2": 1,
    "chain_id": 1,
    "decimals": 18,
    "avg_blocktime": 15,
    "required_confirmations": 3,
    "protocol": {
      "type": "ERC20",
      "protocol_data": {
        "platform": "ETH",
        "contract_address": "0xb683D83a532e2Cb7DFa5275eED3698436371cc9f"
      }
    },
    "derivation_path": "m/44'/60'",
    "trezor_coin": "BTU Protocol",
    "links": {
      "github": "https://github.com/btuprotocol",
      "homepage": "https://btu-protocol.com"
    }
  },
  {
    "coin": "BTU-PLG20",
    "name": "btu_plg20",
    "fname": "BTU Protocol",
    "rpcport": 80,
    "mm2": 1,
    "chain_id": 137,
    "decimals": 18,
    "avg_blocktime": 1.8,
    "required_confirmations": 20,
    "protocol": {
      "type": "ERC20",
      "protocol_data": {
        "platform": "MATIC",
        "contract_address": "0xFdc26CDA2d2440d0E83CD1DeE8E8bE48405806DC"
      }
    },
    "derivation_path": "m/44'/966'"
  },
  {
    "coin": "BTX",
    "name": "bitcore",
    "fname": "BitCore",
    "rpcport": 9469,
    "pubtype": 3,
    "p2shtype": 125,
    "wiftype": 128,
    "segwit": true,
    "bech32_hrp": "btx",
    "txfee": 20000,
    "mm2": 1,
    "wallet_only": false,
    "required_confirmations": 3,
    "avg_blocktime": 150,
    "protocol": {
      "type": "UTXO"
    },
    "derivation_path": "m/44'/160'",
    "trezor_coin": "Bitcore",
    "links": {
      "github": "https://github.com/LIMXTEC/BitCore",
      "homepage": "https://bitcore.cc"
    }
  },
  {
    "coin": "BTX-segwit",
    "name": "bitcore",
    "fname": "BitCore",
    "rpcport": 9469,
    "pubtype": 3,
    "p2shtype": 125,
    "wiftype": 128,
    "segwit": true,
    "bech32_hrp": "btx",
    "address_format": {
      "format": "segwit"
    },
    "orderbook_ticker": "BTX",
    "txfee": 20000,
    "mm2": 1,
    "required_confirmations": 3,
    "avg_blocktime": 150,
    "protocol": {
      "type": "UTXO"
    },
    "derivation_path": "m/44'/160'",
    "trezor_coin": "Bitcore",
    "links": {
      "github": "https://github.com/LIMXTEC/BitCore",
      "homepage": "https://bitcore.cc"
    }
  },
  {
    "coin": "BTX-BEP20",
    "name": "btx_bep20",
    "fname": "BitCore",
    "rpcport": 80,
    "mm2": 1,
    "chain_id": 56,
    "decimals": 8,
    "avg_blocktime": 3,
    "required_confirmations": 3,
    "protocol": {
      "type": "ERC20",
      "protocol_data": {
        "platform": "BNB",
        "contract_address": "0x000000089fb24237dA101020Ff8e2AfD14624687"
      }
    },
    "derivation_path": "m/44'/714'"
  },
  {
    "coin": "BUSD-AVX20",
    "name": "busd_avx20",
    "fname": "Binance USD",
    "rpcport": 80,
    "mm2": 1,
    "wallet_only": true,
    "chain_id": 43114,
    "required_confirmations": 3,
    "avg_blocktime": 2.4,
    "decimals": 18,
    "protocol": {
      "type": "ERC20",
      "protocol_data": {
        "platform": "AVAX",
        "contract_address": "0x9C9e5fD8bbc25984B178FdCE6117Defa39d2db39"
      }
    },
    "derivation_path": "m/44'/9000'"
  },
  {
    "coin": "BUSD-MVR20",
    "name": "busd_mvr20",
    "fname": "Binance USD",
    "rpcport": 80,
    "mm2": 1,
    "wallet_only": true,
    "chain_id": 1285,
    "avg_blocktime": 15,
    "decimals": 18,
    "required_confirmations": 3,
    "protocol": {
      "type": "ERC20",
      "protocol_data": {
        "platform": "MOVR",
        "contract_address": "0x5D9ab5522c64E1F6ef5e3627ECCc093f56167818"
      }
    },
    "derivation_path": "m/44'/1285'"
  },
  {
    "coin": "BUSD-ERC20",
    "name": "busd_erc20",
    "fname": "Binance USD",
    "rpcport": 80,
    "mm2": 1,
    "wallet_only": true,
    "chain_id": 1,
    "required_confirmations": 3,
    "avg_blocktime": 15,
    "protocol": {
      "type": "ERC20",
      "protocol_data": {
        "platform": "ETH",
        "contract_address": "0x4Fabb145d64652a948d72533023f6E7A623C7C53"
      }
    },
    "derivation_path": "m/44'/60'",
    "trezor_coin": "Binance USD (BUSD)",
    "links": {
      "github": "https://github.com/paxosglobal/busd-contract",
      "homepage": "https://www.paxos.com/busd"
    }
  },
  {
    "coin": "BUSD-BEP20",
    "name": "busd_bep20",
    "fname": "Binance USD",
    "rpcport": 80,
    "mm2": 1,
    "wallet_only": true,
    "chain_id": 56,
    "avg_blocktime": 3,
    "required_confirmations": 3,
    "protocol": {
      "type": "ERC20",
      "protocol_data": {
        "platform": "BNB",
        "contract_address": "0xe9e7CEA3DedcA5984780Bafc599bD69ADd087D56"
      }
    },
    "derivation_path": "m/44'/714'"
  },
  {
    "coin": "BUSD-PLG20",
    "name": "busd_plg20",
    "fname": "Binance USD",
    "rpcport": 80,
    "mm2": 1,
    "wallet_only": true,
    "chain_id": 137,
    "decimals": 18,
    "avg_blocktime": 1.8,
    "required_confirmations": 20,
    "protocol": {
      "type": "ERC20",
      "protocol_data": {
        "platform": "MATIC",
        "contract_address": "0xdAb529f40E671A1D4bF91361c21bf9f0C9712ab7"
      }
    },
    "derivation_path": "m/44'/966'"
  },
  {
    "coin": "CADC-ERC20",
    "name": "cadc_erc20",
    "fname": "CAD Coin",
    "rpcport": 80,
    "mm2": 1,
    "chain_id": 1,
    "decimals": 18,
    "avg_blocktime": 15,
    "required_confirmations": 3,
    "protocol": {
      "type": "ERC20",
      "protocol_data": {
        "platform": "ETH",
        "contract_address": "0xcaDC0acd4B445166f12d2C07EAc6E2544FbE2Eef"
      }
    },
    "derivation_path": "m/44'/60'"
  },
  {
    "coin": "CADC-PLG20",
    "name": "cadc_plg20",
    "fname": "CAD Coin",
    "rpcport": 80,
    "mm2": 1,
    "chain_id": 137,
    "decimals": 18,
    "avg_blocktime": 1.8,
    "required_confirmations": 20,
    "protocol": {
      "type": "ERC20",
      "protocol_data": {
        "platform": "MATIC",
        "contract_address": "0x9de41aFF9f55219D5bf4359F167d1D0c772A396D"
      }
    },
    "derivation_path": "m/44'/966'",
    "use_access_list": true,
    "max_eth_tx_type": 2,
    "gas_limit": {
        "eth_send_erc20": 55000,
        "erc20_payment": 120000,
        "erc20_receiver_spend": 90000,
        "erc20_sender_refund": 90000
    }
  },
  {
    "coin": "CAKE-BEP20",
    "name": "cake_bep20",
    "fname": "PancakeSwap",
    "rpcport": 80,
    "mm2": 1,
    "chain_id": 56,
    "avg_blocktime": 3,
    "required_confirmations": 3,
    "protocol": {
      "type": "ERC20",
      "protocol_data": {
        "platform": "BNB",
        "contract_address": "0x0E09FaBB73Bd3Ade0a17ECC321fD13a19e81cE82"
      }
    },
    "derivation_path": "m/44'/714'",
    "use_access_list": true,
    "max_eth_tx_type": 2,
    "gas_limit": {
        "eth_send_erc20": 60000,
        "erc20_payment": 110000,
        "erc20_receiver_spend": 85000,
        "erc20_sender_refund": 85000
    }
  },
  {
    "coin": "CASE-BEP20",
    "name": "case_bep20",
    "fname": "Case Token",
    "rpcport": 80,
    "mm2": 1,
    "chain_id": 56,
    "decimals": 8,
    "avg_blocktime": 3,
    "required_confirmations": 3,
    "protocol": {
      "type": "ERC20",
      "protocol_data": {
        "platform": "BNB",
        "contract_address": "0x5cafe85d8983f61C059df359c504F1Bab8009e9e"
      }
    },
    "derivation_path": "m/44'/714'"
  },
  {
    "coin": "CCL",
    "sign_message_prefix": "Komodo Signed Message:\n",
    "asset": "CCL",
    "fname": "CoinCollect",
    "rpcport": 20849,
    "txversion": 4,
    "overwintered": 1,
    "mm2": 1,
    "required_confirmations": 2,
    "requires_notarization": true,
    "avg_blocktime": 60,
    "protocol": {
      "type": "UTXO"
    },
    "derivation_path": "m/44'/141'",
    "trezor_coin": "Komodo"
  },
  {
    "coin": "CDN",
    "name": "canadaecoin",
    "fname": "Canada eCoin",
    "sign_message_prefix": "Canada eCoin Signed Message:\n",
    "rpcport": 34330,
    "pubtype": 28,
    "p2shtype": 5,
    "wiftype": 156,
    "txfee": 200000,
    "dust": 54600,
    "segwit": true,
    "bech32_hrp": "cdn",
    "mm2": 1,
    "wallet_only": false,
    "required_confirmations": 2,
    "avg_blocktime": 300,
    "protocol": {
      "type": "UTXO"
    },
    "derivation_path": "m/44'/34'"
  },
  {
    "coin": "CDN-segwit",
    "name": "canadaecoin",
    "fname": "Canada eCoin",
    "sign_message_prefix": "Canada eCoin Signed Message:\n",
    "rpcport": 34330,
    "pubtype": 28,
    "p2shtype": 5,
    "wiftype": 156,
    "txfee": 200000,
    "dust": 54600,
    "segwit": true,
    "bech32_hrp": "cdn",
    "address_format": {
      "format": "segwit"
    },
    "orderbook_ticker": "CDN",
    "mm2": 1,
    "required_confirmations": 2,
    "avg_blocktime": 300,
    "protocol": {
      "type": "UTXO"
    },
    "derivation_path": "m/44'/34'"
  },
  {
    "coin": "CDS-AVX20",
    "name": "cds_avx20",
    "fname": "Crypto Development Services",
    "rpcport": 80,
    "mm2": 1,
    "chain_id": 43114,
    "required_confirmations": 3,
    "avg_blocktime": 2.4,
    "decimals": 8,
    "protocol": {
      "type": "ERC20",
      "protocol_data": {
        "platform": "AVAX",
        "contract_address": "0x23f07a1C03e7C6D0C88e0E05E79B6E3511073fD5"
      }
    },
    "derivation_path": "m/44'/9000'"
  },
  {
    "coin": "CDS-BEP20",
    "name": "cds_bep20",
    "fname": "Crypto Development Services",
    "rpcport": 80,
    "mm2": 1,
    "chain_id": 56,
    "avg_blocktime": 3,
    "required_confirmations": 3,
    "protocol": {
      "type": "ERC20",
      "protocol_data": {
        "platform": "BNB",
        "contract_address": "0x23f07a1C03e7C6D0C88e0E05E79B6E3511073fD5"
      }
    },
    "derivation_path": "m/44'/714'"
  },
  {
    "coin": "CDS-PLG20",
    "name": "cds_plg20",
    "fname": "Crypto Development Services",
    "rpcport": 80,
    "mm2": 1,
    "chain_id": 137,
    "decimals": 8,
    "avg_blocktime": 1.8,
    "required_confirmations": 20,
    "protocol": {
      "type": "ERC20",
      "protocol_data": {
        "platform": "MATIC",
        "contract_address": "0x23f07a1C03e7C6D0C88e0E05E79B6E3511073fD5"
      }
    },
    "derivation_path": "m/44'/966'"
  },
  {
    "coin": "CEL-ERC20",
    "name": "cel_erc20",
    "fname": "Celsius",
    "rpcport": 80,
    "mm2": 1,
    "chain_id": 1,
    "decimals": 4,
    "avg_blocktime": 15,
    "required_confirmations": 3,
    "protocol": {
      "type": "ERC20",
      "protocol_data": {
        "platform": "ETH",
        "contract_address": "0xaaAEBE6Fe48E54f431b0C390CfaF0b017d09D42d"
      }
    },
    "derivation_path": "m/44'/60'"
  },
  {
    "coin": "CEL-PLG20",
    "name": "cel_plg20",
    "fname": "Celsius",
    "rpcport": 80,
    "mm2": 1,
    "chain_id": 137,
    "decimals": 4,
    "avg_blocktime": 1.8,
    "required_confirmations": 20,
    "protocol": {
      "type": "ERC20",
      "protocol_data": {
        "platform": "MATIC",
        "contract_address": "0xD85d1e945766Fea5Eda9103F918Bd915FbCa63E6"
      }
    },
    "derivation_path": "m/44'/966'"
  },
  {
    "coin": "CELR-ERC20",
    "name": "celr_erc20",
    "fname": "Celer Network",
    "rpcport": 80,
    "mm2": 1,
    "chain_id": 1,
    "decimals": 18,
    "avg_blocktime": 15,
    "required_confirmations": 3,
    "protocol": {
      "type": "ERC20",
      "protocol_data": {
        "platform": "ETH",
        "contract_address": "0x4F9254C83EB525f9FCf346490bbb3ed28a81C667"
      }
    },
    "derivation_path": "m/44'/60'",
    "trezor_coin": "CelerToken",
    "links": {
      "github": "https://github.com/celer-network",
      "homepage": "https://www.celer.network/"
    }
  },
  {
    "coin": "CELR-BEP20",
    "name": "celr_bep20",
    "fname": "Celer Network",
    "rpcport": 80,
    "mm2": 1,
    "chain_id": 56,
    "decimals": 18,
    "avg_blocktime": 3,
    "required_confirmations": 3,
    "protocol": {
      "type": "ERC20",
      "protocol_data": {
        "platform": "BNB",
        "contract_address": "0x1f9f6a696C6Fd109cD3956F45dC709d2b3902163"
      }
    },
    "derivation_path": "m/44'/714'",
    "use_access_list": true,
    "max_eth_tx_type": 2,
    "gas_limit": {
        "eth_send_erc20": 60000,
        "erc20_payment": 110000,
        "erc20_receiver_spend": 85000,
        "erc20_sender_refund": 85000
    }
  },
  {
    "coin": "CELR-ARB20",
    "name": "celr_arb20",
    "fname": "Celer Network",
    "rpcport": 80,
    "mm2": 1,
    "wallet_only": true,
    "chain_id": 42161,
    "decimals": 18,
    "avg_blocktime": 0.25,
    "required_confirmations": 10,
    "protocol": {
      "type": "ERC20",
      "protocol_data": {
        "platform": "ETH-ARB20",
        "contract_address": "0x3a8B787f78D775AECFEEa15706D4221B40F345AB"
      }
    },
    "derivation_path": "m/44'/60'"
  },
  {
    "coin": "CFX-BEP20",
    "name": "cfx_bep20",
    "fname": "Conflux",
    "rpcport": 80,
    "mm2": 1,
    "chain_id": 56,
    "decimals": 18,
    "avg_blocktime": 3,
    "required_confirmations": 3,
    "protocol": {
      "type": "ERC20",
      "protocol_data": {
        "platform": "BNB",
        "contract_address": "0x045c4324039dA91c52C55DF5D785385Aab073DcF"
      }
    },
    "derivation_path": "m/44'/714'",
    "use_access_list": true,
    "max_eth_tx_type": 2,
    "gas_limit": {
        "eth_send_erc20": 60000,
        "erc20_payment": 110000,
        "erc20_receiver_spend": 85000,
        "erc20_sender_refund": 85000
    }
  },
  {
    "coin": "CHTA",
    "name": "cheetahcoin",
    "fname": "Cheetahcoin",
    "rpcport": 8536,
    "pubtype": 28,
    "p2shtype": 5,
    "wiftype": 128,
    "txfee": 40000,
    "mm2": 1,
    "required_confirmations": 2,
    "avg_blocktime": 120,
    "protocol": {
      "type": "UTXO"
    },
    "derivation_path": "m/44'/682'"
  },
  {
    "coin": "CHTA-BEP20",
    "name": "chta_bep20",
    "fname": "Cheetahcoin",
    "rpcport": 80,
    "mm2": 1,
    "chain_id": 56,
    "decimals": 18,
    "avg_blocktime": 3,
    "required_confirmations": 3,
    "protocol": {
      "type": "ERC20",
      "protocol_data": {
        "platform": "BNB",
        "contract_address": "0xb096DF47073A39041D9ffeD5d4E1d1b0D5D6b8E7"
      }
    },
    "derivation_path": "m/44'/714'"
  },
  {
    "coin": "CHIPS",
    "name": "chips",
    "fname": "Chips",
    "rpcport": 57776,
    "pubtype": 60,
    "p2shtype": 85,
    "wiftype": 188,
    "txfee": 10000,
    "segwit": true,
    "mm2": 1,
    "required_confirmations": 2,
    "requires_notarization": true,
    "avg_blocktime": 10,
    "protocol": {
      "type": "UTXO"
    }
  },
  {
    "coin": "CHSB-ERC20",
    "name": "chsb_erc20",
    "fname": "SwissBorg (OLD)",
    "rpcport": 80,
    "mm2": 1,
    "wallet_only": true,
    "chain_id": 1,
    "decimals": 8,
    "avg_blocktime": 15,
    "required_confirmations": 3,
    "protocol": {
      "type": "ERC20",
      "protocol_data": {
        "platform": "ETH",
        "contract_address": "0xba9d4199faB4f26eFE3551D490E3821486f135Ba"
      }
    },
    "derivation_path": "m/44'/60'",
    "trezor_coin": "SwissBorg",
    "links": {
      "homepage": "https://swissborg.com"
    }
  },
  {
    "coin": "CHSB-PLG20",
    "name": "chsb_plg20",
    "fname": "SwissBorg (OLD)",
    "wallet_only": true,
    "rpcport": 80,
    "mm2": 1,
    "chain_id": 137,
    "decimals": 8,
    "avg_blocktime": 1.8,
    "required_confirmations": 20,
    "protocol": {
      "type": "ERC20",
      "protocol_data": {
        "platform": "MATIC",
        "contract_address": "0x67Ce67ec4fCd4aCa0Fcb738dD080b2a21ff69D75"
      }
    },
    "derivation_path": "m/44'/966'"
  },
  {
    "coin": "CHZ-ERC20",
    "name": "chz_erc20",
    "fname": "Chiliz",
    "rpcport": 80,
    "mm2": 1,
    "chain_id": 1,
    "decimals": 18,
    "avg_blocktime": 15,
    "required_confirmations": 3,
    "protocol": {
      "type": "ERC20",
      "protocol_data": {
        "platform": "ETH",
        "contract_address": "0x3506424F91fD33084466F402d5D97f05F8e3b4AF"
      }
    },
    "derivation_path": "m/44'/60'"
  },
  {
    "coin": "CHZ-KRC20",
    "name": "chz_krc20",
    "fname": "Chiliz",
    "rpcport": 80,
    "mm2": 1,
    "chain_id": 321,
    "decimals": 18,
    "avg_blocktime": 3,
    "required_confirmations": 3,
    "protocol": {
      "type": "ERC20",
      "protocol_data": {
        "platform": "KCS",
        "contract_address": "0x6E8ce0519B7e4d691BaCE464099547E5fC17679c"
      }
    },
    "derivation_path": "m/44'/641'"
  },
  {
    "coin": "CHZ-PLG20",
    "name": "chz_plg20",
    "fname": "Chiliz",
    "rpcport": 80,
    "mm2": 1,
    "chain_id": 137,
    "decimals": 18,
    "avg_blocktime": 1.8,
    "required_confirmations": 20,
    "protocol": {
      "type": "ERC20",
      "protocol_data": {
        "platform": "MATIC",
        "contract_address": "0xf1938Ce12400f9a761084E7A80d37e732a4dA056"
      }
    },
    "derivation_path": "m/44'/966'"
  },
  {
    "coin": "CLAM",
    "name": "clams",
    "fname": "Clams",
    "isPoS": 1,
    "rpcport": 30174,
    "pubtype": 137,
    "p2shtype": 13,
    "wiftype": 133,
    "segwit": false,
    "txfee": 10000,
    "mm2": 1,
    "sign_message_prefix": "Clam Signed Message:\n",
    "required_confirmations": 5,
    "avg_blocktime": 60,
    "protocol": {
      "type": "UTXO"
    },
    "derivation_path": "m/44'/23'",
    "links": {
      "github": "https://github.com/nochowderforyou/clams",
      "homepage": "http://clamclient.com"
    }
  },
  {
    "coin": "CLC",
    "sign_message_prefix": "Komodo Signed Message:\n",
    "asset": "CLC",
    "fname": "Collider Coin",
    "rpcport": 31034,
    "txversion": 4,
    "overwintered": 1,
    "mm2": 1,
    "required_confirmations": 5,
    "requires_notarization": false,
    "avg_blocktime": 60,
    "protocol": {
      "type": "UTXO"
    },
    "derivation_path": "m/44'/141'",
    "trezor_coin": "Komodo"
  },
  {
    "coin": "CLP-BEP20",
    "name": "clp_bep20",
    "fname": "Crypto Lover Productions",
    "rpcport": 80,
    "mm2": 1,
    "chain_id": 56,
    "avg_blocktime": 3,
    "required_confirmations": 3,
    "protocol": {
      "type": "ERC20",
      "protocol_data": {
        "platform": "BNB",
        "contract_address": "0x3039e86d39A5BCF38E96D78fF93FD0aBe753212c"
      }
    },
    "derivation_path": "m/44'/714'"
  },
  {
    "coin": "COLX",
    "name": "ColossusXT",
    "fname": "ColossusXT",
    "rpcport": 51473,
    "pubtype": 30,
    "p2shtype": 13,
    "wiftype": 212,
    "txfee": 1000000000,
    "mm2": 1,
    "protocol": {
      "type": "UTXO"
    },
    "derivation_path": "m/44'/1999'"
  },
  {
    "coin": "COMP-AVX20",
    "name": "comp_avx20",
    "fname": "Compound",
    "rpcport": 80,
    "mm2": 1,
    "chain_id": 43114,
    "required_confirmations": 3,
    "avg_blocktime": 2.4,
    "decimals": 18,
    "protocol": {
      "type": "ERC20",
      "protocol_data": {
        "platform": "AVAX",
        "contract_address": "0xc3048E19E76CB9a3Aa9d77D8C03c29Fc906e2437"
      }
    },
    "derivation_path": "m/44'/9000'"
  },
  {
    "coin": "COMP-BEP20",
    "name": "comp_bep20",
    "fname": "Compound",
    "rpcport": 80,
    "mm2": 1,
    "chain_id": 56,
    "avg_blocktime": 3,
    "required_confirmations": 3,
    "protocol": {
      "type": "ERC20",
      "protocol_data": {
        "platform": "BNB",
        "contract_address": "0x52CE071Bd9b1C4B00A0b92D298c512478CaD67e8"
      }
    },
    "derivation_path": "m/44'/714'",
    "use_access_list": true,
    "max_eth_tx_type": 2,
    "gas_limit": {
        "eth_send_erc20": 60000,
        "erc20_payment": 110000,
        "erc20_receiver_spend": 85000,
        "erc20_sender_refund": 85000
    }
  },
  {
    "coin": "COMP-ERC20",
    "name": "comp_erc20",
    "fname": "Compound",
    "rpcport": 80,
    "mm2": 1,
    "chain_id": 1,
    "avg_blocktime": 15,
    "required_confirmations": 3,
    "decimals": 18,
    "protocol": {
      "type": "ERC20",
      "protocol_data": {
        "platform": "ETH",
        "contract_address": "0xc00e94Cb662C3520282E6f5717214004A7f26888"
      }
    },
    "derivation_path": "m/44'/60'",
    "trezor_coin": "Compound",
    "links": {
      "github": "https://github.com/compound-finance",
      "homepage": "https://compound.finance"
    }
  },
  {
    "coin": "COMP-KRC20",
    "name": "comp_krc20",
    "fname": "Compound",
    "rpcport": 80,
    "mm2": 1,
    "chain_id": 321,
    "decimals": 18,
    "avg_blocktime": 3,
    "required_confirmations": 3,
    "protocol": {
      "type": "ERC20",
      "protocol_data": {
        "platform": "KCS",
        "contract_address": "0x16c4106966cE30e06E806A7c40eEFb46d84cE7e5"
      }
    },
    "derivation_path": "m/44'/641'"
  },
  {
    "coin": "COMP-PLG20",
    "name": "comp_plg20",
    "fname": "Compound",
    "rpcport": 80,
    "mm2": 1,
    "chain_id": 137,
    "decimals": 18,
    "avg_blocktime": 1.8,
    "required_confirmations": 20,
    "protocol": {
      "type": "ERC20",
      "protocol_data": {
        "platform": "MATIC",
        "contract_address": "0x8505b9d2254A7Ae468c0E9dd10Ccea3A837aef5c"
      }
    },
    "derivation_path": "m/44'/966'",
    "use_access_list": true,
    "max_eth_tx_type": 2,
    "gas_limit": {
        "eth_send_erc20": 55000,
        "erc20_payment": 110000,
        "erc20_receiver_spend": 85000,
        "erc20_sender_refund": 85000
    }
  },
  {
    "coin": "CRO-ERC20",
    "name": "cro_erc20",
    "fname": "Crypto.com",
    "rpcport": 80,
    "mm2": 1,
    "chain_id": 1,
    "decimals": 8,
    "avg_blocktime": 15,
    "required_confirmations": 3,
    "protocol": {
      "type": "ERC20",
      "protocol_data": {
        "platform": "ETH",
        "contract_address": "0xA0b73E1Ff0B80914AB6fe0444E65848C4C34450b"
      }
    },
    "derivation_path": "m/44'/60'"
  },
  {
    "coin": "CRO-KRC20",
    "name": "cro_krc20",
    "fname": "Crypto.com",
    "rpcport": 80,
    "mm2": 1,
    "chain_id": 321,
    "decimals": 18,
    "avg_blocktime": 3,
    "required_confirmations": 3,
    "protocol": {
      "type": "ERC20",
      "protocol_data": {
        "platform": "KCS",
        "contract_address": "0x652D253b7Ca91810A4a05ACFc39729387c5090C0"
      }
    },
    "derivation_path": "m/44'/641'"
  },
  {
    "coin": "CRO-PLG20",
    "name": "cro_plg20",
    "fname": "Crypto.com",
    "rpcport": 80,
    "mm2": 1,
    "chain_id": 137,
    "decimals": 8,
    "avg_blocktime": 1.8,
    "required_confirmations": 20,
    "protocol": {
      "type": "ERC20",
      "protocol_data": {
        "platform": "MATIC",
        "contract_address": "0xAdA58DF0F643D959C2A47c9D4d4c1a4deFe3F11C"
      }
    },
    "derivation_path": "m/44'/966'"
  },
  {
    "coin": "CRT-QRC20",
    "name": "qtum",
    "fname": "CRT Token",
    "rpcport": 3889,
    "pubtype": 58,
    "p2shtype": 50,
    "wiftype": 128,
    "segwit": false,
    "txfee": 400000,
    "dust": 72800,
    "mm2": 1,
    "required_confirmations": 3,
    "mature_confirmations": 2000,
    "avg_blocktime": 32,
    "protocol": {
      "type": "QRC20",
      "protocol_data": {
        "platform": "QTUM",
        "contract_address": "0x0f80aa32ba51e0acf171e106a1cfcd1eb9a9c3a5"
      }
    },
    "derivation_path": "m/44'/2301'"
  },
  {
    "coin": "CRV-ERC20",
    "name": "crv_erc20",
    "fname": "Curve DAO",
    "rpcport": 80,
    "mm2": 1,
    "chain_id": 1,
    "decimals": 18,
    "avg_blocktime": 15,
    "required_confirmations": 3,
    "protocol": {
      "type": "ERC20",
      "protocol_data": {
        "platform": "ETH",
        "contract_address": "0xD533a949740bb3306d119CC777fa900bA034cd52"
      }
    },
    "derivation_path": "m/44'/60'"
  },
  {
    "coin": "CRV-ARB20",
    "name": "crv_arb20",
    "fname": "Curve DAO",
    "rpcport": 80,
    "mm2": 1,
    "chain_id": 42161,
    "decimals": 18,
    "avg_blocktime": 0.25,
    "required_confirmations": 10,
    "protocol": {
      "type": "ERC20",
      "protocol_data": {
        "platform": "ETH-ARB20",
        "contract_address": "0x11cDb42B0EB46D95f990BeDD4695A6e3fA034978"
      }
    },
    "derivation_path": "m/44'/60'",
    "use_access_list": true,
    "max_eth_tx_type": 2,
    "gas_limit": {
        "eth_send_erc20": 150000,
        "erc20_payment": 300000,
        "erc20_receiver_spend": 250000,
        "erc20_sender_refund": 250000
    }
  },
  {
    "coin": "CRV-AVX20",
    "name": "crv_avx20",
    "fname": "Curve DAO",
    "rpcport": 80,
    "mm2": 1,
    "chain_id": 43114,
    "required_confirmations": 3,
    "avg_blocktime": 2.4,
    "decimals": 18,
    "protocol": {
      "type": "ERC20",
      "protocol_data": {
        "platform": "AVAX",
        "contract_address": "0x249848BeCA43aC405b8102Ec90Dd5F22CA513c06"
      }
    },
    "derivation_path": "m/44'/9000'"
  },
  {
    "coin": "CRV-FTM20",
    "name": "crv_ftm20",
    "fname": "Curve DAO",
    "rpcport": 80,
    "mm2": 1,
    "wallet_only": true,
    "chain_id": 250,
    "decimals": 18,
    "avg_blocktime": 1.8,
    "required_confirmations": 3,
    "protocol": {
      "type": "ERC20",
      "protocol_data": {
        "platform": "FTM",
        "contract_address": "0x1E4F97b9f9F913c46F1632781732927B9019C68b"
      }
    },
    "derivation_path": "m/44'/1007'"
  },
  {
    "coin": "CRV-KRC20",
    "name": "crv_krc20",
    "fname": "Curve DAO",
    "rpcport": 80,
    "mm2": 1,
    "chain_id": 321,
    "decimals": 18,
    "avg_blocktime": 3,
    "required_confirmations": 3,
    "protocol": {
      "type": "ERC20",
      "protocol_data": {
        "platform": "KCS",
        "contract_address": "0x4500E16dA66b99e0C55D7B46EBBD59bc413BA171"
      }
    },
    "derivation_path": "m/44'/641'"
  },
  {
    "coin": "CRV-PLG20",
    "name": "crv_plg20",
    "fname": "Curve DAO",
    "rpcport": 80,
    "mm2": 1,
    "chain_id": 137,
    "decimals": 18,
    "avg_blocktime": 1.8,
    "required_confirmations": 20,
    "protocol": {
      "type": "ERC20",
      "protocol_data": {
        "platform": "MATIC",
        "contract_address": "0x172370d5Cd63279eFa6d502DAB29171933a610AF"
      }
    },
    "derivation_path": "m/44'/966'",
    "use_access_list": true,
    "max_eth_tx_type": 2,
    "gas_limit": {
        "eth_send_erc20": 55000,
        "erc20_payment": 110000,
        "erc20_receiver_spend": 85000,
        "erc20_sender_refund": 85000
    }
  },
  {
    "coin": "CST-BEP20",
    "name": "cst_bep20",
    "fname": "Crypto Swap Token",
    "rpcport": 80,
    "mm2": 1,
    "chain_id": 56,
    "avg_blocktime": 3,
    "required_confirmations": 3,
    "protocol": {
      "type": "ERC20",
      "protocol_data": {
        "platform": "BNB",
        "contract_address": "0xcC4b3EA1F25c8772D390dA1DB507832aBE4a9740"
      }
    },
    "derivation_path": "m/44'/714'"
  },
  {
    "coin": "CUMMIES-BEP20",
    "name": "cummies_bep20",
    "fname": "CumRocket",
    "rpcport": 80,
    "mm2": 1,
    "chain_id": 56,
    "avg_blocktime": 3,
    "required_confirmations": 3,
    "protocol": {
      "type": "ERC20",
      "protocol_data": {
        "platform": "BNB",
        "contract_address": "0x27Ae27110350B98d564b9A3eeD31bAeBc82d878d"
      }
    },
    "derivation_path": "m/44'/714'"
  },
  {
    "coin": "CVX-ERC20",
    "name": "cvx_erc20",
    "fname": "Convex Finance",
    "rpcport": 80,
    "mm2": 1,
    "chain_id": 1,
    "decimals": 18,
    "avg_blocktime": 15,
    "required_confirmations": 3,
    "protocol": {
      "type": "ERC20",
      "protocol_data": {
        "platform": "ETH",
        "contract_address": "0x4e3FBD56CD56c3e72c1403e103b45Db9da5B9D2B"
      }
    },
    "derivation_path": "m/44'/60'"
  },
  {
    "coin": "CY",
    "name": "cyberyen",
    "fname": "Cyberyen",
    "sign_message_prefix": "Cyberyen Signed Message:\n",
    "rpcport": 58382,
    "pubtype": 28,
    "p2shtype": 77,
    "wiftype": 156,
    "txfee": 0,
    "segwit": true,
    "bech32_hrp": "cy",
    "mm2": 1,
    "wallet_only": false,
    "required_confirmations": 2,
    "avg_blocktime": 60,
    "protocol": {
      "type": "UTXO"
    },
    "derivation_path": "m/44'/802'",
    "links": {
      "github": "https://github.com/cyberyen/cyberyen",
      "homepage": "https://cyberyen.org"
    }
  },
  {
    "coin": "CY-segwit",
    "name": "cyberyen",
    "fname": "Cyberyen",
    "sign_message_prefix": "Cyberyen Signed Message:\n",
    "rpcport": 58382,
    "pubtype": 28,
    "p2shtype": 77,
    "wiftype": 156,
    "txfee": 0,
    "segwit": true,
    "bech32_hrp": "cy",
    "address_format": {
      "format": "segwit"
    },
    "orderbook_ticker": "CY",
    "mm2": 1,
    "required_confirmations": 2,
    "avg_blocktime": 60,
    "protocol": {
      "type": "UTXO"
    },
    "derivation_path": "m/44'/802'",
    "links": {
      "github": "https://github.com/cyberyen/cyberyen",
      "homepage": "https://cyberyen.org"
    }
  },
  {
    "coin": "DAI-AVX20",
    "name": "dai_avx20",
    "fname": "Dai",
    "rpcport": 80,
    "mm2": 1,
    "chain_id": 43114,
    "required_confirmations": 3,
    "avg_blocktime": 2.4,
    "decimals": 18,
    "protocol": {
      "type": "ERC20",
      "protocol_data": {
        "platform": "AVAX",
        "contract_address": "0xd586E7F844cEa2F87f50152665BCbc2C279D8d70"
      }
    },
    "derivation_path": "m/44'/9000'"
  },
  {
    "coin": "DAI-ERC20",
    "name": "dai_erc20",
    "fname": "Dai",
    "rpcport": 80,
    "mm2": 1,
    "chain_id": 1,
    "avg_blocktime": 15,
    "required_confirmations": 3,
    "protocol": {
      "type": "ERC20",
      "protocol_data": {
        "platform": "ETH",
        "contract_address": "0x6B175474E89094C44Da98b954EedeAC495271d0F"
      }
    },
    "derivation_path": "m/44'/60'",
    "trezor_coin": "Dai Stablecoin v2.0",
    "links": {
      "github": "https://github.com/makerdao",
      "homepage": "https://makerdao.com"
    }
  },
  {
    "coin": "DAI-BEP20",
    "name": "dai_bep20",
    "fname": "Dai",
    "rpcport": 80,
    "mm2": 1,
    "chain_id": 56,
    "avg_blocktime": 3,
    "required_confirmations": 3,
    "protocol": {
      "type": "ERC20",
      "protocol_data": {
        "platform": "BNB",
        "contract_address": "0x1AF3F329e8BE154074D8769D1FFa4eE058B1DBc3"
      }
    },
    "derivation_path": "m/44'/714'",
    "use_access_list": true,
    "max_eth_tx_type": 2,
    "gas_limit": {
        "eth_send_erc20": 55000,
        "erc20_payment": 110000,
        "erc20_receiver_spend": 85000,
        "erc20_sender_refund": 85000
    }
  },
  {
    "coin": "DAI-FTM20",
    "name": "dai_ftm20",
    "fname": "Dai",
    "rpcport": 80,
    "mm2": 1,
    "wallet_only": true,
    "chain_id": 250,
    "decimals": 18,
    "avg_blocktime": 1.8,
    "required_confirmations": 3,
    "protocol": {
      "type": "ERC20",
      "protocol_data": {
        "platform": "FTM",
        "contract_address": "0x8D11eC38a3EB5E956B052f67Da8Bdc9bef8Abf3E"
      }
    },
    "derivation_path": "m/44'/1007'"
  },
  {
    "coin": "DAI-HCO20",
    "name": "dai_hco20",
    "fname": "Dai",
    "rpcport": 80,
    "mm2": 1,
    "chain_id": 128,
    "decimals": 18,
    "avg_blocktime": 3,
    "required_confirmations": 3,
    "protocol": {
      "type": "ERC20",
      "protocol_data": {
        "platform": "HT",
        "contract_address": "0x3D760a45D0887DFD89A2F5385a236B29Cb46ED2a"
      }
    },
    "derivation_path": "m/44'/1023'"
  },
  {
    "coin": "DAI-MVR20",
    "name": "dai_mvr20",
    "fname": "Dai",
    "rpcport": 80,
    "mm2": 1,
    "wallet_only": true,
    "chain_id": 1285,
    "avg_blocktime": 15,
    "decimals": 18,
    "required_confirmations": 3,
    "protocol": {
      "type": "ERC20",
      "protocol_data": {
        "platform": "MOVR",
        "contract_address": "0x80A16016cC4A2E6a2CACA8a4a498b1699fF0f844"
      }
    },
    "derivation_path": "m/44'/1285'"
  },
  {
    "coin": "DAI-PLG20",
    "name": "dai_plg20",
    "fname": "Dai",
    "rpcport": 80,
    "mm2": 1,
    "chain_id": 137,
    "decimals": 18,
    "avg_blocktime": 1.8,
    "required_confirmations": 20,
    "protocol": {
      "type": "ERC20",
      "protocol_data": {
        "platform": "MATIC",
        "contract_address": "0x8f3Cf7ad23Cd3CaDbD9735AFf958023239c6A063"
      }
    },
    "derivation_path": "m/44'/966'",
    "use_access_list": true,
    "max_eth_tx_type": 2,
    "gas_limit": {
        "eth_send_erc20": 55000,
        "erc20_payment": 110000,
        "erc20_receiver_spend": 85000,
        "erc20_sender_refund": 85000
    }
  },
  {
    "coin": "DASH",
    "name": "dashcore",
    "fname": "Dash",
    "confpath": "USERHOME/.dashcore/dash.conf",
    "rpcport": 9998,
    "pubtype": 76,
    "p2shtype": 16,
    "wiftype": 204,
    "txfee": 1000,
    "force_min_relay_fee": true,
    "mm2": 1,
    "required_confirmations": 2,
    "avg_blocktime": 150,
    "protocol": {
      "type": "UTXO"
    },
    "derivation_path": "m/44'/5'",
    "trezor_coin": "Dash",
    "links": {
      "github": "https://github.com/dashpay/dash",
      "homepage": "https://www.dash.org"
    }
  },
  {
    "coin": "DDD-ERC20",
    "name": "ddd_erc20",
    "fname": "Scry.info",
    "required_confirmations": 3,
    "avg_blocktime": 15,
    "rpcport": 80,
    "mm2": 1,
    "chain_id": 1,
    "protocol": {
      "type": "ERC20",
      "protocol_data": {
        "platform": "ETH",
        "contract_address": "0x9F5F3CFD7a32700C93F971637407ff17b91c7342"
      }
    },
    "derivation_path": "m/44'/60'"
  },
  {
    "coin": "DENT-ERC20",
    "name": "dent_erc20",
    "fname": "Dent",
    "required_confirmations": 3,
    "avg_blocktime": 15,
    "rpcport": 80,
    "mm2": 1,
    "chain_id": 1,
    "protocol": {
      "type": "ERC20",
      "protocol_data": {
        "platform": "ETH",
        "contract_address": "0x3597bfD533a99c9aa083587B074434E61Eb0A258"
      }
    },
    "derivation_path": "m/44'/60'",
    "trezor_coin": "DENT",
    "links": {
      "homepage": "https://www.dentwireless.com"
    }
  },
  {
    "coin": "DFX-ERC20",
    "name": "dfx_erc20",
    "fname": "DFX Finance",
    "rpcport": 80,
    "mm2": 1,
    "chain_id": 1,
    "decimals": 18,
    "avg_blocktime": 15,
    "required_confirmations": 3,
    "protocol": {
      "type": "ERC20",
      "protocol_data": {
        "platform": "ETH",
        "contract_address": "0x888888435FDe8e7d4c54cAb67f206e4199454c60"
      }
    },
    "derivation_path": "m/44'/60'"
  },
  {
    "coin": "DFX-PLG20_OLD",
    "name": "dfx_plg20_old",
    "fname": "DFX Finance (OLD)",
    "rpcport": 80,
    "mm2": 1,
    "wallet_only": true,
    "chain_id": 137,
    "decimals": 18,
    "avg_blocktime": 1.8,
    "required_confirmations": 20,
    "protocol": {
      "type": "ERC20",
      "protocol_data": {
        "platform": "MATIC",
        "contract_address": "0xE7804D91dfCDE7F776c90043E03eAa6Df87E6395"
      }
    },
    "derivation_path": "m/44'/966'"
  },
  {
    "coin": "DFX-PLG20",
    "name": "dfx_plg20",
    "fname": "DFX Finance",
    "rpcport": 80,
    "mm2": 1,
    "chain_id": 137,
    "decimals": 18,
    "avg_blocktime": 1.8,
    "required_confirmations": 20,
    "protocol": {
      "type": "ERC20",
      "protocol_data": {
        "platform": "MATIC",
        "contract_address": "0x27f485b62C4A7E635F561A87560Adf5090239E93"
      }
    },
    "derivation_path": "m/44'/966'",
    "use_access_list": true,
    "max_eth_tx_type": 2,
    "gas_limit": {
        "eth_send_erc20": 55000,
        "erc20_payment": 110000,
        "erc20_receiver_spend": 85000,
        "erc20_sender_refund": 85000
    }
  },
  {
    "coin": "DGB",
    "name": "digibyte",
    "fname": "DigiByte",
    "sign_message_prefix": "DigiByte Signed Message:\n",
    "rpcport": 14022,
    "pubtype": 30,
    "p2shtype": 63,
    "wiftype": 128,
    "txfee": 10000000,
    "segwit": true,
    "bech32_hrp": "dgb",
    "mm2": 1,
    "wallet_only": false,
    "required_confirmations": 7,
    "avg_blocktime": 15,
    "protocol": {
      "type": "UTXO"
    },
    "derivation_path": "m/44'/20'",
    "trezor_coin": "DigiByte",
    "links": {
      "github": "https://github.com/digibyte/digibyte",
      "homepage": "https://digibyte.io"
    }
  },
  {
    "coin": "DGB-segwit",
    "name": "digibyte",
    "fname": "Digibyte",
    "sign_message_prefix": "DigiByte Signed Message:\n",
    "rpcport": 14022,
    "pubtype": 30,
    "p2shtype": 63,
    "wiftype": 128,
    "txfee": 10000000,
    "segwit": true,
    "bech32_hrp": "dgb",
    "address_format": {
      "format": "segwit"
    },
    "orderbook_ticker": "DGB",
    "mm2": 1,
    "required_confirmations": 7,
    "avg_blocktime": 15,
    "protocol": {
      "type": "UTXO"
    },
    "derivation_path": "m/44'/20'",
    "trezor_coin": "DigiByte",
    "links": {
      "github": "https://github.com/digibyte/digibyte",
      "homepage": "https://digibyte.io"
    }
  },
  {
    "coin": "DGC",
    "name": "digitalcoin",
    "fname": "Digitalcoin",
    "sign_message_prefix": "Digitalcoin Signed Message:\n",
    "rpcport": 7998,
    "pubtype": 30,
    "p2shtype": 5,
    "wiftype": 128,
    "txfee": 10000,
    "mm2": 1,
    "required_confirmations": 3,
    "avg_blocktime": 36,
    "protocol": {
      "type": "UTXO"
    },
    "derivation_path": "m/44'/18'"
  },
  {
    "coin": "DIA-ERC20",
    "name": "dia_erc20",
    "fname": "DIAToken",
    "rpcport": 80,
    "mm2": 1,
    "chain_id": 1,
    "decimals": 18,
    "avg_blocktime": 15,
    "required_confirmations": 3,
    "protocol": {
      "type": "ERC20",
      "protocol_data": {
        "platform": "ETH",
        "contract_address": "0x84cA8bc7997272c7CfB4D0Cd3D55cd942B3c9419"
      }
    },
    "derivation_path": "m/44'/60'"
  },
  {
    "coin": "DIA-BEP20",
    "name": "dia_bep20",
    "fname": "DIAToken",
    "rpcport": 80,
    "mm2": 1,
    "chain_id": 56,
    "decimals": 18,
    "avg_blocktime": 3,
    "required_confirmations": 3,
    "protocol": {
      "type": "ERC20",
      "protocol_data": {
        "platform": "BNB",
        "contract_address": "0x99956D38059cf7bEDA96Ec91Aa7BB2477E0901DD"
      }
    },
<<<<<<< HEAD
    "derivation_path": "m/44'/714'"
  },
=======
    "derivation_path": "m/44'/714'",
    "use_access_list": true,
    "max_eth_tx_type": 2,
    "gas_limit": {
        "eth_send_erc20": 60000,
        "erc20_payment": 110000,
        "erc20_receiver_spend": 85000,
        "erc20_sender_refund": 85000
    }
  },  
>>>>>>> 8bd87b2f
  {
    "coin": "DPC",
    "name": "dualpowecoin",
    "fname": "Dualpowcoin",
    "rpcport": 42002,
    "pubtype": 55,
    "p2shtype": 28,
    "wiftype": 128,
    "segwit": true,
    "bech32_hrp": "dpc",
    "txfee": 10000,
    "mm2": 1,
    "wallet_only": false,
    "required_confirmations": 6,
    "avg_blocktime": 300,
    "protocol": {
      "type": "UTXO"
    }
  },
  {
    "coin": "DIAC",
    "name": "diabasecore",
    "fname": "Diabase",
    "confpath": "USERHOME/.diabasecore/diabase.conf",
    "rpcport": 7676,
    "pubtype": 76,
    "p2shtype": 16,
    "wiftype": 204,
    "txfee": 1000,
    "force_min_relay_fee": true,
    "mm2": 1,
    "required_confirmations": 2,
    "avg_blocktime": 90,
    "protocol": {
      "type": "UTXO"
    },
    "derivation_path": "m/44'/5'",
    "links": {
      "github": "https://github.com/diabasecoin/diabase",
      "homepage": "https://www.diabasecoin.com"
    }
  },
  {
    "coin": "DIME",
    "name": "dimecoin",
    "fname": "Dimecoin",
    "rpcport": 11931,
    "pubtype": 15,
    "p2shtype": 9,
    "wiftype": 143,
    "segwit": false,
    "bech32_hrp": "vx",
    "txfee": 1000,
    "decimals": 5,
    "mm2": 1,
    "sign_message_prefix": "Dimecoin Signed Message:\n",
    "required_confirmations": 6,
    "avg_blocktime": 64,
    "protocol": {
      "type": "UTXO"
    },
    "links": {
      "github": "https://github.com/dime-coin/dimecoin/"
    }
  },
  {
    "coin": "DIMI",
    "name": "diminutivecoin",
    "fname": "Diminutive Coin",
    "rpcport": 49122,
    "pubtype": 32,
    "p2shtype": 30,
    "wiftype": 181,
    "isPoS": 1,
    "txfee": 1000,
    "segwit": false,
    "mm2": 1,
    "mature_confirmations": 75,
    "required_confirmations": 4,
    "avg_blocktime": 75,
    "protocol": {
      "type": "UTXO"
    }
  },
  {
    "coin": "DIMI-BEP20",
    "name": "dimi_bep20",
    "fname": "Diminutive Coin",
    "rpcport": 80,
    "mm2": 1,
    "chain_id": 56,
    "avg_blocktime": 3,
    "required_confirmations": 3,
    "protocol": {
      "type": "ERC20",
      "protocol_data": {
        "platform": "BNB",
        "contract_address": "0xA33789a5478Add74e8D7628E817a281aAbD92dA9"
      }
    },
    "derivation_path": "m/44'/714'"
  },
  {
    "coin": "DIMI-QRC20",
    "name": "qtum",
    "fname": "Diminutive Coin",
    "rpcport": 3889,
    "pubtype": 58,
    "p2shtype": 50,
    "wiftype": 128,
    "segwit": false,
    "txfee": 400000,
    "dust": 72800,
    "mm2": 1,
    "required_confirmations": 3,
    "mature_confirmations": 2000,
    "avg_blocktime": 32,
    "protocol": {
      "type": "QRC20",
      "protocol_data": {
        "platform": "QTUM",
        "contract_address": "0x2c660b0d4d53382aeef855d3010d697970fa0bd5"
      }
    },
    "derivation_path": "m/44'/2301'"
  },
  {
    "coin": "DODO-BEP20",
    "name": "dodo_bep20",
    "fname": "DODO",
    "rpcport": 80,
    "mm2": 1,
    "chain_id": 56,
    "avg_blocktime": 3,
    "required_confirmations": 3,
    "protocol": {
      "type": "ERC20",
      "protocol_data": {
        "platform": "BNB",
        "contract_address": "0x67ee3Cb086F8a16f34beE3ca72FAD36F7Db929e2"
      }
    },
    "derivation_path": "m/44'/714'"
  },
  {
    "coin": "DODO-ERC20",
    "name": "dodo_erc20",
    "fname": "DODO",
    "rpcport": 80,
    "mm2": 1,
    "chain_id": 1,
    "avg_blocktime": 15,
    "required_confirmations": 3,
    "decimals": 18,
    "protocol": {
      "type": "ERC20",
      "protocol_data": {
        "platform": "ETH",
        "contract_address": "0x43Dfc4159D86F3A37A5A4B3D4580b888ad7d4DDd"
      }
    },
    "derivation_path": "m/44'/60'"
  },
  {
    "coin": "DODO-KRC20",
    "name": "dodo_krc20",
    "fname": "DODO",
    "rpcport": 80,
    "mm2": 1,
    "chain_id": 321,
    "decimals": 18,
    "avg_blocktime": 3,
    "required_confirmations": 3,
    "protocol": {
      "type": "ERC20",
      "protocol_data": {
        "platform": "KCS",
        "contract_address": "0x8724F9FB7B3f1bb6f2c90B3Ad3Fd6B3c20A06429"
      }
    },
    "derivation_path": "m/44'/641'"
  },
  {
    "coin": "DOGE",
    "name": "dogecoin",
    "fname": "Dogecoin",
    "sign_message_prefix": "Dogecoin Signed Message:\n",
    "rpcport": 22555,
    "pubtype": 30,
    "p2shtype": 22,
    "wiftype": 158,
    "txfee": 0,
    "force_min_relay_fee": true,
    "dust": 1000000,
    "mm2": 1,
    "required_confirmations": 2,
    "avg_blocktime": 60,
    "protocol": {
      "type": "UTXO"
    },
    "derivation_path": "m/44'/3'",
    "trezor_coin": "Dogecoin",
    "links": {
      "github": "https://github.com/dogecoin/dogecoin",
      "homepage": "https://dogecoin.com"
    }
  },
  {
    "coin": "DOGE-BEP20",
    "name": "doge_bep20",
    "fname": "Dogecoin",
    "rpcport": 80,
    "mm2": 1,
    "chain_id": 56,
    "avg_blocktime": 3,
    "required_confirmations": 3,
    "protocol": {
      "type": "ERC20",
      "protocol_data": {
        "platform": "BNB",
        "contract_address": "0xbA2aE424d960c26247Dd6c32edC70B295c744C43"
      }
    },
    "derivation_path": "m/44'/714'"
  },
  {
    "coin": "DOGEC",
    "name": "dogecash",
    "fname": "DogeCash",
    "rpcport": 56750,
    "pubtype": 30,
    "p2shtype": 19,
    "wiftype": 122,
    "txfee": 10000,
    "dust": 5460,
    "mm2": 1,
    "sign_message_prefix": "DarkNet Signed Message:\n",
    "required_confirmations": 5,
    "avg_blocktime": 60,
    "protocol": {
      "type": "UTXO"
    },
    "derivation_path": "m/44'/385'",
    "links": {
      "github": "https://github.com/dogecash/dogecash",
      "homepage": "https://dogecash.net"
    }
  },
  {
    "coin": "DOGEDASH-BEP20",
    "name": "dogedash_bep20",
    "fname": "Doge Dash",
    "rpcport": 80,
    "mm2": 1,
    "chain_id": 56,
    "avg_blocktime": 3,
    "required_confirmations": 3,
    "protocol": {
      "type": "ERC20",
      "protocol_data": {
        "platform": "BNB",
        "contract_address": "0x7AE5709c585cCFB3e61fF312EC632C21A5F03F70"
      }
    },
    "derivation_path": "m/44'/714'"
  },
  {
    "coin": "DOGGY-BEP20",
    "name": "doggy_bep20",
    "fname": "Doggy",
    "rpcport": 80,
    "mm2": 1,
    "chain_id": 56,
    "avg_blocktime": 3,
    "required_confirmations": 3,
    "protocol": {
      "type": "ERC20",
      "protocol_data": {
        "platform": "BNB",
        "contract_address": "0x74926B3d118a63F6958922d3DC05eB9C6E6E00c6"
      }
    },
    "derivation_path": "m/44'/714'"
  },
  {
    "coin": "DOT-BEP20",
    "name": "dot_bep20",
    "fname": "Polkadot",
    "rpcport": 80,
    "mm2": 1,
    "chain_id": 56,
    "avg_blocktime": 3,
    "required_confirmations": 3,
    "protocol": {
      "type": "ERC20",
      "protocol_data": {
        "platform": "BNB",
        "contract_address": "0x7083609fCE4d1d8Dc0C979AAb8c869Ea2C873402"
      }
    },
    "derivation_path": "m/44'/714'",
    "use_access_list": true,
    "max_eth_tx_type": 2,
    "gas_limit": {
        "eth_send_erc20": 60000,
        "erc20_payment": 110000,
        "erc20_receiver_spend": 85000,
        "erc20_sender_refund": 85000
    }
  },
  {
    "coin": "DOT-HCO20",
    "name": "dot_hco20",
    "fname": "Polkadot",
    "rpcport": 80,
    "mm2": 1,
    "chain_id": 128,
    "decimals": 18,
    "avg_blocktime": 3,
    "required_confirmations": 3,
    "protocol": {
      "type": "ERC20",
      "protocol_data": {
        "platform": "HT",
        "contract_address": "0xA2c49cEe16a5E5bDEFDe931107dc1fae9f7773E3"
      }
    },
    "derivation_path": "m/44'/1023'"
  },
  {
    "coin": "DP",
    "sign_message_prefix": "Komodo Signed Message:\n",
    "asset": "DP",
    "fname": "DigitalPrice",
    "rpcport": 28388,
    "txversion": 4,
    "overwintered": 1,
    "mm2": 1,
    "required_confirmations": 5,
    "requires_notarization": false,
    "avg_blocktime": 60,
    "protocol": {
      "type": "UTXO"
    },
    "derivation_path": "m/44'/141'",
    "trezor_coin": "Komodo"
  },
  {
    "coin": "DOI",
    "name": "doichain",
    "fname": "Doichain",
    "rpcport": 8339,
    "pubtype": 52,
    "p2shtype": 13,
    "wiftype": 180,
    "txfee": 1000,
    "dust": 5460,
    "segwit": true,
    "bech32_hrp": "dc",
    "mm2": 1,
    "required_confirmations": 2,
    "avg_blocktime": 600,
    "protocol": {
      "type": "UTXO"
    }
  },
  {
    "coin": "DUST",
    "sign_message_prefix": "Komodo Signed Message:\n",
    "asset": "DRAGONFAIRY",
    "fname": "Dragonfairy",
    "rpcport": 62842,
    "txversion": 4,
    "overwintered": 1,
    "mm2": 1,
    "required_confirmations": 3,
    "requires_notarization": false,
    "avg_blocktime": 30,
    "protocol": {
      "type": "UTXO"
    },
    "derivation_path": "m/44'/141'",
    "trezor_coin": "Komodo"
  },
  {
    "coin": "ECA",
    "name": "electra",
    "fname": "Electra",
    "rpcport": 5788,
    "pubtype": 33,
    "p2shtype": 40,
    "wiftype": 161,
    "txfee": 10000,
    "dust": 5460,
    "txversion": 7,
    "mm2": 1,
    "confpath": "USERHOME/.electra/Electra.conf",
    "required_confirmations": 5,
    "avg_blocktime": 60,
    "protocol": {
      "type": "UTXO"
    },
    "derivation_path": "m/44'/249'"
  },
  {
    "coin": "EFL",
    "name": "egulden",
    "fname": "e-Gulden",
    "confpath": "USERHOME/.egulden/coin.conf",
    "rpcport": 21015,
    "pubtype": 48,
    "p2shtype": 5,
    "wiftype": 176,
    "txfee": 200000,
    "dust": 54600,
    "mm2": 1,
    "required_confirmations": 3,
    "avg_blocktime": 120,
    "protocol": {
      "type": "UTXO"
    },
    "derivation_path": "m/44'/78'"
  },
  {
    "coin": "EGLD-BEP20",
    "name": "egld_bep20",
    "fname": "Elrond",
    "rpcport": 80,
    "mm2": 1,
    "chain_id": 56,
    "avg_blocktime": 3,
    "required_confirmations": 3,
    "protocol": {
      "type": "ERC20",
      "protocol_data": {
        "platform": "BNB",
        "contract_address": "0xbF7c81FFF98BbE61B40Ed186e4AfD6DDd01337fe"
      }
    },
    "derivation_path": "m/44'/714'",
    "use_access_list": true,
    "max_eth_tx_type": 2,
    "gas_limit": {
        "eth_send_erc20": 60000,
        "erc20_payment": 110000,
        "erc20_receiver_spend": 85000,
        "erc20_sender_refund": 85000
    }
  },
  {
    "coin": "EILN-ERC20",
    "name": "eiln_erc20",
    "fname": "eIlien",
    "rpcport": 80,
    "mm2": 1,
    "chain_id": 1,
    "decimals": 18,
    "avg_blocktime": 15,
    "required_confirmations": 3,
    "protocol": {
      "type": "ERC20",
      "protocol_data": {
        "platform": "ETH",
        "contract_address": "0xb0DBa4BD6b6C4fC9A1263D8C19A57A6BdD740A52"
      }
    },
    "derivation_path": "m/44'/60'"
  },
  {
    "coin": "ELF-BEP20",
    "name": "elf_bep20",
    "fname": "aelf",
    "rpcport": 80,
    "mm2": 1,
    "chain_id": 56,
    "avg_blocktime": 3,
    "required_confirmations": 3,
    "protocol": {
      "type": "ERC20",
      "protocol_data": {
        "platform": "BNB",
        "contract_address": "0xa3f020a5C92e15be13CAF0Ee5C95cF79585EeCC9"
      }
    },
    "derivation_path": "m/44'/714'",
    "use_access_list": true,
    "max_eth_tx_type": 2,
    "gas_limit": {
        "eth_send_erc20": 60000,
        "erc20_payment": 110000,
        "erc20_receiver_spend": 85000,
        "erc20_sender_refund": 85000
    }
  },
  {
    "coin": "ELF-ERC20",
    "name": "elf_erc20",
    "fname": "aelf",
    "rpcport": 80,
    "mm2": 1,
    "chain_id": 1,
    "avg_blocktime": 15,
    "required_confirmations": 3,
    "decimals": 18,
    "protocol": {
      "type": "ERC20",
      "protocol_data": {
        "platform": "ETH",
        "contract_address": "0xbf2179859fc6D5BEE9Bf9158632Dc51678a4100e"
      }
    },
    "derivation_path": "m/44'/60'",
    "trezor_coin": "ELF Token",
    "links": {
      "github": "https://github.com/aelfProject",
      "homepage": "https://aelf.io/"
    }
  },
  {
    "coin": "EMC2",
    "name": "einsteinium",
    "fname": "Einsteinium",
    "sign_message_prefix": "Einsteinium Signed Message:\n",
    "rpcport": 41879,
    "pubtype": 33,
    "p2shtype": 5,
    "wiftype": 176,
    "txfee": 100000,
    "dust": 54600,
    "mm2": 1,
    "required_confirmations": 2,
    "requires_notarization": true,
    "avg_blocktime": 60,
    "protocol": {
      "type": "UTXO"
    },
    "derivation_path": "m/44'/41'"
  },
  {
    "coin": "ENJ-ERC20",
    "name": "enj_erc20",
    "fname": "Enjin Coin",
    "rpcport": 80,
    "mm2": 1,
    "chain_id": 1,
    "decimals": 18,
    "avg_blocktime": 15,
    "required_confirmations": 3,
    "protocol": {
      "type": "ERC20",
      "protocol_data": {
        "platform": "ETH",
        "contract_address": "0xF629cBd94d3791C9250152BD8dfBDF380E2a3B9c"
      }
    },
    "derivation_path": "m/44'/60'",
    "trezor_coin": "ENJIN",
    "links": {
      "github": "https://github.com/enjin/contracts",
      "homepage": "https://enjincoin.io"
    }
  },
  {
    "coin": "ENJ-KRC20",
    "name": "enj_krc20",
    "fname": "Enjin Coin",
    "rpcport": 80,
    "mm2": 1,
    "chain_id": 321,
    "decimals": 18,
    "avg_blocktime": 3,
    "required_confirmations": 3,
    "protocol": {
      "type": "ERC20",
      "protocol_data": {
        "platform": "KCS",
        "contract_address": "0x6e2D990C8e718E7b6D86ed08eBf0FF2dEc05253B"
      }
    },
    "derivation_path": "m/44'/641'"
  },
  {
    "coin": "ENJ-PLG20",
    "name": "enj_plg20",
    "fname": "Enjin Coin",
    "rpcport": 80,
    "mm2": 1,
    "chain_id": 137,
    "decimals": 18,
    "avg_blocktime": 1.8,
    "required_confirmations": 20,
    "protocol": {
      "type": "ERC20",
      "protocol_data": {
        "platform": "MATIC",
        "contract_address": "0x7eC26842F195c852Fa843bB9f6D8B583a274a157"
      }
    },
    "derivation_path": "m/44'/966'"
  },
  {
    "coin": "EOS-BEP20",
    "name": "eos_bep20",
    "fname": "EOS",
    "rpcport": 80,
    "mm2": 1,
    "chain_id": 56,
    "avg_blocktime": 3,
    "required_confirmations": 3,
    "protocol": {
      "type": "ERC20",
      "protocol_data": {
        "platform": "BNB",
        "contract_address": "0x56b6fB708fC5732DEC1Afc8D8556423A2EDcCbD6"
      }
    },
    "derivation_path": "m/44'/714'",
    "use_access_list": true,
    "max_eth_tx_type": 2,
    "gas_limit": {
        "eth_send_erc20": 60000,
        "erc20_payment": 110000,
        "erc20_receiver_spend": 85000,
        "erc20_sender_refund": 85000
    }
  },
  {
    "coin": "ETC",
    "name": "ethereum classic",
    "fname": "Ethereum Classic",
    "rpcport": 80,
    "mm2": 1,
    "chain_id": 61,
    "use_access_list": true,
    "max_eth_tx_type": 2,
    "required_confirmations": 3,
    "avg_blocktime": 15,
    "protocol": {
      "type": "ETH"
    },
    "derivation_path": "m/44'/61'",
    "trezor_coin": "Ethereum Classic",
    "links": {
      "homepage": "https://ethereumclassic.org"
    }
  },
  {
    "coin": "ETC-BEP20",
    "name": "etc_bep20",
    "fname": "Ethereum Classic",
    "rpcport": 80,
    "mm2": 1,
    "chain_id": 56,
    "avg_blocktime": 3,
    "required_confirmations": 3,
    "protocol": {
      "type": "ERC20",
      "protocol_data": {
        "platform": "BNB",
        "contract_address": "0x3d6545b08693daE087E957cb1180ee38B9e3c25E"
      }
    },
    "derivation_path": "m/44'/714'"
  },
  {
    "coin": "ETH",
    "name": "ethereum",
    "fname": "Ethereum",
    "rpcport": 80,
    "mm2": 1,
    "chain_id": 1,
    "sign_message_prefix": "Ethereum Signed Message:\n",
    "required_confirmations": 3,
    "avg_blocktime": 15,
    "protocol": {
      "type": "ETH"
    },
    "derivation_path": "m/44'/60'"
  },
  {
    "coin": "ETH-AVX20",
    "name": "ethereum avalanche",
    "fname": "Ethereum",
    "rpcport": 80,
    "mm2": 1,
    "chain_id": 43114,
    "required_confirmations": 3,
    "avg_blocktime": 2.4,
    "decimals": 18,
    "protocol": {
      "type": "ERC20",
      "protocol_data": {
        "platform": "AVAX",
        "contract_address": "0x49D5c2BdFfac6CE2BFdB6640F4F80f226bc10bAB"
      }
    },
    "derivation_path": "m/44'/9000'"
  },
  {
    "coin": "ETH-ARB20",
    "name": "eth_arb20",
    "fname": "Ethereum",
    "rpcport": 80,
    "mm2": 1,
    "chain_id": 42161,
    "required_confirmations": 10,
    "avg_blocktime": 0.25,
    "protocol": {
      "type": "ETH"
    },
    "derivation_path": "m/44'/60'",
    "use_access_list": true,
    "max_eth_tx_type": 2,
    "max_eth_tx_type": 2,
    "gas_limit": {
        "eth_send_coins": 100000,
        "eth_payment": 250000,
        "eth_receiver_spend": 250000,
        "eth_sender_refund": 250000
    }
  },
  {
    "coin": "ETH-BEP20",
    "name": "eth_bep20",
    "fname": "Ethereum",
    "rpcport": 80,
    "mm2": 1,
    "chain_id": 56,
    "avg_blocktime": 3,
    "required_confirmations": 3,
    "protocol": {
      "type": "ERC20",
      "protocol_data": {
        "platform": "BNB",
        "contract_address": "0x2170Ed0880ac9A755fd29B2688956BD959F933F8"
      }
    },
    "derivation_path": "m/44'/714'"
  },
  {
    "coin": "ETH-FTM20",
    "name": "eth_ftm20",
    "fname": "Ethereum",
    "rpcport": 80,
    "mm2": 1,
    "wallet_only": true,
    "chain_id": 250,
    "decimals": 18,
    "avg_blocktime": 1.8,
    "required_confirmations": 3,
    "protocol": {
      "type": "ERC20",
      "protocol_data": {
        "platform": "FTM",
        "contract_address": "0x74b23882a30290451A17c44f4F05243b6b58C76d"
      }
    },
    "derivation_path": "m/44'/1007'"
  },
  {
    "coin": "ETH-HCO20",
    "name": "eth_hco20",
    "fname": "Ethereum",
    "rpcport": 80,
    "mm2": 1,
    "chain_id": 128,
    "decimals": 18,
    "avg_blocktime": 3,
    "required_confirmations": 3,
    "protocol": {
      "type": "ERC20",
      "protocol_data": {
        "platform": "HT",
        "contract_address": "0x64FF637fB478863B7468bc97D30a5bF3A428a1fD"
      }
    },
    "derivation_path": "m/44'/1023'"
  },
  {
    "coin": "ETH-KRC20",
    "name": "eth_krc20",
    "fname": "Ethereum",
    "rpcport": 80,
    "mm2": 1,
    "chain_id": 321,
    "decimals": 18,
    "avg_blocktime": 3,
    "required_confirmations": 3,
    "protocol": {
      "type": "ERC20",
      "protocol_data": {
        "platform": "KCS",
        "contract_address": "0xf55aF137A98607F7ED2eFEfA4cd2DfE70E4253b1"
      }
    },
    "derivation_path": "m/44'/641'"
  },
  {
    "coin": "ETH-PLG20",
    "name": "eth_plg20",
    "fname": "Ethereum",
    "rpcport": 80,
    "mm2": 1,
    "chain_id": 137,
    "decimals": 18,
    "avg_blocktime": 1.8,
    "required_confirmations": 20,
    "protocol": {
      "type": "ERC20",
      "protocol_data": {
        "platform": "MATIC",
        "contract_address": "0x7ceB23fD6bC0adD59E62ac25578270cFf1b9f619"
      }
    },
    "derivation_path": "m/44'/966'",
    "use_access_list": true,
    "max_eth_tx_type": 2,
    "gas_limit": {
        "eth_send_erc20": 55000,
        "erc20_payment": 110000,
        "erc20_receiver_spend": 85000,
        "erc20_sender_refund": 85000
    }
  },
  {
    "coin": "EURE-ERC20",
    "name": "eure_erc20",
    "fname": "Monerium EUR",
    "rpcport": 80,
    "mm2": 1,
    "chain_id": 1,
    "decimals": 18,
    "avg_blocktime": 15,
    "required_confirmations": 3,
    "protocol": {
      "type": "ERC20",
      "protocol_data": {
        "platform": "ETH",
        "contract_address": "0x3231Cb76718CDeF2155FC47b5286d82e6eDA273f"
      }
    },
    "derivation_path": "m/44'/60'"
  },
  {
    "coin": "EURE-PLG20",
    "name": "eure_plg20",
    "fname": "Monerium EUR",
    "rpcport": 80,
    "mm2": 1,
    "chain_id": 137,
    "decimals": 18,
    "avg_blocktime": 1.8,
    "required_confirmations": 20,
    "protocol": {
      "type": "ERC20",
      "protocol_data": {
        "platform": "MATIC",
        "contract_address": "0x18ec0A6E18E5bc3784fDd3a3634b31245ab704F6"
      }
    },
    "derivation_path": "m/44'/966'",
    "use_access_list": true,
    "max_eth_tx_type": 2,
    "gas_limit": {
        "eth_send_erc20": 90000,
        "erc20_payment": 150000,
        "erc20_receiver_spend": 120000,
        "erc20_sender_refund": 120000
    }
  },
  {
    "coin": "EUROE-ERC20",
    "name": "euroe_erc20",
    "fname": "EUROe Stablecoin",
    "rpcport": 80,
    "mm2": 1,
    "chain_id": 1,
    "decimals": 6,
    "avg_blocktime": 15,
    "required_confirmations": 3,
    "protocol": {
      "type": "ERC20",
      "protocol_data": {
        "platform": "ETH",
        "contract_address": "0x820802Fa8a99901F52e39acD21177b0BE6EE2974"
      }
    },
    "derivation_path": "m/44'/60'"
  },
  {
    "coin": "EUROE-PLG20",
    "name": "euroe_plg20",
    "fname": "EUROe Stablecoin",
    "rpcport": 80,
    "mm2": 1,
    "chain_id": 137,
    "decimals": 6,
    "avg_blocktime": 1.8,
    "required_confirmations": 20,
    "protocol": {
      "type": "ERC20",
      "protocol_data": {
        "platform": "MATIC",
        "contract_address": "0x820802Fa8a99901F52e39acD21177b0BE6EE2974"
      }
    },
    "derivation_path": "m/44'/966'",
    "use_access_list": true,
    "max_eth_tx_type": 2,
    "gas_limit": {
        "eth_send_erc20": 55000,
        "erc20_payment": 110000,
        "erc20_receiver_spend": 85000,
        "erc20_sender_refund": 85000
    }
  },
  {
    "coin": "EURS-ERC20",
    "name": "eurs_erc20",
    "fname": "STASIS EURO",
    "rpcport": 80,
    "mm2": 1,
    "chain_id": 1,
    "decimals": 2,
    "avg_blocktime": 15,
    "required_confirmations": 3,
    "protocol": {
      "type": "ERC20",
      "protocol_data": {
        "platform": "ETH",
        "contract_address": "0xdB25f211AB05b1c97D595516F45794528a807ad8"
      }
    },
    "derivation_path": "m/44'/60'",
    "trezor_coin": "STASIS EURS",
    "links": {
      "github": "https://github.com/stasisnet",
      "homepage": "https://stasis.net"
    }
  },
  {
    "coin": "EURS-PLG20",
    "name": "eurs_plg20",
    "fname": "STASIS EURO",
    "rpcport": 80,
    "mm2": 1,
    "chain_id": 137,
    "decimals": 2,
    "avg_blocktime": 1.8,
    "required_confirmations": 20,
    "protocol": {
      "type": "ERC20",
      "protocol_data": {
        "platform": "MATIC",
        "contract_address": "0xE111178A87A3BFf0c8d18DECBa5798827539Ae99"
      }
    },
    "derivation_path": "m/44'/966'",
    "use_access_list": true,
    "max_eth_tx_type": 2,
    "gas_limit": {
        "eth_send_erc20": 55000,
        "erc20_payment": 110000,
        "erc20_receiver_spend": 85000,
        "erc20_sender_refund": 85000
    }
  },
  {
    "coin": "EWT",
    "name": "ewt",
    "fname": "Energy Web",
    "rpcport": 80,
    "mm2": 1,
    "chain_id": 246,
    "use_access_list": true,
    "max_eth_tx_type": 2,
    "required_confirmations": 3,
    "avg_blocktime": 5,
    "protocol": {
      "type": "ETH"
    },
    "derivation_path": "m/44'/246'",
    "trezor_coin": "Energy Web",
    "links": {
      "homepage": "https://www.energyweb.org"
    }
  },
  {
    "coin": "EXN-BEP20",
    "name": "exn_bep20",
    "fname": "Expoin",
    "rpcport": 80,
    "mm2": 1,
    "chain_id": 56,
    "decimals": 8,
    "avg_blocktime": 3,
    "required_confirmations": 3,
    "protocol": {
      "type": "ERC20",
      "protocol_data": {
        "platform": "BNB",
        "contract_address": "0xc88f6F4C400321FAd5c26d574f9933a991011360"
      }
    },
    "derivation_path": "m/44'/714'"
  },
  {
    "coin": "FDUSD-ERC20",
    "name": "fdusd_erc20",
    "fname": "First Digital USD",
    "rpcport": 80,
    "mm2": 1,
    "chain_id": 1,
    "decimals": 18,
    "avg_blocktime": 15,
    "required_confirmations": 3,
    "protocol": {
      "type": "ERC20",
      "protocol_data": {
        "platform": "ETH",
        "contract_address": "0xc5f0f7b66764F6ec8C8Dff7BA683102295E16409"
      }
    },
    "derivation_path": "m/44'/60'",
    "links": {
      "homepage": "https://firstdigitallabs.com"
    }
  },
  {
    "coin": "FDUSD-BEP20",
    "name": "fdusd_bep20",
    "fname": "First Digital USD",
    "rpcport": 80,
    "mm2": 1,
    "chain_id": 56,
    "decimals": 18,
    "avg_blocktime": 3,
    "required_confirmations": 3,
    "protocol": {
      "type": "ERC20",
      "protocol_data": {
        "platform": "BNB",
        "contract_address": "0xc5f0f7b66764F6ec8C8Dff7BA683102295E16409"
      }
    },
    "derivation_path": "m/44'/60'",
    "links": {
      "homepage": "https://firstdigitallabs.com"
    },
    "use_access_list": true,
    "max_eth_tx_type": 2,
    "gas_limit": {
        "eth_send_erc20": 70000,
        "erc20_payment": 110000,
        "erc20_receiver_spend": 85000,
        "erc20_sender_refund": 85000
    }
  },
  {
    "coin": "FEI-ERC20",
    "name": "fei_erc20",
    "fname": "Fei USD",
    "rpcport": 80,
    "mm2": 1,
    "chain_id": 1,
    "decimals": 18,
    "avg_blocktime": 15,
    "required_confirmations": 3,
    "protocol": {
      "type": "ERC20",
      "protocol_data": {
        "platform": "ETH",
        "contract_address": "0x956F47F50A910163D8BF957Cf5846D573E7f87CA"
      }
    },
    "derivation_path": "m/44'/60'"
  },
  {
    "coin": "FET-ERC20",
    "name": "fet_erc20",
    "fname": "Fetch.ai",
    "rpcport": 80,
    "mm2": 1,
    "chain_id": 1,
    "decimals": 18,
    "avg_blocktime": 15,
    "required_confirmations": 3,
    "protocol": {
      "type": "ERC20",
      "protocol_data": {
        "platform": "ETH",
        "contract_address": "0xaea46A60368A7bD060eec7DF8CBa43b7EF41Ad85"
      }
    },
    "derivation_path": "m/44'/60'"
  },
  {
    "coin": "FET-BEP20",
    "name": "fet_bep20",
    "fname": "Fetch.ai",
    "rpcport": 80,
    "mm2": 1,
    "chain_id": 56,
    "decimals": 18,
    "avg_blocktime": 3,
    "required_confirmations": 3,
    "protocol": {
      "type": "ERC20",
      "protocol_data": {
        "platform": "BNB",
        "contract_address": "0x031b41e504677879370e9DBcF937283A8691Fa7f"
      }
    },
    "derivation_path": "m/44'/714'"
  },
  {
    "coin": "FET-PLG20",
    "name": "fet_plg20",
    "fname": "Fetch.ai",
    "rpcport": 80,
    "mm2": 1,
    "chain_id": 137,
    "decimals": 18,
    "avg_blocktime": 1.8,
    "required_confirmations": 20,
    "protocol": {
      "type": "ERC20",
      "protocol_data": {
        "platform": "MATIC",
        "contract_address": "0x7583FEDDbceFA813dc18259940F76a02710A8905"
      }
    },
    "derivation_path": "m/44'/966'"
  },
  {
    "coin": "FIL-BEP20",
    "name": "fil_bep20",
    "fname": "Filecoin",
    "rpcport": 80,
    "mm2": 1,
    "chain_id": 56,
    "avg_blocktime": 3,
    "required_confirmations": 3,
    "protocol": {
      "type": "ERC20",
      "protocol_data": {
        "platform": "BNB",
        "contract_address": "0x0D8Ce2A99Bb6e3B7Db580eD848240e4a0F9aE153"
      }
    },
    "derivation_path": "m/44'/714'",
    "use_access_list": true,
    "max_eth_tx_type": 2,
    "gas_limit": {
        "eth_send_erc20": 60000,
        "erc20_payment": 110000,
        "erc20_receiver_spend": 85000,
        "erc20_sender_refund": 85000
    }
  },
  {
    "coin": "FIL-ERC20",
    "name": "fil_erc20",
    "fname": "Filecoin",
    "rpcport": 80,
    "mm2": 1,
    "chain_id": 1,
    "decimals": 18,
    "avg_blocktime": 15,
    "required_confirmations": 3,
    "protocol": {
      "type": "ERC20",
      "protocol_data": {
        "platform": "ETH",
        "contract_address": "0x8E16bf47065Fe843A82f4399bAF5aBac4E0822B7"
      }
    },
    "derivation_path": "m/44'/60'"
  },
  {
    "coin": "FIL-HCO20",
    "name": "fil_hco20",
    "fname": "Filecoin",
    "rpcport": 80,
    "mm2": 1,
    "chain_id": 128,
    "decimals": 18,
    "avg_blocktime": 3,
    "required_confirmations": 3,
    "protocol": {
      "type": "ERC20",
      "protocol_data": {
        "platform": "HT",
        "contract_address": "0xae3a768f9aB104c69A7CD6041fE16fFa235d1810"
      }
    },
    "derivation_path": "m/44'/1023'"
  },
  {
    "coin": "FIRO",
    "name": "firo",
    "fname": "Firo",
    "sign_message_prefix": "Firo Signed Message:\n",
    "rpcport": 8888,
    "pubtype": 82,
    "p2shtype": 7,
    "wiftype": 210,
    "txfee": 1000,
    "mm2": 1,
    "required_confirmations": 1,
    "avg_blocktime": 300,
    "protocol": {
      "type": "UTXO"
    },
    "trezor_coin": "Firo",
    "links": {
      "github": "https://github.com/firoorg/firo",
      "homepage": "https://firo.org"
    }
  },
  {
    "coin": "FIRO-BEP20",
    "name": "firo_bep20",
    "fname": "Firo",
    "rpcport": 80,
    "mm2": 1,
    "chain_id": 56,
    "avg_blocktime": 3,
    "required_confirmations": 3,
    "protocol": {
      "type": "ERC20",
      "protocol_data": {
        "platform": "BNB",
        "contract_address": "0xd5d0322b6bAb6a762C79f8c81A0B674778E13aeD"
      }
    },
    "derivation_path": "m/44'/714'",
    "use_access_list": true,
    "max_eth_tx_type": 2,
    "gas_limit": {
        "eth_send_erc20": 60000,
        "erc20_payment": 110000,
        "erc20_receiver_spend": 85000,
        "erc20_sender_refund": 85000
    }
  },
  {
    "coin": "FJC",
    "name": "fujicoin",
    "fname": "Fujicoin",
    "sign_message_prefix": "FujiCoin Signed Message:\n",
    "rpcport": 3776,
    "pubtype": 36,
    "p2shtype": 16,
    "wiftype": 164,
    "segwit": true,
    "bech32_hrp": "fc",
    "txfee": 0,
    "mm2": 1,
    "wallet_only": false,
    "required_confirmations": 3,
    "avg_blocktime": 60,
    "protocol": {
      "type": "UTXO"
    },
    "derivation_path": "m/44'/75'",
    "trezor_coin": "Fujicoin",
    "links": {
      "github": "https://github.com/fujicoin/fujicoin",
      "homepage": "https://fujicoin.org"
    }
  },
  {
    "coin": "FJC-segwit",
    "name": "fujicoin",
    "fname": "Fujicoin",
    "sign_message_prefix": "FujiCoin Signed Message:\n",
    "rpcport": 3776,
    "pubtype": 36,
    "p2shtype": 16,
    "wiftype": 164,
    "segwit": true,
    "bech32_hrp": "fc",
    "address_format": {
      "format": "segwit"
    },
    "orderbook_ticker": "FJC",
    "txfee": 0,
    "mm2": 1,
    "required_confirmations": 3,
    "avg_blocktime": 60,
    "protocol": {
      "type": "UTXO"
    },
    "derivation_path": "m/44'/75'",
    "trezor_coin": "Fujicoin",
    "links": {
      "github": "https://github.com/fujicoin/fujicoin",
      "homepage": "https://fujicoin.org"
    }
  },
  {
    "coin": "FJC-BEP20",
    "name": "fjc_bep20",
    "fname": "Fujicoin",
    "rpcport": 80,
    "mm2": 1,
    "chain_id": 56,
    "avg_blocktime": 3,
    "required_confirmations": 3,
    "protocol": {
      "type": "ERC20",
      "protocol_data": {
        "platform": "BNB",
        "contract_address": "0xd4451a8eE7D0978c60651a114b742Fa8d5857CDf"
      }
    },
    "derivation_path": "m/44'/714'"
  },
  {
    "coin": "FJCB-BEP20",
    "name": "fjcb_bep20",
    "fname": "FJCB Fujicoin",
    "rpcport": 80,
    "mm2": 1,
    "chain_id": 56,
    "avg_blocktime": 3,
    "required_confirmations": 3,
    "protocol": {
      "type": "ERC20",
      "protocol_data": {
        "platform": "BNB",
        "contract_address": "0xda73AE86D38D9b5D22C64722320cCC071cB79ba3"
      }
    },
    "derivation_path": "m/44'/714'"
  },
  {
    "coin": "FLOKI-BEP20",
    "name": "floki_bep20",
    "fname": "Floki Inu",
    "rpcport": 80,
    "mm2": 1,
    "chain_id": 56,
    "avg_blocktime": 3,
    "required_confirmations": 3,
    "protocol": {
      "type": "ERC20",
      "protocol_data": {
        "platform": "BNB",
        "contract_address": "0xfb5B838b6cfEEdC2873aB27866079AC55363D37E"
      }
    },
    "derivation_path": "m/44'/714'",
    "use_access_list": true,
    "max_eth_tx_type": 2,
    "gas_limit": {
        "eth_send_erc20": 85000,
        "erc20_payment": 140000,
        "erc20_receiver_spend": 110000,
        "erc20_sender_refund": 110000
    }
  },
  {
    "coin": "STFIRO-ERC20",
    "name": "firo_erc20",
    "fname": "StakedFIRO",
    "rpcport": 80,
    "mm2": 1,
    "chain_id": 1,
    "avg_blocktime": 15,
    "required_confirmations": 3,
    "decimals": 8,
    "protocol": {
      "type": "ERC20",
      "protocol_data": {
        "platform": "ETH",
        "contract_address": "0x160B1E5aaBFD70B2FC40Af815014925D71CEEd7E"
      }
    },
    "derivation_path": "m/44'/60'"
  },
  {
    "coin": "FLO",
    "name": "flo",
    "fname": "Florincoin",
    "rpcport": 7313,
    "pubtype": 35,
    "p2shtype": 8,
    "wiftype": 176,
    "txfee": 100000,
    "mm2": 1,
    "protocol": {
      "type": "UTXO"
    },
    "derivation_path": "m/44'/216'",
    "trezor_coin": "Flo",
    "links": {
      "github": "https://github.com/floblockchain/flo",
      "homepage": "https://flo.cash"
    }
  },
  {
    "coin": "FLOW-BEP20",
    "name": "flow_bep20",
    "fname": "Flow",
    "rpcport": 80,
    "mm2": 1,
    "chain_id": 56,
    "decimals": 18,
    "avg_blocktime": 3,
    "required_confirmations": 3,
    "protocol": {
      "type": "ERC20",
      "protocol_data": {
        "platform": "BNB",
        "contract_address": "0xC943c5320B9c18C153d1e2d12cC3074bebfb31A2"
      }
    },
    "derivation_path": "m/44'/714'",
    "use_access_list": true,
    "max_eth_tx_type": 2,
    "gas_limit": {
        "eth_send_erc20": 60000,
        "erc20_payment": 110000,
        "erc20_receiver_spend": 85000,
        "erc20_sender_refund": 85000
    }
  },
  {
    "coin": "FTC",
    "name": "feathercoin",
    "fname": "Feathercoin",
    "sign_message_prefix": "Feathercoin Signed Message:\n",
    "rpcport": 9337,
    "pubtype": 14,
    "p2shtype": 5,
    "wiftype": 142,
    "txfee": 1000000,
    "segwit": true,
    "bech32_hrp": "fc",
    "mm2": 1,
    "wallet_only": false,
    "required_confirmations": 5,
    "avg_blocktime": 60,
    "protocol": {
      "type": "UTXO"
    },
    "derivation_path": "m/44'/8'",
    "trezor_coin": "Feathercoin",
    "links": {
      "github": "https://github.com/FeatherCoin/Feathercoin",
      "homepage": "https://feathercoin.com"
    }
  },
  {
    "coin": "FTC-segwit",
    "name": "feathercoin",
    "fname": "Feathercoin",
    "sign_message_prefix": "Feathercoin Signed Message:\n",
    "rpcport": 9337,
    "pubtype": 14,
    "p2shtype": 5,
    "wiftype": 142,
    "txfee": 1000000,
    "segwit": true,
    "bech32_hrp": "fc",
    "address_format": {
      "format": "segwit"
    },
    "orderbook_ticker": "FTC",
    "mm2": 1,
    "required_confirmations": 5,
    "avg_blocktime": 60,
    "protocol": {
      "type": "UTXO"
    },
    "derivation_path": "m/44'/8'",
    "trezor_coin": "Feathercoin",
    "links": {
      "github": "https://github.com/FeatherCoin/Feathercoin",
      "homepage": "https://feathercoin.com"
    }
  },
  {
    "coin": "FTMT",
    "name": "ftmt",
    "fname": "Fantom Testnet",
    "is_testnet": true,
    "rpcport": 80,
    "mm2": 1,
    "chain_id": 4002,
    "required_confirmations": 3,
    "avg_blocktime": 15,
    "protocol": {
      "type": "ETH"
    }
  },
  {
    "coin": "FTM",
    "name": "ftm",
    "fname": "Fantom",
    "rpcport": 80,
    "mm2": 1,
    "chain_id": 250,
    "use_access_list": true,
    "max_eth_tx_type": 2,
    "required_confirmations": 3,
    "avg_blocktime": 1.8,
    "protocol": {
      "type": "ETH"
    },
    "derivation_path": "m/44'/1007'",
    "trezor_coin": "Fantom Opera",
    "links": {
      "homepage": "https://fantom.foundation"
    }
  },
  {
    "coin": "FTM-BEP20",
    "name": "ftm_bep20",
    "fname": "Fantom",
    "rpcport": 80,
    "mm2": 1,
    "chain_id": 56,
    "avg_blocktime": 3,
    "required_confirmations": 3,
    "protocol": {
      "type": "ERC20",
      "protocol_data": {
        "platform": "BNB",
        "contract_address": "0xAD29AbB318791D579433D831ed122aFeAf29dcfe"
      }
    },
    "derivation_path": "m/44'/714'"
  },
  {
    "coin": "FTM-ERC20",
    "name": "ftm_erc20",
    "fname": "Fantom",
    "rpcport": 80,
    "mm2": 1,
    "chain_id": 1,
    "avg_blocktime": 15,
    "required_confirmations": 3,
    "protocol": {
      "type": "ERC20",
      "protocol_data": {
        "platform": "ETH",
        "contract_address": "0x4E15361FD6b4BB609Fa63C81A2be19d873717870"
      }
    },
    "derivation_path": "m/44'/60'",
    "trezor_coin": "Fantom Token",
    "links": {
      "github": "https://github.com/Fantom-foundation/",
      "homepage": "https://fantom.foundation/"
    }
  },
  {
    "coin": "FXS-BEP20",
    "name": "fxs_bep20",
    "fname": "Frax Share",
    "rpcport": 80,
    "mm2": 1,
    "chain_id": 56,
    "decimals": 18,
    "avg_blocktime": 3,
    "required_confirmations": 3,
    "protocol": {
      "type": "ERC20",
      "protocol_data": {
        "platform": "BNB",
        "contract_address": "0xDE2F075f6F14EB9D96755b24E416A53E736Ca363"
      }
    },
    "derivation_path": "m/44'/714'"
  },
  {
    "coin": "FXS-ERC20",
    "name": "fxs_erc20",
    "fname": "Frax Share",
    "rpcport": 80,
    "mm2": 1,
    "chain_id": 1,
    "decimals": 18,
    "avg_blocktime": 15,
    "required_confirmations": 3,
    "protocol": {
      "type": "ERC20",
      "protocol_data": {
        "platform": "ETH",
        "contract_address": "0x3432B6A60D23Ca0dFCa7761B7ab56459D9C964D0"
      }
    },
    "derivation_path": "m/44'/60'"
  },
  {
    "coin": "FXS-PLG20",
    "name": "fxs_plg20",
    "fname": "Frax Share",
    "rpcport": 80,
    "mm2": 1,
    "chain_id": 137,
    "decimals": 18,
    "avg_blocktime": 1.8,
    "required_confirmations": 20,
    "protocol": {
      "type": "ERC20",
      "protocol_data": {
        "platform": "MATIC",
        "contract_address": "0x1a3acf6D19267E2d3e7f898f42803e90C9219062"
      }
    },
    "derivation_path": "m/44'/966'",
    "use_access_list": true,
    "max_eth_tx_type": 2,
    "gas_limit": {
        "eth_send_erc20": 55000,
        "erc20_payment": 110000,
        "erc20_receiver_spend": 85000,
        "erc20_sender_refund": 85000
    }
  },
  {
    "coin": "FXS-AVX20",
    "name": "fxs_avx20",
    "fname": "Frax Share",
    "rpcport": 80,
    "mm2": 1,
    "chain_id": 43114,
    "decimals": 18,
    "avg_blocktime": 2.4,
    "required_confirmations": 3,
    "protocol": {
      "type": "ERC20",
      "protocol_data": {
        "platform": "AVAX",
        "contract_address": "0x214DB107654fF987AD859F34125307783fC8e387"
      }
    },
    "derivation_path": "m/44'/9000'"
  },
  {
    "coin": "FXS-MVR20",
    "name": "fxs_mvr20",
    "fname": "Frax Share",
    "rpcport": 80,
    "mm2": 1,
    "chain_id": 1285,
    "decimals": 18,
    "avg_blocktime": 15,
    "required_confirmations": 3,
    "protocol": {
      "type": "ERC20",
      "protocol_data": {
        "platform": "MOVR",
        "contract_address": "0x6f1D1Ee50846Fcbc3de91723E61cb68CFa6D0E98"
      }
    },
    "derivation_path": "m/44'/1285'"
  },
  {
    "coin": "FXS-FTM20",
    "name": "fxs_ftm20",
    "fname": "Frax Share",
    "rpcport": 80,
    "mm2": 1,
    "chain_id": 250,
    "decimals": 18,
    "avg_blocktime": 1.8,
    "required_confirmations": 3,
    "protocol": {
      "type": "ERC20",
      "protocol_data": {
        "platform": "FTM",
        "contract_address": "0x7d016eec9c25232b01F23EF992D98ca97fc2AF5a"
      }
    },
    "derivation_path": "m/44'/1007'"
  },
  {
    "coin": "GALA-ERC20",
    "name": "gala_erc20",
    "fname": "Gala",
    "rpcport": 80,
    "mm2": 1,
    "chain_id": 1,
    "decimals": 8,
    "avg_blocktime": 15,
    "required_confirmations": 3,
    "protocol": {
      "type": "ERC20",
      "protocol_data": {
        "platform": "ETH",
        "contract_address": "0x15D4c048F83bd7e37d49eA4C83a07267Ec4203dA"
      }
    },
    "derivation_path": "m/44'/60'"
  },
  {
    "coin": "GALA-BEP20",
    "name": "gala_bep20",
    "fname": "Gala",
    "rpcport": 80,
    "mm2": 1,
    "chain_id": 56,
    "decimals": 18,
    "avg_blocktime": 3,
    "required_confirmations": 3,
    "protocol": {
      "type": "ERC20",
      "protocol_data": {
        "platform": "BNB",
        "contract_address": "0x7dDEE176F665cD201F93eEDE625770E2fD911990"
      }
    },
    "wallet_only": true,
    "derivation_path": "m/44'/714'"
  },
  {
    "coin": "GAME-ERC20",
    "name": "game_erc20",
    "fname": "GameCredits",
    "rpcport": 80,
    "mm2": 1,
    "chain_id": 1,
    "decimals": 18,
    "avg_blocktime": 15,
    "required_confirmations": 3,
    "protocol": {
      "type": "ERC20",
      "protocol_data": {
        "platform": "ETH",
        "contract_address": "0x63f88A2298a5c4AEE3c216Aa6D926B184a4b2437"
      }
    },
    "derivation_path": "m/44'/60'"
  },
  {
    "coin": "GAME-PLG20",
    "name": "game_plg20",
    "fname": "GameCredits",
    "rpcport": 80,
    "mm2": 1,
    "chain_id": 137,
    "decimals": 18,
    "avg_blocktime": 1.8,
    "required_confirmations": 20,
    "protocol": {
      "type": "ERC20",
      "protocol_data": {
        "platform": "MATIC",
        "contract_address": "0x8d1566569d5b695d44a9a234540f68D393cDC40D"
      }
    },
    "derivation_path": "m/44'/966'",
    "use_access_list": true,
    "max_eth_tx_type": 2,
    "gas_limit": {
        "eth_send_erc20": 55000,
        "erc20_payment": 110000,
        "erc20_receiver_spend": 85000,
        "erc20_sender_refund": 85000
    }
  },
  {
    "coin": "GBX",
    "name": "gobyte",
    "fname": "GoByte",
    "confpath": "USERHOME/.gobytecore/gobyte.conf",
    "rpcport": 12454,
    "pubtype": 38,
    "p2shtype": 10,
    "wiftype": 198,
    "segwit": false,
    "txfee": 10000,
    "mm2": 1,
    "sign_message_prefix": "DarkCoin Signed Message:\n",
    "required_confirmations": 3,
    "avg_blocktime": 150,
    "protocol": {
      "type": "UTXO"
    },
    "derivation_path": "m/44'/176'",
    "links": {
      "github": "https://github.com/gobytecoin/gobyte",
      "homepage": "https://gobyte.network"
    }
  },
  {
    "coin": "GBX-BEP20",
    "name": "gbx_bep20",
    "fname": "GoByte",
    "rpcport": 80,
    "mm2": 1,
    "chain_id": 56,
    "decimals": 18,
    "avg_blocktime": 3,
    "required_confirmations": 3,
    "protocol": {
      "type": "ERC20",
      "protocol_data": {
        "platform": "BNB",
        "contract_address": "0x8E10F08C9A56a93B6adbfBcFda421919B3357596"
      }
    },
    "derivation_path": "m/44'/714'"
  },
  {
    "coin": "GFT-BEP20",
    "name": "gft_bep20",
    "fname": "Gifto",
    "rpcport": 80,
    "mm2": 1,
    "chain_id": 56,
    "decimals": 18,
    "avg_blocktime": 3,
    "required_confirmations": 3,
    "protocol": {
      "type": "ERC20",
      "protocol_data": {
        "platform": "BNB",
        "contract_address": "0x72fF5742319eF07061836F5C924aC6D72c919080"
      }
    },
    "derivation_path": "m/44'/714'",
    "use_access_list": true,
    "max_eth_tx_type": 2,
    "gas_limit": {
        "eth_send_erc20": 60000,
        "erc20_payment": 110000,
        "erc20_receiver_spend": 85000,
        "erc20_sender_refund": 85000
    }
  },
  {
    "coin": "GLC",
    "name": "goldcoin",
    "fname": "Goldcoin",
    "rpcport": 8122,
    "pubtype": 32,
    "p2shtype": 5,
    "wiftype": 160,
    "segwit": false,
    "txfee": 100000,
    "dust": 54600,
    "mm2": 1,
    "sign_message_prefix": "Goldcoin (GLC) Signed Message:\n",
    "required_confirmations": 3,
    "avg_blocktime": 120,
    "protocol": {
      "type": "UTXO"
    },
    "links": {
      "github": "https://github.com/goldcoin/goldcoin",
      "homepage": "https://www.goldcoinproject.org"
    }
  },
  {
    "coin": "GLEEC-OLD",
    "sign_message_prefix": "Komodo Signed Message:\n",
    "asset": "GLEEC",
    "fname": "Gleec (OLD)",
    "rpcport": 23226,
    "txversion": 4,
    "overwintered": 1,
    "mm2": 1,
    "required_confirmations": 4,
    "requires_notarization": false,
    "avg_blocktime": 60,
    "protocol": {
      "type": "UTXO"
    },
    "derivation_path": "m/44'/141'",
    "trezor_coin": "Komodo"
  },
  { 
    "coin": "GLEEC",
    "sign_message_prefix": "Komodo Signed Message:\n",
    "asset": "GLEEC",
    "fname": "Gleec",
    "rpcport": 23345,
    "txversion": 4,
    "overwintered": 1,
    "mm2": 1,
    "required_confirmations": 4,
    "requires_notarization": false,
    "avg_blocktime": 60,
    "protocol": {
      "type": "UTXO"
    },
    "derivation_path": "m/44'/141'",
    "trezor_coin": "Komodo"
  },
  {
    "coin": "GLM-ERC20",
    "name": "glm_erc20",
    "fname": "Golem",
    "rpcport": 80,
    "mm2": 1,
    "chain_id": 1,
    "decimals": 18,
    "avg_blocktime": 15,
    "required_confirmations": 3,
    "protocol": {
      "type": "ERC20",
      "protocol_data": {
        "platform": "ETH",
        "contract_address": "0x7DD9c5Cba05E151C895FDe1CF355C9A1D5DA6429"
      }
    },
    "derivation_path": "m/44'/60'"
  },
  {
    "coin": "GLM-PLG20",
    "name": "glm_plg20",
    "fname": "Golem",
    "rpcport": 80,
    "mm2": 1,
    "chain_id": 137,
    "decimals": 18,
    "avg_blocktime": 1.8,
    "required_confirmations": 20,
    "protocol": {
      "type": "ERC20",
      "protocol_data": {
        "platform": "MATIC",
        "contract_address": "0x0B220b82F3eA3B7F6d9A1D8ab58930C064A2b5Bf"
      }
    },
    "derivation_path": "m/44'/966'",
    "use_access_list": true,
    "max_eth_tx_type": 2,
    "gas_limit": {
        "eth_send_erc20": 55000,
        "erc20_payment": 110000,
        "erc20_receiver_spend": 85000,
        "erc20_sender_refund": 85000
    }
  },
  {
    "coin": "GM-BEP20",
    "name": "gm_bep20",
    "fname": "GM Wagmi",
    "rpcport": 80,
    "mm2": 1,
    "chain_id": 56,
    "avg_blocktime": 3,
    "required_confirmations": 3,
    "protocol": {
      "type": "ERC20",
      "protocol_data": {
        "platform": "BNB",
        "contract_address": "0xA55C1e67039B6d59E91eb4cDa2bfc5A854989102"
      }
    },
    "derivation_path": "m/44'/714'"
  },
  {
    "coin": "GMT-BEP20",
    "name": "gmt_bep20",
    "fname": "STEPN",
    "rpcport": 80,
    "mm2": 1,
    "chain_id": 56,
    "decimals": 8,
    "avg_blocktime": 3,
    "required_confirmations": 3,
    "protocol": {
      "type": "ERC20",
      "protocol_data": {
        "platform": "BNB",
        "contract_address": "0x3019BF2a2eF8040C242C9a4c5c4BD4C81678b2A1"
      }
    },
    "derivation_path": "m/44'/714'"
  },
  {
    "coin": "GMT-PLG20",
    "name": "gmt_plg20",
    "fname": "STEPN",
    "rpcport": 80,
    "mm2": 1,
    "chain_id": 137,
    "decimals": 8,
    "avg_blocktime": 1.8,
    "required_confirmations": 20,
    "protocol": {
      "type": "ERC20",
      "protocol_data": {
        "platform": "MATIC",
        "contract_address": "0x714DB550b574b3E927af3D93E26127D15721D4C2"
      }
    },
    "derivation_path": "m/44'/966'",
    "use_access_list": true,
    "max_eth_tx_type": 2,
    "gas_limit": {
        "eth_send_erc20": 55000,
        "erc20_payment": 110000,
        "erc20_receiver_spend": 85000,
        "erc20_sender_refund": 85000
    }
  },
  {
    "coin": "GMX-ARB20",
    "name": "gmx_arb20",
    "fname": "GMX",
    "rpcport": 80,
    "mm2": 1,
    "chain_id": 42161,
    "decimals": 18,
    "avg_blocktime": 0.25,
    "required_confirmations": 10,
    "protocol": {
      "type": "ERC20",
      "protocol_data": {
        "platform": "ETH-ARB20",
        "contract_address": "0xfc5A1A6EB076a2C7aD06eD22C90d7E710E35ad0a"
      }
    },
    "derivation_path": "m/44'/60'",
    "use_access_list": true,
    "max_eth_tx_type": 2,
    "gas_limit": {
        "eth_send_erc20": 150000,
        "erc20_payment": 300000,
        "erc20_receiver_spend": 250000,
        "erc20_sender_refund": 250000
    }
  },
  {
    "coin": "GMX-AVX20",
    "name": "gmx_avx20",
    "fname": "GMX",
    "rpcport": 80,
    "mm2": 1,
    "chain_id": 43114,
    "decimals": 18,
    "avg_blocktime": 2.4,
    "required_confirmations": 3,
    "protocol": {
      "type": "ERC20",
      "protocol_data": {
        "platform": "AVAX",
        "contract_address": "0x62edc0692BD897D2295872a9FFCac5425011c661"
      }
    },
    "derivation_path": "m/44'/9000'",
    "use_access_list": true,
    "max_eth_tx_type": 2,
    "gas_limit": {
        "eth_send_erc20": 60000,
        "erc20_payment": 120000,
        "erc20_receiver_spend": 90000,
        "erc20_sender_refund": 90000
    }
  },
  {
    "coin": "GNO-ERC20",
    "name": "gno_erc20",
    "fname": "Gnosis",
    "rpcport": 80,
    "mm2": 1,
    "chain_id": 1,
    "decimals": 18,
    "avg_blocktime": 15,
    "required_confirmations": 3,
    "protocol": {
      "type": "ERC20",
      "protocol_data": {
        "platform": "ETH",
        "contract_address": "0x6810e776880C02933D47DB1b9fc05908e5386b96"
      }
    },
    "derivation_path": "m/44'/60'",
    "trezor_coin": "Gnosis",
    "links": {
      "homepage": "https://gnosis.pm"
    }
  },
  {
    "coin": "GNO-PLG20",
    "name": "gno_plg20",
    "fname": "Gnosis",
    "rpcport": 80,
    "mm2": 1,
    "chain_id": 137,
    "decimals": 18,
    "avg_blocktime": 1.8,
    "required_confirmations": 20,
    "protocol": {
      "type": "ERC20",
      "protocol_data": {
        "platform": "MATIC",
        "contract_address": "0x5FFD62D3C3eE2E81C00A7b9079FB248e7dF024A8"
      }
    },
    "derivation_path": "m/44'/966'"
  },
  {
    "coin": "GNS-ARB20",
    "name": "gns_arb20",
    "fname": "Gains Network",
    "rpcport": 80,
    "mm2": 1,
    "chain_id": 42161,
    "decimals": 18,
    "avg_blocktime": 0.25,
    "required_confirmations": 10,
    "protocol": {
      "type": "ERC20",
      "protocol_data": {
        "platform": "ETH-ARB20",
        "contract_address": "0x18c11FD286C5EC11c3b683Caa813B77f5163A122"
      }
    },
    "derivation_path": "m/44'/60'",
    "use_access_list": true,
    "max_eth_tx_type": 2,
    "gas_limit": {
        "eth_send_erc20": 150000,
        "erc20_payment": 300000,
        "erc20_receiver_spend": 250000,
        "erc20_sender_refund": 250000
    }
  },
  {
    "coin": "GNS-PLG20",
    "name": "gns_plg20",
    "fname": "Gains Network",
    "rpcport": 80,
    "mm2": 1,
    "chain_id": 137,
    "decimals": 18,
    "avg_blocktime": 1.8,
    "required_confirmations": 20,
    "protocol": {
      "type": "ERC20",
      "protocol_data": {
        "platform": "MATIC",
        "contract_address": "0xE5417Af564e4bFDA1c483642db72007871397896"
      }
    },
    "derivation_path": "m/44'/966'",
    "use_access_list": true,
    "max_eth_tx_type": 2,
    "gas_limit": {
        "eth_send_erc20": 55000,
        "erc20_payment": 110000,
        "erc20_receiver_spend": 85000,
        "erc20_sender_refund": 85000
    }
  },
  {
    "coin": "GRLC",
    "name": "garlicoin",
    "fname": "Garlicoin",
    "sign_message_prefix": "Garlicoin Signed Message:\n",
    "rpcport": 42068,
    "pubtype": 38,
    "p2shtype": 50,
    "wiftype": 176,
    "segwit": true,
    "bech32_hrp": "grlc",
    "txfee": 100000,
    "dust": 54600,
    "mm2": 1,
    "required_confirmations": 5,
    "avg_blocktime": 40,
    "protocol": {
      "type": "UTXO"
    },
    "derivation_path": "m/44'/69420'"
  },
  {
    "coin": "GRLC-ERC20",
    "name": "grlc_erc20",
    "fname": "Garlicoin",
    "rpcport": 80,
    "mm2": 1,
    "chain_id": 1,
    "decimals": 8,
    "avg_blocktime": 15,
    "required_confirmations": 3,
    "protocol": {
      "type": "ERC20",
      "protocol_data": {
        "platform": "ETH",
        "contract_address": "0x58f7345b5295E43aA454911571f13be186655BE9"
      }
    },
    "derivation_path": "m/44'/60'"
  },
  {
    "coin": "GRLC-BEP20",
    "name": "grlc_bep20",
    "fname": "Garlicoin",
    "rpcport": 80,
    "mm2": 1,
    "chain_id": 56,
    "decimals": 8,
    "avg_blocktime": 3,
    "required_confirmations": 3,
    "protocol": {
      "type": "ERC20",
      "protocol_data": {
        "platform": "BNB",
        "contract_address": "0x7283DfA2d8D7e277b148cc263B5d8Ae02f1076D3"
      }
    },
    "derivation_path": "m/44'/714'"
  },
  {
    "coin": "GRS",
    "name": "groestlcoin",
    "fname": "Groestlcoin",
    "sign_message_prefix": "GroestCoin Signed Message:\n",
    "rpcport": 1441,
    "pubtype": 36,
    "p2shtype": 5,
    "wiftype": 128,
    "txfee": 10000,
    "dust": 10000,
    "segwit": true,
    "bech32_hrp": "grs",
    "mm2": 1,
    "required_confirmations": 5,
    "avg_blocktime": 60,
    "protocol": {
      "type": "UTXO"
    },
    "derivation_path": "m/44'/17'",
    "trezor_coin": "Groestlcoin",
    "links": {
      "github": "https://github.com/Groestlcoin/groestlcoin",
      "homepage": "https://www.groestlcoin.org"
    }
  },
  {
    "coin": "GRT-ARB20",
    "name": "grt_arb20",
    "fname": "The Graph",
    "rpcport": 80,
    "mm2": 1,
    "chain_id": 42161,
    "decimals": 18,
    "avg_blocktime": 0.25,
    "required_confirmations": 10,
    "protocol": {
      "type": "ERC20",
      "protocol_data": {
        "platform": "ETH-ARB20",
        "contract_address": "0x9623063377AD1B27544C965cCd7342f7EA7e88C7"
      }
    },
    "derivation_path": "m/44'/60'",
    "use_access_list": true,
    "max_eth_tx_type": 2,
    "gas_limit": {
        "eth_send_erc20": 150000,
        "erc20_payment": 300000,
        "erc20_receiver_spend": 250000,
        "erc20_sender_refund": 250000
    }
  },
  {
    "coin": "GRT-AVX20",
    "name": "grt_avx20",
    "fname": "The Graph",
    "rpcport": 80,
    "mm2": 1,
    "chain_id": 43114,
    "required_confirmations": 3,
    "avg_blocktime": 2.4,
    "decimals": 18,
    "protocol": {
      "type": "ERC20",
      "protocol_data": {
        "platform": "AVAX",
        "contract_address": "0x8a0cAc13c7da965a312f08ea4229c37869e85cB9"
      }
    },
    "derivation_path": "m/44'/9000'"
  },
  {
    "coin": "GRT-ERC20",
    "name": "grt_erc20",
    "fname": "The Graph",
    "rpcport": 80,
    "mm2": 1,
    "chain_id": 1,
    "decimals": 18,
    "avg_blocktime": 15,
    "required_confirmations": 3,
    "protocol": {
      "type": "ERC20",
      "protocol_data": {
        "platform": "ETH",
        "contract_address": "0xc944E90C64B2c07662A292be6244BDf05Cda44a7"
      }
    },
    "derivation_path": "m/44'/60'",
    "trezor_coin": "Graph Token",
    "links": {
      "github": "https://github.com/graphprotocol",
      "homepage": "https://thegraph.com"
    }
  },
  {
    "coin": "GRT-KRC20",
    "name": "grt_krc20",
    "fname": "The Graph",
    "rpcport": 80,
    "mm2": 1,
    "chain_id": 321,
    "decimals": 18,
    "avg_blocktime": 3,
    "required_confirmations": 3,
    "protocol": {
      "type": "ERC20",
      "protocol_data": {
        "platform": "KCS",
        "contract_address": "0xb49dd3eDB98FBe82A01DFcb556Cd016964baf5A3"
      }
    },
    "derivation_path": "m/44'/641'"
  },
  {
    "coin": "GRT-PLG20",
    "name": "grt_plg20",
    "fname": "The Graph",
    "rpcport": 80,
    "mm2": 1,
    "chain_id": 137,
    "decimals": 18,
    "avg_blocktime": 1.8,
    "required_confirmations": 20,
    "protocol": {
      "type": "ERC20",
      "protocol_data": {
        "platform": "MATIC",
        "contract_address": "0x5fe2B58c013d7601147DcdD68C143A77499f5531"
      }
    },
    "derivation_path": "m/44'/966'",
    "use_access_list": true,
    "max_eth_tx_type": 2,
    "gas_limit": {
        "eth_send_erc20": 55000,
        "erc20_payment": 110000,
        "erc20_receiver_spend": 85000,
        "erc20_sender_refund": 85000
    }
  },
  {
    "coin": "GST-BEP20",
    "name": "gst_bep20",
    "fname": "Green Satoshi Token",
    "rpcport": 80,
    "mm2": 1,
    "chain_id": 56,
    "decimals": 8,
    "avg_blocktime": 3,
    "required_confirmations": 3,
    "protocol": {
      "type": "ERC20",
      "protocol_data": {
        "platform": "BNB",
        "contract_address": "0x4a2c860cEC6471b9F5F5a336eB4F38bb21683c98"
      }
    },
    "derivation_path": "m/44'/714'"
  },
  {
    "coin": "GT-ERC20",
    "name": "gt_erc20",
    "fname": "Gate",
    "rpcport": 80,
    "mm2": 1,
    "chain_id": 1,
    "decimals": 18,
    "avg_blocktime": 15,
    "required_confirmations": 3,
    "protocol": {
      "type": "ERC20",
      "protocol_data": {
        "platform": "ETH",
        "contract_address": "0xE66747a101bFF2dBA3697199DCcE5b743b454759"
      }
    },
    "derivation_path": "m/44'/60'"
  },
  {
    "coin": "GUSD-ERC20",
    "name": "gusd_erc20",
    "fname": "Gemini Dollar",
    "rpcport": 80,
    "mm2": 1,
    "chain_id": 1,
    "decimals": 2,
    "avg_blocktime": 15,
    "required_confirmations": 3,
    "protocol": {
      "type": "ERC20",
      "protocol_data": {
        "platform": "ETH",
        "contract_address": "0x056Fd409E1d7A124BD7017459dFEa2F387b6d5Cd"
      }
    },
    "derivation_path": "m/44'/60'"
  },
  {
    "coin": "HEX-ERC20",
    "name": "hex_erc20",
    "fname": "HEX",
    "rpcport": 80,
    "mm2": 1,
    "chain_id": 1,
    "decimals": 8,
    "avg_blocktime": 15,
    "required_confirmations": 3,
    "protocol": {
      "type": "ERC20",
      "protocol_data": {
        "platform": "ETH",
        "contract_address": "0x2b591e99afE9f32eAA6214f7B7629768c40Eeb39"
      }
    },
    "derivation_path": "m/44'/60'",
    "trezor_coin": "HEX",
    "links": {
      "github": "https://github.com/bitcoinHEX",
      "homepage": "https://hex.win"
    }
  },
  {
    "coin": "HEX-PLG20",
    "name": "hex_plg20",
    "fname": "HEX",
    "rpcport": 80,
    "mm2": 1,
    "chain_id": 137,
    "decimals": 8,
    "avg_blocktime": 1.8,
    "required_confirmations": 20,
    "protocol": {
      "type": "ERC20",
      "protocol_data": {
        "platform": "MATIC",
        "contract_address": "0x23D29D30e35C5e8D321e1dc9A8a61BFD846D4C5C"
      }
    },
    "derivation_path": "m/44'/966'",
    "use_access_list": true,
    "max_eth_tx_type": 2,
    "gas_limit": {
        "eth_send_erc20": 55000,
        "erc20_payment": 110000,
        "erc20_receiver_spend": 85000,
        "erc20_sender_refund": 85000
    }
  },
  {
    "coin": "HOT-ERC20",
    "name": "hot_erc20",
    "fname": "Holo",
    "rpcport": 80,
    "mm2": 1,
    "chain_id": 1,
    "decimals": 18,
    "avg_blocktime": 15,
    "required_confirmations": 3,
    "protocol": {
      "type": "ERC20",
      "protocol_data": {
        "platform": "ETH",
        "contract_address": "0x6c6EE5e31d828De241282B9606C8e98Ea48526E2"
      }
    },
    "derivation_path": "m/44'/60'"
  },
  {
    "coin": "HOT-PLG20",
    "name": "hot_plg20",
    "fname": "Holo",
    "rpcport": 80,
    "mm2": 1,
    "chain_id": 137,
    "decimals": 18,
    "avg_blocktime": 1.8,
    "required_confirmations": 20,
    "protocol": {
      "type": "ERC20",
      "protocol_data": {
        "platform": "MATIC",
        "contract_address": "0x0C51f415cF478f8D08c246a6C6Ee180C5dC3A012"
      }
    },
    "derivation_path": "m/44'/966'"
  },
  {
    "coin": "HT",
    "name": "huobi-token",
    "fname": "Huobi Token",
    "rpcport": 80,
    "mm2": 1,
    "chain_id": 128,
    "required_confirmations": 3,
    "avg_blocktime": 3,
    "protocol": {
      "type": "ETH"
    },
    "derivation_path": "m/44'/1010'",
    "trezor_coin": "Huobi ECO Chain",
    "links": {
      "homepage": "https://www.hecochain.com"
    }
  },
  {
    "coin": "HT-ERC20",
    "name": "huobi-token",
    "fname": "Huobi Token",
    "required_confirmations": 3,
    "avg_blocktime": 15,
    "rpcport": 80,
    "mm2": 1,
    "chain_id": 1,
    "protocol": {
      "type": "ERC20",
      "protocol_data": {
        "platform": "ETH",
        "contract_address": "0x6f259637dcD74C767781E37Bc6133cd6A68aa161"
      }
    },
    "derivation_path": "m/44'/60'",
    "trezor_coin": "Huobi Token",
    "links": {
      "homepage": "https://www.hbg.com"
    }
  },
  {
    "coin": "HUSD-ERC20",
    "name": "husd_erc20",
    "fname": "HUSD",
    "rpcport": 80,
    "mm2": 1,
    "wallet_only": true,
    "chain_id": 1,
    "decimals": 8,
    "avg_blocktime": 15,
    "required_confirmations": 3,
    "protocol": {
      "type": "ERC20",
      "protocol_data": {
        "platform": "ETH",
        "contract_address": "0xdF574c24545E5FfEcb9a659c229253D4111d87e1"
      }
    },
    "derivation_path": "m/44'/60'"
  },
  {
    "coin": "HUSD-HCO20",
    "name": "husd_hco20",
    "fname": "HUSD",
    "rpcport": 80,
    "mm2": 1,
    "wallet_only": true,
    "chain_id": 128,
    "decimals": 8,
    "avg_blocktime": 3,
    "required_confirmations": 3,
    "protocol": {
      "type": "ERC20",
      "protocol_data": {
        "platform": "HT",
        "contract_address": "0x0298c2b32eaE4da002a15f36fdf7615BEa3DA047"
      }
    },
    "derivation_path": "m/44'/1023'"
  },
  {
    "coin": "HUSD-KRC20",
    "name": "husd_krc20",
    "fname": "HUSD",
    "rpcport": 80,
    "mm2": 1,
    "wallet_only": true,
    "chain_id": 321,
    "decimals": 18,
    "avg_blocktime": 3,
    "required_confirmations": 3,
    "protocol": {
      "type": "ERC20",
      "protocol_data": {
        "platform": "KCS",
        "contract_address": "0xBEc1e1009CE00ECf7F16372451Ac849b39C32897"
      }
    },
    "derivation_path": "m/44'/641'"
  },
  {
    "coin": "HUSD-PLG20",
    "name": "husd_plg20",
    "fname": "HUSD",
    "rpcport": 80,
    "mm2": 1,
    "wallet_only": true,
    "chain_id": 137,
    "decimals": 8,
    "avg_blocktime": 1.8,
    "required_confirmations": 20,
    "protocol": {
      "type": "ERC20",
      "protocol_data": {
        "platform": "MATIC",
        "contract_address": "0x2088C47Fc0c78356c622F79dBa4CbE1cCfA84A91"
      }
    },
    "derivation_path": "m/44'/966'"
  },
  {
    "coin": "IDRT-ERC20",
    "name": "idrt_erc20",
    "fname": "Rupiah Token",
    "rpcport": 80,
    "mm2": 1,
    "chain_id": 1,
    "decimals": 2,
    "avg_blocktime": 15,
    "required_confirmations": 3,
    "protocol": {
      "type": "ERC20",
      "protocol_data": {
        "platform": "ETH",
        "contract_address": "0x998FFE1E43fAcffb941dc337dD0468d52bA5b48A"
      }
    },
    "derivation_path": "m/44'/60'"
  },
  {
    "coin": "IDRT-BEP20",
    "name": "idrt_bep20",
    "fname": "Rupiah Token",
    "rpcport": 80,
    "mm2": 1,
    "chain_id": 56,
    "decimals": 2,
    "avg_blocktime": 3,
    "required_confirmations": 3,
    "protocol": {
      "type": "ERC20",
      "protocol_data": {
        "platform": "BNB",
        "contract_address": "0x66207E39bb77e6B99aaB56795C7c340C08520d83"
      }
    },
    "derivation_path": "m/44'/714'"
  },
  {
    "coin": "IDRT-PLG20",
    "name": "idrt_plg20",
    "fname": "Rupiah Token",
    "rpcport": 80,
    "mm2": 1,
    "chain_id": 137,
    "decimals": 6,
    "avg_blocktime": 1.8,
    "required_confirmations": 20,
    "protocol": {
      "type": "ERC20",
      "protocol_data": {
        "platform": "MATIC",
        "contract_address": "0x554cd6bdD03214b10AafA3e0D4D42De0C5D2937b"
      }
    },
    "derivation_path": "m/44'/966'",
    "use_access_list": true,
    "max_eth_tx_type": 2,
    "gas_limit": {
        "eth_send_erc20": 55000,
        "erc20_payment": 120000,
        "erc20_receiver_spend": 90000,
        "erc20_sender_refund": 90000
    }
  },
  {
    "coin": "IL8P",
    "name": "infiniloop",
    "fname": "InfiniLooP",
    "isPoS": 1,
    "rpcport": 9459,
    "pubtype": 33,
    "p2shtype": 85,
    "wiftype": 153,
    "txfee": 100000,
    "dust": 100000,
    "mm2": 1,
    "mature_confirmations": 500,
    "required_confirmations": 7,
    "avg_blocktime": 45,
    "protocol": {
      "type": "UTXO"
    }
  },
  {
    "coin": "ILN",
    "sign_message_prefix": "Komodo Signed Message:\n",
    "asset": "ILN",
    "fname": "Ilien",
    "rpcport": 12986,
    "txversion": 4,
    "overwintered": 1,
    "mm2": 1,
    "p2p": 12985,
    "magic": "feb4cb23",
    "nSPV": "5.9.102.210, 5.9.253.195, 5.9.253.196, 5.9.253.197, 5.9.253.198, 5.9.253.199, 5.9.253.200, 5.9.253.201, 5.9.253.202, 5.9.253.203",
    "required_confirmations": 2,
    "requires_notarization": true,
    "avg_blocktime": 60,
    "protocol": {
      "type": "UTXO"
    },
    "derivation_path": "m/44'/141'",
    "trezor_coin": "Komodo"
  },
  {
    "coin": "ILN-BEP20",
    "name": "iln_bep20",
    "fname": "Ilien",
    "rpcport": 80,
    "mm2": 1,
    "chain_id": 56,
    "decimals": 18,
    "avg_blocktime": 3,
    "required_confirmations": 3,
    "protocol": {
      "type": "ERC20",
      "protocol_data": {
        "platform": "BNB",
        "contract_address": "0xb49a312677BA1E80DDe23C17E46E80B3E86b533d"
      }
    },
    "derivation_path": "m/44'/714'"
  },
  {
    "coin": "ILN-PLG20",
    "name": "iln_plg20",
    "fname": "Ilien",
    "rpcport": 80,
    "mm2": 1,
    "chain_id": 137,
    "decimals": 18,
    "avg_blocktime": 1.8,
    "required_confirmations": 20,
    "protocol": {
      "type": "ERC20",
      "protocol_data": {
        "platform": "MATIC",
        "contract_address": "0x2bAa79e7C13C302210436455925E68aD8fA687F0"
      }
    },
    "derivation_path": "m/44'/966'"
  },
  {
    "coin": "ILNSW-PLG20",
    "name": "ilnsw_plg20",
    "fname": "Ilien Swap",
    "rpcport": 80,
    "mm2": 1,
    "chain_id": 137,
    "decimals": 18,
    "avg_blocktime": 1.8,
    "required_confirmations": 20,
    "protocol": {
      "type": "ERC20",
      "protocol_data": {
        "platform": "MATIC",
        "contract_address": "0x0483Ddbb510d22b206f2F3bDAC18528C952c4213"
      }
    },
    "derivation_path": "m/44'/966'"
  },
  {
    "coin": "ILV-ERC20",
    "name": "ilv_erc20",
    "fname": "Illuvium",
    "rpcport": 80,
    "mm2": 1,
    "chain_id": 1,
    "decimals": 18,
    "avg_blocktime": 15,
    "required_confirmations": 3,
    "protocol": {
      "type": "ERC20",
      "protocol_data": {
        "platform": "ETH",
        "contract_address": "0x767FE9EDC9E0dF98E07454847909b5E959D7ca0E"
      }
    },
    "derivation_path": "m/44'/60'"
  },
  {
    "coin": "ILV-BEP20",
    "name": "ilv_bep20",
    "fname": "Illuvium",
    "rpcport": 80,
    "mm2": 1,
    "chain_id": 56,
    "decimals": 18,
    "avg_blocktime": 3,
    "required_confirmations": 3,
    "protocol": {
      "type": "ERC20",
      "protocol_data": {
        "platform": "BNB",
        "contract_address": "0x4d5AC5cc4f8aBdf2EC2Cb986C00C382369f787D4"
      }
    },
    "derivation_path": "m/44'/714'",
    "use_access_list": true,
    "max_eth_tx_type": 2,
    "gas_limit": {
        "eth_send_erc20": 60000,
        "erc20_payment": 110000,
        "erc20_receiver_spend": 85000,
        "erc20_sender_refund": 85000
    }
  },
  {
    "coin": "IMX-ERC20",
    "name": "imx_erc20",
    "fname": "ImmutableX",
    "rpcport": 80,
    "mm2": 1,
    "chain_id": 1,
    "decimals": 18,
    "avg_blocktime": 15,
    "required_confirmations": 3,
    "protocol": {
      "type": "ERC20",
      "protocol_data": {
        "platform": "ETH",
        "contract_address": "0xF57e7e7C23978C3cAEC3C3548E3D615c346e79fF"
      }
    },
    "derivation_path": "m/44'/60'"
  },
  {
    "coin": "INJ-BEP20",
    "name": "inj_bep20",
    "fname": "Injective Protocol",
    "rpcport": 80,
    "mm2": 1,
    "chain_id": 56,
    "avg_blocktime": 3,
    "required_confirmations": 3,
    "protocol": {
      "type": "ERC20",
      "protocol_data": {
        "platform": "BNB",
        "contract_address": "0xa2B726B1145A4773F68593CF171187d8EBe4d495"
      }
    },
    "derivation_path": "m/44'/714'",
    "use_access_list": true,
    "max_eth_tx_type": 2,
    "gas_limit": {
        "eth_send_erc20": 60000,
        "erc20_payment": 110000,
        "erc20_receiver_spend": 85000,
        "erc20_sender_refund": 85000
    }
  },
  {
    "coin": "INJ-ERC20",
    "name": "inj_erc20",
    "fname": "Injective Protocol",
    "rpcport": 80,
    "mm2": 1,
    "chain_id": 1,
    "avg_blocktime": 15,
    "required_confirmations": 3,
    "protocol": {
      "type": "ERC20",
      "protocol_data": {
        "platform": "ETH",
        "contract_address": "0xe28b3B32B6c345A34Ff64674606124Dd5Aceca30"
      }
    },
    "derivation_path": "m/44'/60'"
  },
  {
    "coin": "IOTA-BEP20",
    "name": "iota_bep20",
    "fname": "IOTA",
    "rpcport": 80,
    "mm2": 1,
    "chain_id": 56,
    "avg_blocktime": 3,
    "required_confirmations": 3,
    "protocol": {
      "type": "ERC20",
      "protocol_data": {
        "platform": "BNB",
        "contract_address": "0xd944f1D1e9d5f9Bb90b62f9D45e447D989580782"
      }
    },
    "derivation_path": "m/44'/714'",
    "use_access_list": true,
    "max_eth_tx_type": 2,
    "gas_limit": {
        "eth_send_erc20": 60000,
        "erc20_payment": 110000,
        "erc20_receiver_spend": 85000,
        "erc20_sender_refund": 85000
    }
  },
  {
    "coin": "IOTX-BEP20",
    "name": "iotx_bep20",
    "fname": "IoTeX",
    "rpcport": 80,
    "mm2": 1,
    "chain_id": 56,
    "avg_blocktime": 3,
    "required_confirmations": 3,
    "protocol": {
      "type": "ERC20",
      "protocol_data": {
        "platform": "BNB",
        "contract_address": "0x9678E42ceBEb63F23197D726B29b1CB20d0064E5"
      }
    },
    "derivation_path": "m/44'/714'",
    "use_access_list": true,
    "max_eth_tx_type": 2,
    "gas_limit": {
        "eth_send_erc20": 60000,
        "erc20_payment": 110000,
        "erc20_receiver_spend": 85000,
        "erc20_sender_refund": 85000
    }
  },
  {
    "coin": "IOTX-PLG20",
    "name": "iotx_plg20",
    "fname": "IoTeX",
    "rpcport": 80,
    "mm2": 1,
    "chain_id": 137,
    "decimals": 18,
    "avg_blocktime": 1.8,
    "required_confirmations": 20,
    "protocol": {
      "type": "ERC20",
      "protocol_data": {
        "platform": "MATIC",
        "contract_address": "0xf6372cDb9c1d3674E83842e3800F2A62aC9F3C66"
      }
    },
    "derivation_path": "m/44'/966'"
  },
  {
    "coin": "JASMY-ERC20",
    "name": "jasmy_erc20",
    "fname": "JasmyCoin",
    "rpcport": 80,
    "mm2": 1,
    "chain_id": 1,
    "decimals": 18,
    "avg_blocktime": 15,
    "required_confirmations": 3,
    "protocol": {
      "type": "ERC20",
      "protocol_data": {
        "platform": "ETH",
        "contract_address": "0x7420B4b9a0110cdC71fB720908340C03F9Bc03EC"
      }
    },
    "derivation_path": "m/44'/60'"
  },
  {
    "coin": "JASMY-BEP20",
    "name": "jasmy_bep20",
    "fname": "JasmyCoin",
    "rpcport": 80,
    "mm2": 1,
    "chain_id": 56,
    "decimals": 18,
    "avg_blocktime": 3,
    "required_confirmations": 3,
    "protocol": {
      "type": "ERC20",
      "protocol_data": {
        "platform": "BNB",
        "contract_address": "0x15669CF161946C09a8B207650BfBB00e3d8A2E3E"
      }
    },
    "derivation_path": "m/44'/714'",
    "use_access_list": true,
    "max_eth_tx_type": 2,
    "gas_limit": {
        "eth_send_erc20": 60000,
        "erc20_payment": 110000,
        "erc20_receiver_spend": 85000,
        "erc20_sender_refund": 85000
    }
  },
  {
    "coin": "JDB-BEP20",
    "name": "jdb_bep20",
    "fname": "Jeet Detector Bot",
    "rpcport": 80,
    "mm2": 1,
    "chain_id": 56,
    "avg_blocktime": 3,
    "required_confirmations": 3,
    "protocol": {
      "type": "ERC20",
      "protocol_data": {
        "platform": "BNB",
        "contract_address": "0x7874CAFf04AFB8B6f5cbBE3ebec3f83Fcd882272"
      }
    },
    "derivation_path": "m/44'/714'"
  },
  {
    "coin": "JAUD-PLG20",
    "name": "jaud_plg20",
    "fname": "Jarvis Australian Dollar",
    "rpcport": 80,
    "mm2": 1,
    "chain_id": 137,
    "decimals": 18,
    "avg_blocktime": 1.8,
    "required_confirmations": 20,
    "protocol": {
      "type": "ERC20",
      "protocol_data": {
        "platform": "MATIC",
        "contract_address": "0xCB7F1Ef7246D1497b985f7FC45A1A31F04346133"
      }
    },
    "derivation_path": "m/44'/966'",
    "use_access_list": true,
    "max_eth_tx_type": 2,
    "gas_limit": {
        "eth_send_erc20": 55000,
        "erc20_payment": 110000,
        "erc20_receiver_spend": 85000,
        "erc20_sender_refund": 85000
    }
  },
  {
    "coin": "JBRL-BEP20",
    "name": "jbrl_bep20",
    "fname": "Jarvis Brazilian Real",
    "rpcport": 80,
    "mm2": 1,
    "chain_id": 56,
    "decimals": 18,
    "avg_blocktime": 3,
    "required_confirmations": 3,
    "protocol": {
      "type": "ERC20",
      "protocol_data": {
        "platform": "BNB",
        "contract_address": "0x316622977073BBC3dF32E7d2A9B3c77596a0a603"
      }
    },
    "derivation_path": "m/44'/714'"
  },
  {
    "coin": "JBRL-PLG20",
    "name": "jbrl_plg20",
    "fname": "Jarvis Brazilian Real",
    "rpcport": 80,
    "mm2": 1,
    "chain_id": 137,
    "decimals": 18,
    "avg_blocktime": 1.8,
    "required_confirmations": 20,
    "protocol": {
      "type": "ERC20",
      "protocol_data": {
        "platform": "MATIC",
        "contract_address": "0xf2f77FE7b8e66571E0fca7104c4d670BF1C8d722"
      }
    },
    "derivation_path": "m/44'/966'",
    "use_access_list": true,
    "max_eth_tx_type": 2,
    "gas_limit": {
        "eth_send_erc20": 55000,
        "erc20_payment": 110000,
        "erc20_receiver_spend": 85000,
        "erc20_sender_refund": 85000
    }
  },
  {
    "coin": "JCAD-PLG20",
    "name": "jcad_plg20",
    "fname": "Jarvis Canadian Dollar",
    "rpcport": 80,
    "mm2": 1,
    "chain_id": 137,
    "decimals": 18,
    "avg_blocktime": 1.8,
    "required_confirmations": 20,
    "protocol": {
      "type": "ERC20",
      "protocol_data": {
        "platform": "MATIC",
        "contract_address": "0x8ca194A3b22077359b5732DE53373D4afC11DeE3"
      }
    },
    "derivation_path": "m/44'/966'",
    "use_access_list": true,
    "max_eth_tx_type": 2,
    "gas_limit": {
        "eth_send_erc20": 55000,
        "erc20_payment": 110000,
        "erc20_receiver_spend": 85000,
        "erc20_sender_refund": 85000
    }
  },
  {
    "coin": "JCHF-AVX20",
    "name": "jchf_avx20",
    "fname": "Jarvis Swiss Franc",
    "rpcport": 80,
    "mm2": 1,
    "chain_id": 43114,
    "decimals": 18,
    "avg_blocktime": 2.4,
    "required_confirmations": 3,
    "protocol": {
      "type": "ERC20",
      "protocol_data": {
        "platform": "AVAX",
        "contract_address": "0x2d5563da42b06FbBF9c67b7DC073cF6A7842239e"
      }
    },
    "derivation_path": "m/44'/9000'"
  },
  {
    "coin": "JCHF-BEP20",
    "name": "jchf_bep20",
    "fname": "Jarvis Swiss Franc",
    "rpcport": 80,
    "mm2": 1,
    "chain_id": 56,
    "decimals": 18,
    "avg_blocktime": 3,
    "required_confirmations": 3,
    "protocol": {
      "type": "ERC20",
      "protocol_data": {
        "platform": "BNB",
        "contract_address": "0x7c869b5A294b1314E985283d01C702B62224a05f"
      }
    },
    "derivation_path": "m/44'/714'"
  },
  {
    "coin": "JCHF-ERC20",
    "name": "jchf_erc20",
    "fname": "Jarvis Swiss Franc",
    "rpcport": 80,
    "mm2": 1,
    "chain_id": 1,
    "decimals": 18,
    "avg_blocktime": 15,
    "required_confirmations": 3,
    "protocol": {
      "type": "ERC20",
      "protocol_data": {
        "platform": "ETH",
        "contract_address": "0x53dfEa0A8CC2A2A2e425E1C174Bc162999723ea0"
      }
    },
    "derivation_path": "m/44'/60'"
  },
  {
    "coin": "JCHF-PLG20",
    "name": "jchf_plg20",
    "fname": "Jarvis Swiss Franc",
    "rpcport": 80,
    "mm2": 1,
    "chain_id": 137,
    "decimals": 18,
    "avg_blocktime": 1.8,
    "required_confirmations": 20,
    "protocol": {
      "type": "ERC20",
      "protocol_data": {
        "platform": "MATIC",
        "contract_address": "0xbD1463F02f61676d53fd183C2B19282BFF93D099"
      }
    },
    "derivation_path": "m/44'/966'",
    "use_access_list": true,
    "max_eth_tx_type": 2,
    "gas_limit": {
        "eth_send_erc20": 55000,
        "erc20_payment": 110000,
        "erc20_receiver_spend": 85000,
        "erc20_sender_refund": 85000
    }
  },
  {
    "coin": "JCNY-PLG20",
    "name": "jcny_plg20",
    "fname": "Jarvis Chinese Yuan",
    "rpcport": 80,
    "mm2": 1,
    "chain_id": 137,
    "decimals": 18,
    "avg_blocktime": 1.8,
    "required_confirmations": 20,
    "protocol": {
      "type": "ERC20",
      "protocol_data": {
        "platform": "MATIC",
        "contract_address": "0x84526c812D8f6c4fD6C1a5B68713AFF50733E772"
      }
    },
    "derivation_path": "m/44'/966'",
    "use_access_list": true,
    "max_eth_tx_type": 2,
    "gas_limit": {
        "eth_send_erc20": 55000,
        "erc20_payment": 110000,
        "erc20_receiver_spend": 85000,
        "erc20_sender_refund": 85000
    }
  },
  {
    "coin": "JEUR-AVX20",
    "name": "jeur_avx20",
    "fname": "Jarvis Euro",
    "rpcport": 80,
    "mm2": 1,
    "chain_id": 43114,
    "decimals": 18,
    "avg_blocktime": 2.4,
    "required_confirmations": 3,
    "protocol": {
      "type": "ERC20",
      "protocol_data": {
        "platform": "AVAX",
        "contract_address": "0x9fB1d52596c44603198fB0aee434fac3a679f702"
      }
    },
    "derivation_path": "m/44'/9000'"
  },
  {
    "coin": "JEUR-BEP20",
    "name": "jeur_bep20",
    "fname": "Jarvis Euro",
    "rpcport": 80,
    "mm2": 1,
    "chain_id": 56,
    "decimals": 18,
    "avg_blocktime": 3,
    "required_confirmations": 3,
    "protocol": {
      "type": "ERC20",
      "protocol_data": {
        "platform": "BNB",
        "contract_address": "0x23b8683Ff98F9E4781552DFE6f12Aa32814924e8"
      }
    },
    "derivation_path": "m/44'/714'"
  },
  {
    "coin": "JEUR-ERC20",
    "name": "jeur_erc20",
    "fname": "Jarvis Euro",
    "rpcport": 80,
    "mm2": 1,
    "chain_id": 1,
    "decimals": 18,
    "avg_blocktime": 15,
    "required_confirmations": 3,
    "protocol": {
      "type": "ERC20",
      "protocol_data": {
        "platform": "ETH",
        "contract_address": "0x0f17BC9a994b87b5225cFb6a2Cd4D667ADb4F20B"
      }
    },
    "derivation_path": "m/44'/60'"
  },
  {
    "coin": "JEUR-PLG20",
    "name": "jeur_plg20",
    "fname": "Jarvis Euro",
    "rpcport": 80,
    "mm2": 1,
    "chain_id": 137,
    "decimals": 18,
    "avg_blocktime": 1.8,
    "required_confirmations": 20,
    "protocol": {
      "type": "ERC20",
      "protocol_data": {
        "platform": "MATIC",
        "contract_address": "0x4e3Decbb3645551B8A19f0eA1678079FCB33fB4c"
      }
    },
    "derivation_path": "m/44'/966'",
    "use_access_list": true,
    "max_eth_tx_type": 2,
    "gas_limit": {
        "eth_send_erc20": 55000,
        "erc20_payment": 110000,
        "erc20_receiver_spend": 85000,
        "erc20_sender_refund": 85000
    }
  },
  {
    "coin": "JGBP-BEP20",
    "name": "jgbp_bep20",
    "fname": "Jarvis British Pound",
    "rpcport": 80,
    "mm2": 1,
    "chain_id": 56,
    "decimals": 18,
    "avg_blocktime": 3,
    "required_confirmations": 3,
    "protocol": {
      "type": "ERC20",
      "protocol_data": {
        "platform": "BNB",
        "contract_address": "0x048E9b1ddF9EBbb224812372280e94Ccac443f9e"
      }
    },
    "derivation_path": "m/44'/714'"
  },
  {
    "coin": "JGBP-ERC20",
    "name": "jgbp_erc20",
    "fname": "Jarvis British Pound",
    "rpcport": 80,
    "mm2": 1,
    "chain_id": 1,
    "decimals": 18,
    "avg_blocktime": 15,
    "required_confirmations": 3,
    "protocol": {
      "type": "ERC20",
      "protocol_data": {
        "platform": "ETH",
        "contract_address": "0x7409856CAE628f5d578B285B45669b36E7005283"
      }
    },
    "derivation_path": "m/44'/60'"
  },
  {
    "coin": "JGBP-PLG20",
    "name": "jgbp_plg20",
    "fname": "Jarvis British Pound",
    "rpcport": 80,
    "mm2": 1,
    "chain_id": 137,
    "decimals": 18,
    "avg_blocktime": 1.8,
    "required_confirmations": 20,
    "protocol": {
      "type": "ERC20",
      "protocol_data": {
        "platform": "MATIC",
        "contract_address": "0x767058F11800FBA6A682E73A6e79ec5eB74Fac8c"
      }
    },
    "derivation_path": "m/44'/966'",
    "use_access_list": true,
    "max_eth_tx_type": 2,
    "gas_limit": {
        "eth_send_erc20": 55000,
        "erc20_payment": 110000,
        "erc20_receiver_spend": 85000,
        "erc20_sender_refund": 85000
    }
  },
  {
    "coin": "JGOLD-PLG20",
    "name": "jgold_plg20",
    "fname": "Jarvis Gold",
    "rpcport": 80,
    "mm2": 1,
    "chain_id": 137,
    "decimals": 18,
    "avg_blocktime": 1.8,
    "required_confirmations": 20,
    "protocol": {
      "type": "ERC20",
      "protocol_data": {
        "platform": "MATIC",
        "contract_address": "0x192Ef3FFF1708456D3A1F21354FA8d6bFd86b45c"
      }
    },
    "derivation_path": "m/44'/966'"
  },
  {
    "coin": "JJPY-PLG20",
    "name": "jjpy_plg20",
    "fname": "Jarvis Japanese Yen",
    "rpcport": 80,
    "mm2": 1,
    "chain_id": 137,
    "decimals": 18,
    "avg_blocktime": 1.8,
    "required_confirmations": 20,
    "protocol": {
      "type": "ERC20",
      "protocol_data": {
        "platform": "MATIC",
        "contract_address": "0x8343091F2499FD4b6174A46D067A920a3b851FF9"
      }
    },
    "derivation_path": "m/44'/966'",
    "use_access_list": true,
    "max_eth_tx_type": 2,
    "gas_limit": {
        "eth_send_erc20": 55000,
        "erc20_payment": 110000,
        "erc20_receiver_spend": 85000,
        "erc20_sender_refund": 85000
    }
  },
  {
    "coin": "JKRW-PLG20",
    "name": "jkrw_plg20",
    "fname": "Jarvis South Korean Won",
    "rpcport": 80,
    "mm2": 1,
    "chain_id": 137,
    "decimals": 18,
    "avg_blocktime": 1.8,
    "required_confirmations": 20,
    "protocol": {
      "type": "ERC20",
      "protocol_data": {
        "platform": "MATIC",
        "contract_address": "0xa22f6bc96f13bcC84dF36109c973d3c0505a067E"
      }
    },
    "derivation_path": "m/44'/966'"
  },
  {
    "coin": "JMXN-PLG20",
    "name": "jmxn_plg20",
    "fname": "Jarvis Mexican Peso",
    "rpcport": 80,
    "mm2": 1,
    "chain_id": 137,
    "decimals": 18,
    "avg_blocktime": 1.8,
    "required_confirmations": 20,
    "protocol": {
      "type": "ERC20",
      "protocol_data": {
        "platform": "MATIC",
        "contract_address": "0xBD1fe73e1f12bD2bc237De9b626F056f21f86427"
      }
    },
    "derivation_path": "m/44'/966'",
    "use_access_list": true,
    "max_eth_tx_type": 2,
    "gas_limit": {
        "eth_send_erc20": 55000,
        "erc20_payment": 110000,
        "erc20_receiver_spend": 85000,
        "erc20_sender_refund": 85000
    }
  },
  {
    "coin": "JNZD-PLG20",
    "name": "jnzd_plg20",
    "fname": "Jarvis New Zealand Dollar",
    "rpcport": 80,
    "mm2": 1,
    "chain_id": 137,
    "decimals": 18,
    "avg_blocktime": 1.8,
    "required_confirmations": 20,
    "protocol": {
      "type": "ERC20",
      "protocol_data": {
        "platform": "MATIC",
        "contract_address": "0x6b526Daf03B4C47AF2bcc5860B12151823Ff70E0"
      }
    },
    "derivation_path": "m/44'/966'",
    "use_access_list": true,
    "max_eth_tx_type": 2,
    "gas_limit": {
        "eth_send_erc20": 55000,
        "erc20_payment": 110000,
        "erc20_receiver_spend": 85000,
        "erc20_sender_refund": 85000
    }
  },
  {
    "coin": "JPHP-PLG20",
    "name": "jphp_plg20",
    "fname": "Jarvis Philippine Peso",
    "rpcport": 80,
    "mm2": 1,
    "chain_id": 137,
    "decimals": 18,
    "avg_blocktime": 1.8,
    "required_confirmations": 20,
    "protocol": {
      "type": "ERC20",
      "protocol_data": {
        "platform": "MATIC",
        "contract_address": "0x486880FB16408b47f928F472f57beC55AC6089d1"
      }
    },
    "derivation_path": "m/44'/966'"
  },
  {
    "coin": "JPLN-PLG20",
    "name": "jpln_plg20",
    "fname": "Jarvis Polish Zloty",
    "rpcport": 80,
    "mm2": 1,
    "chain_id": 137,
    "decimals": 18,
    "avg_blocktime": 1.8,
    "required_confirmations": 20,
    "protocol": {
      "type": "ERC20",
      "protocol_data": {
        "platform": "MATIC",
        "contract_address": "0x08E6d1F0c4877Ef2993Ad733Fc6F1D022d0E9DBf"
      }
    },
    "derivation_path": "m/44'/966'"
  },
  {
    "coin": "JPYC-AVX20",
    "name": "jpyc_avx20",
    "fname": "JPY Coin",
    "rpcport": 80,
    "mm2": 1,
    "chain_id": 43114,
    "decimals": 18,
    "avg_blocktime": 2.4,
    "required_confirmations": 3,
    "protocol": {
      "type": "ERC20",
      "protocol_data": {
        "platform": "AVAX",
        "contract_address": "0x431D5dfF03120AFA4bDf332c61A6e1766eF37BDB"
      }
    },
    "derivation_path": "m/44'/9000'"
  },
  {
    "coin": "JPYC-PLG20",
    "name": "jpyc_plg20",
    "fname": "JPY Coin",
    "rpcport": 80,
    "mm2": 1,
    "chain_id": 137,
    "decimals": 18,
    "avg_blocktime": 1.8,
    "required_confirmations": 20,
    "protocol": {
      "type": "ERC20",
      "protocol_data": {
        "platform": "MATIC",
        "contract_address": "0x431D5dfF03120AFA4bDf332c61A6e1766eF37BDB"
      }
    },
    "derivation_path": "m/44'/966'",
    "use_access_list": true,
    "max_eth_tx_type": 2,
    "gas_limit": {
        "eth_send_erc20": 55000,
        "erc20_payment": 110000,
        "erc20_receiver_spend": 85000,
        "erc20_sender_refund": 85000
    }
  },
  {
    "coin": "JRT-ERC20",
    "name": "jrt_erc20",
    "fname": "Jarvis Reward Token",
    "rpcport": 80,
    "mm2": 1,
    "chain_id": 1,
    "required_confirmations": 3,
    "avg_blocktime": 15,
    "protocol": {
      "type": "ERC20",
      "protocol_data": {
        "platform": "ETH",
        "contract_address": "0x8A9C67fee641579dEbA04928c4BC45F66e26343A"
      }
    },
    "derivation_path": "m/44'/60'"
  },
  {
    "coin": "JRT-PLG20",
    "name": "jrt_plg20",
    "fname": "Jarvis Reward Token",
    "rpcport": 80,
    "mm2": 1,
    "chain_id": 137,
    "decimals": 18,
    "avg_blocktime": 1.8,
    "required_confirmations": 20,
    "protocol": {
      "type": "ERC20",
      "protocol_data": {
        "platform": "MATIC",
        "contract_address": "0x596eBE76e2DB4470966ea395B0d063aC6197A8C5"
      }
    },
    "derivation_path": "m/44'/966'"
  },
  {
    "coin": "JSEK-PLG20",
    "name": "jsek_plg20",
    "fname": "Jarvis Swedish Krona",
    "rpcport": 80,
    "mm2": 1,
    "chain_id": 137,
    "decimals": 18,
    "avg_blocktime": 1.8,
    "required_confirmations": 20,
    "protocol": {
      "type": "ERC20",
      "protocol_data": {
        "platform": "MATIC",
        "contract_address": "0x197E5d6CcfF265AC3E303a34Db360ee1429f5d1A"
      }
    },
    "derivation_path": "m/44'/966'"
  },
  {
    "coin": "JSGD-PLG20",
    "name": "jsgd_plg20",
    "fname": "Jarvis Singapore Dollar",
    "rpcport": 80,
    "mm2": 1,
    "chain_id": 137,
    "decimals": 18,
    "avg_blocktime": 1.8,
    "required_confirmations": 20,
    "protocol": {
      "type": "ERC20",
      "protocol_data": {
        "platform": "MATIC",
        "contract_address": "0xa926db7a4CC0cb1736D5ac60495ca8Eb7214B503"
      }
    },
    "derivation_path": "m/44'/966'",
    "use_access_list": true,
    "max_eth_tx_type": 2,
    "gas_limit": {
        "eth_send_erc20": 55000,
        "erc20_payment": 110000,
        "erc20_receiver_spend": 85000,
        "erc20_sender_refund": 85000
    }
  },
  {
    "coin": "JTRY-PLG20",
    "name": "jtry_plg20",
    "fname": "Jarvis Turkish Lira",
    "rpcport": 80,
    "mm2": 1,
    "chain_id": 137,
    "decimals": 18,
    "avg_blocktime": 1.8,
    "required_confirmations": 20,
    "protocol": {
      "type": "ERC20",
      "protocol_data": {
        "platform": "MATIC",
        "contract_address": "0x2A227fc77Bb2cf8f1881a04eCC8fA01EC57EC9fc"
      }
    },
    "derivation_path": "m/44'/966'"
  },
  {
    "coin": "JUSD-PLG20",
    "name": "jusd_plg20",
    "fname": "Jarvis United States Dollar",
    "rpcport": 80,
    "mm2": 1,
    "chain_id": 137,
    "decimals": 18,
    "avg_blocktime": 1.8,
    "required_confirmations": 20,
    "protocol": {
      "type": "ERC20",
      "protocol_data": {
        "platform": "MATIC",
        "contract_address": "0xc948EE9a0687C292ac4d8C1e2557aD652D6baf44"
      }
    },
    "derivation_path": "m/44'/966'"
  },
  {
    "coin": "JST-BEP20",
    "name": "jst_bep20",
    "fname": "JUST",
    "rpcport": 80,
    "mm2": 1,
    "chain_id": 56,
    "decimals": 18,
    "avg_blocktime": 3,
    "required_confirmations": 3,
    "protocol": {
      "type": "ERC20",
      "protocol_data": {
        "platform": "BNB",
        "contract_address": "0xeA998D307ACA04D4f0A3B3036Aba84AE2E409C0A"
      }
    },
    "derivation_path": "m/44'/714'",
    "use_access_list": true,
    "max_eth_tx_type": 2,
    "gas_limit": {
        "eth_send_erc20": 60000,
        "erc20_payment": 110000,
        "erc20_receiver_spend": 85000,
        "erc20_sender_refund": 85000
    }
  },
  {
    "coin": "KCS",
    "name": "kucoin-token",
    "fname": "KuCoin Token",
    "rpcport": 80,
    "mm2": 1,
    "chain_id": 321,
    "use_access_list": true,
    "max_eth_tx_type": 2,
    "required_confirmations": 3,
    "avg_blocktime": 3,
    "protocol": {
      "type": "ETH"
    },
    "derivation_path": "m/44'/641'",
    "trezor_coin": "KCC",
    "links": {
      "homepage": "https://kcc.io"
    }
  },
  {
    "coin": "KMD",
    "name": "komodo",
    "fname": "Komodo",
    "rpcport": 7771,
    "pubtype": 60,
    "p2shtype": 85,
    "wiftype": 188,
    "txversion": 4,
    "overwintered": 1,
    "txfee": 1000,
    "mm2": 1,
    "sign_message_prefix": "Komodo Signed Message:\n",
    "required_confirmations": 2,
    "requires_notarization": true,
    "avg_blocktime": 60,
    "protocol": {
      "type": "UTXO"
    },
    "derivation_path": "m/44'/141'",
    "trezor_coin": "Komodo",
    "links": {
      "github": "https://github.com/komodoplatform/komodo",
      "homepage": "https://komodoplatform.com"
    }
  },
  {
    "coin": "KMD-BEP20",
    "name": "kmd_bep20",
    "fname": "Komodo",
    "rpcport": 80,
    "mm2": 1,
    "chain_id": 56,
    "avg_blocktime": 3,
    "required_confirmations": 3,
    "protocol": {
      "type": "ERC20",
      "protocol_data": {
        "platform": "BNB",
        "contract_address": "0x2003f7ba57Ea956B05B85C60B4B2Ceea9b111256"
      }
    },
    "derivation_path": "m/44'/714'"
  },
  {
    "coin": "KNC-BEP20",
    "name": "knc_bep20",
    "fname": "Kyber Network",
    "rpcport": 80,
    "mm2": 1,
    "chain_id": 56,
    "avg_blocktime": 3,
    "required_confirmations": 3,
    "protocol": {
      "type": "ERC20",
      "protocol_data": {
        "platform": "BNB",
        "contract_address": "0xfe56d5892BDffC7BF58f2E84BE1b2C32D21C308b"
      }
    },
    "derivation_path": "m/44'/714'"
  },
  {
    "coin": "KNC-ERC20",
    "name": "knc_erc20",
    "fname": "Kyber Network",
    "rpcport": 80,
    "mm2": 1,
    "chain_id": 1,
    "avg_blocktime": 15,
    "required_confirmations": 3,
    "protocol": {
      "type": "ERC20",
      "protocol_data": {
        "platform": "ETH",
        "contract_address": "0xdeFA4e8a7bcBA345F687a2f1456F5Edd9CE97202"
      }
    },
    "derivation_path": "m/44'/60'",
    "trezor_coin": "Kyber Network",
    "links": {
      "github": "https://github.com/KyberNetwork",
      "homepage": "https://kyber.network"
    }
  },
  {
    "coin": "KNC-PLG20",
    "name": "knc_plg20",
    "fname": "Kyber Network",
    "rpcport": 80,
    "mm2": 1,
    "chain_id": 137,
    "decimals": 18,
    "avg_blocktime": 1.8,
    "required_confirmations": 20,
    "protocol": {
      "type": "ERC20",
      "protocol_data": {
        "platform": "MATIC",
        "contract_address": "0x1C954E8fe737F99f68Fa1CCda3e51ebDB291948C"
      }
    },
    "derivation_path": "m/44'/966'",
    "use_access_list": true,
    "max_eth_tx_type": 2,
    "gas_limit": {
        "eth_send_erc20": 55000,
        "erc20_payment": 110000,
        "erc20_receiver_spend": 85000,
        "erc20_sender_refund": 85000
    }
  },
  {
    "coin": "KNC-AVX20",
    "name": "knc_avx20",
    "fname": "Kyber Network",
    "rpcport": 80,
    "mm2": 1,
    "chain_id": 43114,
    "decimals": 18,
    "avg_blocktime": 2.4,
    "required_confirmations": 3,
    "protocol": {
      "type": "ERC20",
      "protocol_data": {
        "platform": "AVAX",
        "contract_address": "0x39fC9e94Caeacb435842FADeDeCB783589F50f5f"
      }
    },
    "derivation_path": "m/44'/9000'"
  },
  {
    "coin": "KOIN",
    "sign_message_prefix": "Komodo Signed Message:\n",
    "asset": "KOIN",
    "fname": "Koinon",
    "rpcport": 10702,
    "txversion": 4,
    "overwintered": 1,
    "mm2": 1,
    "required_confirmations": 2,
    "requires_notarization": true,
    "avg_blocktime": 60,
    "protocol": {
      "type": "UTXO"
    },
    "derivation_path": "m/44'/141'",
    "trezor_coin": "Komodo"
  },
  {
    "coin": "KSM-BEP20",
    "name": "ksm_bep20",
    "fname": "Kusama",
    "rpcport": 80,
    "mm2": 1,
    "chain_id": 56,
    "decimals": 18,
    "avg_blocktime": 3,
    "required_confirmations": 3,
    "protocol": {
      "type": "ERC20",
      "protocol_data": {
        "platform": "BNB",
        "contract_address": "0x2aa69E8D25C045B659787BC1f03ce47a388DB6E8"
      }
    },
    "derivation_path": "m/44'/714'",
    "use_access_list": true,
    "max_eth_tx_type": 2,
    "gas_limit": {
        "eth_send_erc20": 60000,
        "erc20_payment": 110000,
        "erc20_receiver_spend": 85000,
        "erc20_sender_refund": 85000
    }
  },
  {
    "coin": "LABS",
    "sign_message_prefix": "Komodo Signed Message:\n",
    "asset": "LABS",
    "fname": "KMD Labs",
    "rpcport": 40265,
    "txversion": 4,
    "overwintered": 1,
    "mm2": 1,
    "required_confirmations": 5,
    "avg_blocktime": 60,
    "protocol": {
      "type": "UTXO"
    },
    "derivation_path": "m/44'/141'",
    "trezor_coin": "Komodo"
  },
  {
    "coin": "LBC",
    "name": "lbrycrd",
    "fname": "LBRY Credits",
    "sign_message_prefix": "LBRYcrd Signed Message:\n",
    "rpcport": 9245,
    "pubtype": 85,
    "p2shtype": 122,
    "wiftype": 28,
    "txfee": 10000,
    "segwit": true,
    "bech32_hrp": "lbc",
    "mm2": 1,
    "wallet_only": false,
    "required_confirmations": 3,
    "avg_blocktime": 150,
    "protocol": {
      "type": "UTXO"
    },
    "derivation_path": "m/44'/140'"
  },
  {
    "coin": "LBC-segwit",
    "name": "lbrycrd",
    "fname": "LBRY Credits",
    "sign_message_prefix": "LBRYcrd Signed Message:\n",
    "rpcport": 9245,
    "pubtype": 85,
    "p2shtype": 122,
    "wiftype": 28,
    "txfee": 10000,
    "segwit": true,
    "bech32_hrp": "lbc",
    "address_format": {
      "format": "segwit"
    },
    "orderbook_ticker": "LBC",
    "mm2": 1,
    "required_confirmations": 3,
    "avg_blocktime": 150,
    "protocol": {
      "type": "UTXO"
    },
    "derivation_path": "m/44'/140'"
  },
  {
    "coin": "LCC",
    "name": "litecoincash",
    "fname": "Litecoin Cash",
    "sign_message_prefix": "Litecoin Signed Message:\n",
    "rpcport": 62457,
    "pubtype": 28,
    "p2shtype": 50,
    "wiftype": 176,
    "decimals": 7,
    "fork_id": "0x40",
    "signature_version": "base",
    "txfee": 20000,
    "segwit": true,
    "bech32_hrp": "lcc",
    "mm2": 1,
    "wallet_only": false,
    "required_confirmations": 4,
    "avg_blocktime": 150,
    "protocol": {
      "type": "UTXO"
    },
    "derivation_path": "m/44'/192'"
  },
  {
    "coin": "LCC-segwit",
    "name": "litecoincash",
    "fname": "Litecoin Cash",
    "sign_message_prefix": "Litecoin Signed Message:\n",
    "rpcport": 62457,
    "pubtype": 28,
    "p2shtype": 50,
    "wiftype": 176,
    "decimals": 7,
    "fork_id": "0x40",
    "signature_version": "base",
    "txfee": 20000,
    "segwit": true,
    "bech32_hrp": "lcc",
    "address_format": {
      "format": "segwit"
    },
    "orderbook_ticker": "LCC",
    "mm2": 1,
    "required_confirmations": 4,
    "avg_blocktime": 150,
    "protocol": {
      "type": "UTXO"
    },
    "derivation_path": "m/44'/192'"
  },
  {
    "coin": "LDO-ERC20",
    "name": "ldo_erc20",
    "fname": "Lido DAO",
    "rpcport": 80,
    "mm2": 1,
    "chain_id": 1,
    "decimals": 18,
    "avg_blocktime": 15,
    "required_confirmations": 3,
    "protocol": {
      "type": "ERC20",
      "protocol_data": {
        "platform": "ETH",
        "contract_address": "0x5A98FcBEA516Cf06857215779Fd812CA3beF1B32"
      }
    },
    "derivation_path": "m/44'/60'"
  },
  {
    "coin": "LDO-PLG20",
    "name": "ldo_plg20",
    "fname": "Lido DAO",
    "rpcport": 80,
    "mm2": 1,
    "chain_id": 137,
    "decimals": 18,
    "avg_blocktime": 1.8,
    "required_confirmations": 20,
    "protocol": {
      "type": "ERC20",
      "protocol_data": {
        "platform": "MATIC",
        "contract_address": "0xC3C7d422809852031b44ab29EEC9F1EfF2A58756"
      }
    },
    "derivation_path": "m/44'/966'",
    "use_access_list": true,
    "max_eth_tx_type": 2,
    "gas_limit": {
        "eth_send_erc20": 55000,
        "erc20_payment": 110000,
        "erc20_receiver_spend": 85000,
        "erc20_sender_refund": 85000
    }
  },
  {
    "coin": "LNC",
    "name": "lightningcash",
    "fname": "LightningCash",
    "rpcport": 9110,
    "pubtype": 28,
    "p2shtype": 50,
    "wiftype": 176,
    "decimals": 8,
    "signature_version": "base",
    "txfee": 10000,
    "segwit": true,
    "bech32_hrp": "lnc",
    "mm2": 1,
    "required_confirmations": 6,
    "avg_blocktime": 5,
    "protocol": {
      "type": "UTXO"
    }
  },
  {
    "coin": "FRC",
    "name": "faircoin",
    "fname": "FairCoin",
    "rpcport": 9875,
    "pubtype": 36,
    "p2shtype": 63,
    "wiftype": 128,
    "decimals": 8,
    "signature_version": "base",
    "txfee": 10000,
    "segwit": true,
    "bech32_hrp": "frc",
    "mm2": 1,
    "required_confirmations": 6,
    "avg_blocktime": 150,
    "protocol": {
      "type": "UTXO"
    }
  },
  {
    "coin": "LEO-ERC20",
    "name": "leo_erc20",
    "fname": "LEO Token",
    "rpcport": 80,
    "mm2": 1,
    "chain_id": 1,
    "decimals": 18,
    "avg_blocktime": 15,
    "required_confirmations": 3,
    "protocol": {
      "type": "ERC20",
      "protocol_data": {
        "platform": "ETH",
        "contract_address": "0x2AF5D2aD76741191D15Dfe7bF6aC92d4Bd912Ca3"
      }
    },
    "derivation_path": "m/44'/60'",
    "trezor_coin": "LEOcoin",
    "links": {
      "homepage": "https://www.leocoin.org/"
    }
  },
  {
    "coin": "LEO-PLG20",
    "name": "leo_plg20",
    "fname": "LEO Token",
    "rpcport": 80,
    "mm2": 1,
    "chain_id": 137,
    "decimals": 18,
    "avg_blocktime": 1.8,
    "required_confirmations": 20,
    "protocol": {
      "type": "ERC20",
      "protocol_data": {
        "platform": "MATIC",
        "contract_address": "0x06D02e9D62A13fC76BB229373FB3BBBD1101D2fC"
      }
    },
    "derivation_path": "m/44'/966'"
  },
  {
    "coin": "LINK-ERC20",
    "name": "link_erc20",
    "fname": "Chainlink",
    "required_confirmations": 3,
    "avg_blocktime": 15,
    "rpcport": 80,
    "mm2": 1,
    "chain_id": 1,
    "protocol": {
      "type": "ERC20",
      "protocol_data": {
        "platform": "ETH",
        "contract_address": "0x514910771AF9Ca656af840dff83E8264EcF986CA"
      }
    },
    "derivation_path": "m/44'/60'"
  },
  {
    "coin": "LINK-AVX20",
    "name": "link_avx20",
    "fname": "Chainlink",
    "rpcport": 80,
    "mm2": 1,
    "chain_id": 43114,
    "required_confirmations": 3,
    "avg_blocktime": 2.4,
    "decimals": 18,
    "protocol": {
      "type": "ERC20",
      "protocol_data": {
        "platform": "AVAX",
        "contract_address": "0x5947BB275c521040051D82396192181b413227A3"
      }
    },
    "derivation_path": "m/44'/9000'"
  },
  {
    "coin": "LINK-BEP20",
    "name": "link_bep20",
    "fname": "Chainlink",
    "rpcport": 80,
    "mm2": 1,
    "chain_id": 56,
    "avg_blocktime": 3,
    "required_confirmations": 3,
    "protocol": {
      "type": "ERC20",
      "protocol_data": {
        "platform": "BNB",
        "contract_address": "0xF8A0BF9cF54Bb92F17374d9e9A321E6a111a51bD"
      }
    },
    "derivation_path": "m/44'/714'"
  },
  {
    "coin": "LINK-FTM20",
    "name": "link_ftm20",
    "fname": "Chainlink",
    "rpcport": 80,
    "mm2": 1,
    "wallet_only": true,
    "chain_id": 250,
    "decimals": 18,
    "avg_blocktime": 1.8,
    "required_confirmations": 3,
    "protocol": {
      "type": "ERC20",
      "protocol_data": {
        "platform": "FTM",
        "contract_address": "0xb3654dc3D10Ea7645f8319668E8F54d2574FBdC8"
      }
    },
    "derivation_path": "m/44'/1007'"
  },
  {
    "coin": "LINK-HCO20",
    "name": "link_hco20",
    "fname": "Chainlink",
    "rpcport": 80,
    "mm2": 1,
    "chain_id": 128,
    "decimals": 18,
    "avg_blocktime": 3,
    "required_confirmations": 3,
    "protocol": {
      "type": "ERC20",
      "protocol_data": {
        "platform": "HT",
        "contract_address": "0x9e004545c59D359F6B7BFB06a26390b087717b42"
      }
    },
    "derivation_path": "m/44'/1023'"
  },
  {
    "coin": "LINK-KRC20",
    "name": "link_krc20",
    "fname": "Chainlink",
    "rpcport": 80,
    "mm2": 1,
    "chain_id": 321,
    "decimals": 18,
    "avg_blocktime": 3,
    "required_confirmations": 3,
    "protocol": {
      "type": "ERC20",
      "protocol_data": {
        "platform": "KCS",
        "contract_address": "0x47841910329aaa6b88D5e9DcdE9000195151dc72"
      }
    },
    "derivation_path": "m/44'/641'"
  },
  {
    "coin": "LINK-PLG20",
    "name": "link_plg20",
    "fname": "Chainlink",
    "rpcport": 80,
    "mm2": 1,
    "chain_id": 137,
    "decimals": 18,
    "avg_blocktime": 1.8,
    "required_confirmations": 20,
    "protocol": {
      "type": "ERC20",
      "protocol_data": {
        "platform": "MATIC",
        "contract_address": "0x53E0bca35eC356BD5ddDFebbD1Fc0fD03FaBad39"
      }
    },
    "derivation_path": "m/44'/966'",
    "use_access_list": true,
    "max_eth_tx_type": 2,
    "gas_limit": {
        "eth_send_erc20": 55000,
        "erc20_payment": 110000,
        "erc20_receiver_spend": 85000,
        "erc20_sender_refund": 85000
    }
  },
  {
    "coin": "LOOP-BEP20",
    "name": "loop_bep20",
    "fname": "LoopNetwork",
    "rpcport": 80,
    "mm2": 1,
    "chain_id": 56,
    "decimals": 18,
    "avg_blocktime": 3,
    "required_confirmations": 3,
    "protocol": {
      "type": "ERC20",
      "protocol_data": {
        "platform": "BNB",
        "contract_address": "0xcE186ad6430E2Fe494a22C9eDbD4c68794a28B35"
      }
    },
    "derivation_path": "m/44'/714'"
  },
  {
    "coin": "LRC-ERC20",
    "name": "lrc_erc20",
    "fname": "Loopring",
    "rpcport": 80,
    "mm2": 1,
    "chain_id": 1,
    "decimals": 18,
    "avg_blocktime": 15,
    "required_confirmations": 3,
    "protocol": {
      "type": "ERC20",
      "protocol_data": {
        "platform": "ETH",
        "contract_address": "0xBBbbCA6A901c926F240b89EacB641d8Aec7AEafD"
      }
    },
    "derivation_path": "m/44'/60'",
    "trezor_coin": "Loopring",
    "links": {
      "github": "https://github.com/loopring",
      "homepage": "https://loopring.org"
    }
  },
  {
    "coin": "LRC-BEP20",
    "name": "lrc_bep20",
    "fname": "Loopring",
    "rpcport": 80,
    "mm2": 1,
    "chain_id": 56,
    "decimals": 18,
    "avg_blocktime": 3,
    "required_confirmations": 3,
    "protocol": {
      "type": "ERC20",
      "protocol_data": {
        "platform": "BNB",
        "contract_address": "0x66e4d38b20173F509A1fF5d82866949e4fE898da"
      }
    },
    "derivation_path": "m/44'/714'",
    "use_access_list": true,
    "max_eth_tx_type": 2,
    "gas_limit": {
        "eth_send_erc20": 60000,
        "erc20_payment": 110000,
        "erc20_receiver_spend": 85000,
        "erc20_sender_refund": 85000
    }
  },
  {
    "coin": "LRC-PLG20",
    "name": "lrc_plg20",
    "fname": "Loopring",
    "rpcport": 80,
    "mm2": 1,
    "chain_id": 137,
    "decimals": 18,
    "avg_blocktime": 1.8,
    "required_confirmations": 20,
    "protocol": {
      "type": "ERC20",
      "protocol_data": {
        "platform": "MATIC",
        "contract_address": "0x84e1670F61347CDaeD56dcc736FB990fBB47ddC1"
      }
    },
    "derivation_path": "m/44'/966'"
  },
  {
    "coin": "LEASH-ERC20",
    "name": "leash_erc20",
    "fname": "Doge Killer",
    "rpcport": 80,
    "mm2": 1,
    "chain_id": 1,
    "avg_blocktime": 15,
    "required_confirmations": 3,
    "protocol": {
      "type": "ERC20",
      "protocol_data": {
        "platform": "ETH",
        "contract_address": "0x27C70Cd1946795B66be9d954418546998b546634"
      }
    },
    "derivation_path": "m/44'/60'"
  },
  {
    "coin": "LOOM-ERC20",
    "name": "loom_erc20",
    "fname": "Loom Network",
    "rpcport": 80,
    "mm2": 1,
    "chain_id": 1,
    "decimals": 18,
    "avg_blocktime": 15,
    "required_confirmations": 3,
    "protocol": {
      "type": "ERC20",
      "protocol_data": {
        "platform": "ETH",
        "contract_address": "0x42476F744292107e34519F9c357927074Ea3F75D"
      }
    },
    "derivation_path": "m/44'/60'",
    "trezor_coin": "LOOM",
    "links": {
      "github": "github.com/loomnetwork/",
      "homepage": "https://loomx.io"
    }
  },
  {
    "coin": "LOOM-BEP20",
    "name": "loom_bep20",
    "fname": "Loom Network",
    "rpcport": 80,
    "mm2": 1,
    "chain_id": 56,
    "decimals": 18,
    "avg_blocktime": 3,
    "required_confirmations": 3,
    "protocol": {
      "type": "ERC20",
      "protocol_data": {
        "platform": "BNB",
        "contract_address": "0xE6Ce27025F13f5213bBc560dC275e292965a392F"
      }
    },
    "derivation_path": "m/44'/714'",
    "use_access_list": true,
    "max_eth_tx_type": 2,
    "gas_limit": {
        "eth_send_erc20": 60000,
        "erc20_payment": 110000,
        "erc20_receiver_spend": 85000,
        "erc20_sender_refund": 85000
    }
  },
  {
    "coin": "LSWAP-BEP20",
    "name": "lswap_bep20",
    "fname": "LoopSwap",
    "rpcport": 80,
    "mm2": 1,
    "chain_id": 56,
    "decimals": 18,
    "avg_blocktime": 3,
    "required_confirmations": 3,
    "protocol": {
      "type": "ERC20",
      "protocol_data": {
        "platform": "BNB",
        "contract_address": "0x3F8a14f5a3Ee2F4A3Ed61cCF5EEA3c9535C090C8"
      }
    },
    "derivation_path": "m/44'/714'"
  },
  {
    "coin": "LTC",
    "name": "litecoin",
    "fname": "Litecoin",
    "sign_message_prefix": "Litecoin Signed Message:\n",
    "rpcport": 9332,
    "pubtype": 48,
    "p2shtype": 50,
    "wiftype": 176,
    "txfee": 0,
    "dust": 5460,
    "segwit": true,
    "bech32_hrp": "ltc",
    "mm2": 1,
    "wallet_only": false,
    "required_confirmations": 2,
    "avg_blocktime": 150,
    "protocol": {
      "type": "UTXO"
    },
    "derivation_path": "m/44'/2'",
    "trezor_coin": "Litecoin",
    "links": {
      "github": "https://github.com/litecoin-project/litecoin",
      "homepage": "https://litecoin.org"
    }
  },
  {
    "coin": "LTC-segwit",
    "name": "litecoin",
    "fname": "Litecoin",
    "sign_message_prefix": "Litecoin Signed Message:\n",
    "rpcport": 9332,
    "pubtype": 48,
    "p2shtype": 50,
    "wiftype": 176,
    "txfee": 0,
    "dust": 5460,
    "segwit": true,
    "bech32_hrp": "ltc",
    "address_format": {
      "format": "segwit"
    },
    "orderbook_ticker": "LTC",
    "mm2": 1,
    "required_confirmations": 2,
    "avg_blocktime": 150,
    "protocol": {
      "type": "UTXO"
    },
    "derivation_path": "m/44'/2'",
    "trezor_coin": "Litecoin",
    "links": {
      "github": "https://github.com/litecoin-project/litecoin",
      "homepage": "https://litecoin.org"
    }
  },
  {
    "coin": "LYNX",
    "name": "lynx",
    "fname": "Lynx",
    "sign_message_prefix": "Lynx Signed Message:\n",
    "rpcport": 9332,
    "pubtype": 45,
    "p2shtype": 22,
    "wiftype": 173,
    "txfee": 100000,
    "dust": 54600,
    "segwit": false,
    "mm2": 1,
    "required_confirmations": 1,
    "avg_blocktime": 1200,
    "protocol": {
      "type": "UTXO"
    },
    "derivation_path": "m/44'/191'"
  },
  {
    "coin": "MANA-ERC20",
    "name": "mana_erc20",
    "fname": "Decentraland",
    "rpcport": 80,
    "mm2": 1,
    "chain_id": 1,
    "decimals": 18,
    "avg_blocktime": 15,
    "required_confirmations": 3,
    "protocol": {
      "type": "ERC20",
      "protocol_data": {
        "platform": "ETH",
        "contract_address": "0x0F5D2fB29fb7d3CFeE444a200298f468908cC942"
      }
    },
    "derivation_path": "m/44'/60'",
    "trezor_coin": "Decentraland MANA",
    "links": {
      "github": "https://github.com/decentraland",
      "homepage": "https://decentraland.org"
    }
  },
  {
    "coin": "MANA-BEP20",
    "name": "mana_bep20",
    "fname": "Decentraland",
    "rpcport": 80,
    "mm2": 1,
    "chain_id": 56,
    "decimals": 18,
    "avg_blocktime": 3,
    "required_confirmations": 3,
    "protocol": {
      "type": "ERC20",
      "protocol_data": {
        "platform": "BNB",
        "contract_address": "0x26433c8127d9b4e9B71Eaa15111DF99Ea2EeB2f8"
      }
    },
    "derivation_path": "m/44'/714'"
  },
  {
    "coin": "MANA-KRC20",
    "name": "mana_krc20",
    "fname": "Decentraland",
    "rpcport": 80,
    "mm2": 1,
    "chain_id": 321,
    "decimals": 18,
    "avg_blocktime": 3,
    "required_confirmations": 3,
    "protocol": {
      "type": "ERC20",
      "protocol_data": {
        "platform": "KCS",
        "contract_address": "0xC19a5caCC2bb68Ff09f2Fcc695F31493A039Fa5e"
      }
    },
    "derivation_path": "m/44'/641'"
  },
  {
    "coin": "MANA-PLG20",
    "name": "mana_plg20",
    "fname": "Decentraland",
    "rpcport": 80,
    "mm2": 1,
    "chain_id": 137,
    "decimals": 18,
    "avg_blocktime": 1.8,
    "required_confirmations": 20,
    "protocol": {
      "type": "ERC20",
      "protocol_data": {
        "platform": "MATIC",
        "contract_address": "0xA1c57f48F0Deb89f569dFbE6E2B7f46D33606fD4"
      }
    },
    "derivation_path": "m/44'/966'",
    "use_access_list": true,
    "max_eth_tx_type": 2,
    "gas_limit": {
        "eth_send_erc20": 55000,
        "erc20_payment": 110000,
        "erc20_receiver_spend": 85000,
        "erc20_sender_refund": 85000
    }
  },
  {
    "coin": "MASK-BEP20",
    "name": "mask_bep20",
    "fname": "Mask Network",
    "rpcport": 80,
    "mm2": 1,
    "chain_id": 56,
    "decimals": 18,
    "avg_blocktime": 3,
    "required_confirmations": 3,
    "protocol": {
      "type": "ERC20",
      "protocol_data": {
        "platform": "BNB",
        "contract_address": "0x2eD9a5C8C13b93955103B9a7C167B67Ef4d568a3"
      }
    },
    "derivation_path": "m/44'/714'"
  },
  {
    "coin": "MASK-ERC20",
    "name": "mask_erc20",
    "fname": "Mask Network",
    "rpcport": 80,
    "mm2": 1,
    "chain_id": 1,
    "decimals": 18,
    "avg_blocktime": 15,
    "required_confirmations": 3,
    "protocol": {
      "type": "ERC20",
      "protocol_data": {
        "platform": "ETH",
        "contract_address": "0x69af81e73A73B40adF4f3d4223Cd9b1ECE623074"
      }
    },
    "derivation_path": "m/44'/60'"
  },
  {
    "coin": "MASK-PLG20",
    "name": "mask_plg20",
    "fname": "Mask Network",
    "rpcport": 80,
    "mm2": 1,
    "chain_id": 137,
    "decimals": 18,
    "avg_blocktime": 1.8,
    "required_confirmations": 20,
    "protocol": {
      "type": "ERC20",
      "protocol_data": {
        "platform": "MATIC",
        "contract_address": "0x2B9E7ccDF0F4e5B24757c1E1a80e311E34Cb10c7"
      }
    },
    "derivation_path": "m/44'/966'",
    "use_access_list": true,
    "max_eth_tx_type": 2,
    "gas_limit": {
        "eth_send_erc20": 55000,
        "erc20_payment": 110000,
        "erc20_receiver_spend": 85000,
        "erc20_sender_refund": 85000
    }
  },
  {
    "coin": "MATICTEST",
    "name": "matic testnet",
    "fname": "Matic Testnet",
    "is_testnet": true,
    "rpcport": 80,
    "mm2": 1,
    "chain_id": 80001,
    "avg_blocktime": 1.8,
    "required_confirmations": 3,
    "protocol": {
      "type": "ETH"
    }
  },
  {
    "coin": "MATIC",
    "name": "matic",
    "fname": "Polygon",
    "rpcport": 80,
    "mm2": 1,
    "chain_id": 137,
    "use_access_list": true,
    "max_eth_tx_type": 2,
    "avg_blocktime": 1.8,
    "required_confirmations": 20,
    "protocol": {
      "type": "ETH"
    },
    "derivation_path": "m/44'/966'",
    "trezor_coin": "Polygon",
    "links": {
      "homepage": "https://polygon.technology/"
    }
  },
  {
    "coin": "MATIC-BEP20",
    "name": "matic_bep20",
    "fname": "Polygon",
    "rpcport": 80,
    "mm2": 1,
    "chain_id": 56,
    "avg_blocktime": 3,
    "required_confirmations": 3,
    "protocol": {
      "type": "ERC20",
      "protocol_data": {
        "platform": "BNB",
        "contract_address": "0xCC42724C6683B7E57334c4E856f4c9965ED682bD"
      }
    },
    "derivation_path": "m/44'/714'"
  },
  {
    "coin": "MATIC-ERC20",
    "name": "matic_erc20",
    "fname": "Polygon",
    "rpcport": 80,
    "mm2": 1,
    "chain_id": 1,
    "avg_blocktime": 15,
    "required_confirmations": 3,
    "decimals": 18,
    "protocol": {
      "type": "ERC20",
      "protocol_data": {
        "platform": "ETH",
        "contract_address": "0x7D1AfA7B718fb893dB30A3aBc0Cfc608AaCfeBB0"
      }
    },
    "derivation_path": "m/44'/60'",
    "trezor_coin": "Matic Token",
    "links": {
      "homepage": "https://polygon.technology/"
    }
  },
  {
    "coin": "MATIC-HCO20",
    "name": "matic_hco20",
    "fname": "Polygon",
    "rpcport": 80,
    "mm2": 1,
    "chain_id": 128,
    "decimals": 18,
    "avg_blocktime": 3,
    "required_confirmations": 3,
    "protocol": {
      "type": "ERC20",
      "protocol_data": {
        "platform": "HT",
        "contract_address": "0xdB11743fe8B129b49b11236E8a715004BDabe7e5"
      }
    },
    "derivation_path": "m/44'/1023'"
  },
  {
    "coin": "MATIC-KRC20",
    "name": "matic_krc20",
    "fname": "Polygon",
    "rpcport": 80,
    "mm2": 1,
    "chain_id": 321,
    "decimals": 18,
    "avg_blocktime": 3,
    "required_confirmations": 3,
    "protocol": {
      "type": "ERC20",
      "protocol_data": {
        "platform": "KCS",
        "contract_address": "0x1B8e27ABA297466fc6765Ce55BD12A8E216759da"
      }
    },
    "derivation_path": "m/44'/641'"
  },
  {
    "coin": "MC-ERC20",
    "name": "mc_erc20",
    "fname": "Merit Circle",
    "rpcport": 80,
    "mm2": 1,
    "wallet_only": true,
    "chain_id": 1,
    "decimals": 18,
    "avg_blocktime": 15,
    "required_confirmations": 3,
    "protocol": {
      "type": "ERC20",
      "protocol_data": {
        "platform": "ETH",
        "contract_address": "0x949D48EcA67b17269629c7194F4b727d4Ef9E5d6"
      }
    },
    "derivation_path": "m/44'/60'"
  },
  {
    "coin": "MC-BEP20",
    "name": "mc_bep20",
    "fname": "Merit Circle",
    "rpcport": 80,
    "mm2": 1,
    "wallet_only": true,
    "chain_id": 56,
    "decimals": 18,
    "avg_blocktime": 3,
    "required_confirmations": 3,
    "protocol": {
      "type": "ERC20",
      "protocol_data": {
        "platform": "BNB",
        "contract_address": "0x949D48EcA67b17269629c7194F4b727d4Ef9E5d6"
      }
    },
    "derivation_path": "m/44'/714'"
  },
  {
    "coin": "MCL",
    "sign_message_prefix": "Komodo Signed Message:\n",
    "asset": "MCL",
    "fname": "Marmara Credit Loops",
    "rpcport": 33825,
    "txversion": 4,
    "overwintered": 1,
    "mm2": 1,
    "required_confirmations": 5,
    "requires_notarization": false,
    "avg_blocktime": 60,
    "protocol": {
      "type": "UTXO"
    },
    "derivation_path": "m/44'/141'",
    "trezor_coin": "Komodo"
  },
  {
    "coin": "MINDS-ERC20",
    "name": "minds_erc20",
    "fname": "Minds",
    "rpcport": 80,
    "mm2": 1,
    "chain_id": 1,
    "avg_blocktime": 15,
    "required_confirmations": 3,
    "decimals": 18,
    "protocol": {
      "type": "ERC20",
      "protocol_data": {
        "platform": "ETH",
        "contract_address": "0xB26631c6dda06aD89B93C71400D25692de89c068"
      }
    },
    "derivation_path": "m/44'/60'",
    "trezor_coin": "Minds Token",
    "links": {
      "homepage": "https://www.minds.com/"
    }
  },
  {
    "coin": "MIL",
    "name": "mil",
    "fname": "Milevium",
    "sign_message_prefix": "MIL Signed Message:\n",
    "rpcport": 41889,
    "pubtype": 50,
    "p2shtype": 196,
    "wiftype": 239,
    "txfee": 100000,
    "dust": 54600,
    "mm2": 1,
    "required_confirmations": 2,
    "requires_notarization": true,
    "avg_blocktime": 60,
    "protocol": {
      "type": "UTXO"
    }
  },
  {
    "coin": "MINU-BEP20",
    "name": "minu_bep20",
    "fname": "Minu",
    "rpcport": 80,
    "mm2": 1,
    "wallet_only": true,
    "chain_id": 56,
    "decimals": 18,
    "avg_blocktime": 3,
    "required_confirmations": 3,
    "protocol": {
      "type": "ERC20",
      "protocol_data": {
        "platform": "BNB",
        "contract_address": "0xf48f91df403976060cC05dBbf8A0901b09fdeFd4"
      }
    },
    "derivation_path": "m/44'/714'"
  },
  {
    "coin": "MIR-ERC20",
    "name": "mir_erc20",
    "fname": "Mirror Protocol",
    "rpcport": 80,
    "mm2": 1,
    "chain_id": 1,
    "decimals": 18,
    "avg_blocktime": 15,
    "required_confirmations": 3,
    "protocol": {
      "type": "ERC20",
      "protocol_data": {
        "platform": "ETH",
        "contract_address": "0x09a3EcAFa817268f77BE1283176B946C4ff2E608"
      }
    },
    "derivation_path": "m/44'/60'"
  },
  {
    "coin": "MIR-BEP20",
    "name": "mir_bep20",
    "fname": "Mirror Protocol",
    "rpcport": 80,
    "mm2": 1,
    "chain_id": 56,
    "decimals": 18,
    "avg_blocktime": 3,
    "required_confirmations": 3,
    "protocol": {
      "type": "ERC20",
      "protocol_data": {
        "platform": "BNB",
        "contract_address": "0x5B6DcF557E2aBE2323c48445E8CC948910d8c2c9"
      }
    },
    "derivation_path": "m/44'/714'"
  },
  {
    "coin": "MKR-AVX20",
    "name": "mkr_avx20",
    "fname": "Maker",
    "rpcport": 80,
    "mm2": 1,
    "chain_id": 43114,
    "required_confirmations": 3,
    "avg_blocktime": 2.4,
    "decimals": 18,
    "protocol": {
      "type": "ERC20",
      "protocol_data": {
        "platform": "AVAX",
        "contract_address": "0x88128fd4b259552A9A1D457f435a6527AAb72d42"
      }
    },
    "derivation_path": "m/44'/9000'"
  },
  {
    "coin": "MKR-BEP20",
    "name": "mkr_bep20",
    "fname": "Maker",
    "rpcport": 80,
    "mm2": 1,
    "chain_id": 56,
    "avg_blocktime": 3,
    "required_confirmations": 3,
    "protocol": {
      "type": "ERC20",
      "protocol_data": {
        "platform": "BNB",
        "contract_address": "0x5f0Da599BB2ccCfcf6Fdfd7D81743B6020864350"
      }
    },
    "derivation_path": "m/44'/714'"
  },
  {
    "coin": "MKR-ERC20",
    "name": "mkr_erc20",
    "fname": "Maker",
    "rpcport": 80,
    "mm2": 1,
    "chain_id": 1,
    "avg_blocktime": 15,
    "required_confirmations": 3,
    "decimals": 18,
    "protocol": {
      "type": "ERC20",
      "protocol_data": {
        "platform": "ETH",
        "contract_address": "0x9f8F72aA9304c8B593d555F12eF6589cC3A579A2"
      }
    },
    "derivation_path": "m/44'/60'",
    "trezor_coin": "MakerDAO",
    "links": {
      "github": "https://github.com/makerdao",
      "homepage": "https://makerdao.com"
    }
  },
  {
    "coin": "MKR-KRC20",
    "name": "mkr_krc20",
    "fname": "Maker",
    "rpcport": 80,
    "mm2": 1,
    "chain_id": 321,
    "decimals": 18,
    "avg_blocktime": 3,
    "required_confirmations": 3,
    "protocol": {
      "type": "ERC20",
      "protocol_data": {
        "platform": "KCS",
        "contract_address": "0xdE81028C743f5304fe2cdEfac588f572d629a687"
      }
    },
    "derivation_path": "m/44'/641'"
  },
  {
    "coin": "MKR-PLG20",
    "name": "mkr_plg20",
    "fname": "Maker",
    "rpcport": 80,
    "mm2": 1,
    "chain_id": 137,
    "decimals": 18,
    "avg_blocktime": 1.8,
    "required_confirmations": 20,
    "protocol": {
      "type": "ERC20",
      "protocol_data": {
        "platform": "MATIC",
        "contract_address": "0x6f7C932e7684666C9fd1d44527765433e01fF61d"
      }
    },
    "derivation_path": "m/44'/966'",
    "use_access_list": true,
    "max_eth_tx_type": 2,
    "gas_limit": {
        "eth_send_erc20": 55000,
        "erc20_payment": 110000,
        "erc20_receiver_spend": 85000,
        "erc20_sender_refund": 85000
    }
  },
  {
    "coin": "MM-ERC20",
    "name": "mm_erc20",
    "fname": "Million",
    "rpcport": 80,
    "mm2": 1,
    "chain_id": 1,
    "avg_blocktime": 15,
    "required_confirmations": 3,
    "protocol": {
      "type": "ERC20",
      "protocol_data": {
        "platform": "ETH",
        "contract_address": "0x6B4c7A5e3f0B99FCD83e9c089BDDD6c7FCe5c611"
      }
    },
    "derivation_path": "m/44'/60'",
    "trezor_coin": "Million",
    "links": {
      "homepage": "https://www.milliontoken.org"
    }
  },
  {
    "coin": "MM-AVX20",
    "name": "mm_avx20",
    "fname": "Million",
    "rpcport": 80,
    "mm2": 1,
    "chain_id": 43114,
    "required_confirmations": 3,
    "avg_blocktime": 2.4,
    "decimals": 18,
    "protocol": {
      "type": "ERC20",
      "protocol_data": {
        "platform": "AVAX",
        "contract_address": "0x993163CaD35162fB579D7B64e6695cB076EF5064"
      }
    },
    "derivation_path": "m/44'/9000'"
  },
  {
    "coin": "MM-BEP20",
    "name": "mm_bep20",
    "fname": "Million",
    "rpcport": 80,
    "mm2": 1,
    "chain_id": 56,
    "decimals": 18,
    "avg_blocktime": 3,
    "required_confirmations": 3,
    "protocol": {
      "type": "ERC20",
      "protocol_data": {
        "platform": "BNB",
        "contract_address": "0xBF05279F9Bf1CE69bBFEd670813b7e431142Afa4"
      }
    },
    "derivation_path": "m/44'/714'"
  },
  {
    "coin": "MM-MVR20",
    "name": "mm_mvr20",
    "fname": "Million",
    "rpcport": 80,
    "mm2": 1,
    "wallet_only": true,
    "chain_id": 1285,
    "avg_blocktime": 15,
    "decimals": 18,
    "required_confirmations": 3,
    "protocol": {
      "type": "ERC20",
      "protocol_data": {
        "platform": "MOVR",
        "contract_address": "0x95bf7E307BC1ab0BA38ae10fc27084bC36FcD605"
      }
    },
    "derivation_path": "m/44'/1285'"
  },
  {
    "coin": "MM-PLG20",
    "name": "mm_plg20",
    "fname": "Million",
    "rpcport": 80,
    "mm2": 1,
    "chain_id": 137,
    "decimals": 18,
    "avg_blocktime": 1.8,
    "required_confirmations": 20,
    "protocol": {
      "type": "ERC20",
      "protocol_data": {
        "platform": "MATIC",
        "contract_address": "0x5647Fe4281F8F6F01E84BCE775AD4b828A7b8927"
      }
    },
    "derivation_path": "m/44'/966'"
  },
  {
    "coin": "MONA",
    "name": "monacoin",
    "fname": "MonaCoin",
    "sign_message_prefix": "Monacoin Signed Message:\n",
    "rpcport": 9402,
    "pubtype": 50,
    "p2shtype": 5,
    "wiftype": 176,
    "txfee": 100000,
    "dust": 100000,
    "segwit": true,
    "bech32_hrp": "mona",
    "mm2": 1,
    "wallet_only": false,
    "required_confirmations": 5,
    "avg_blocktime": 90,
    "protocol": {
      "type": "UTXO"
    },
    "derivation_path": "m/44'/22'",
    "trezor_coin": "Monacoin",
    "links": {
      "github": "https://github.com/monacoinproject/monacoin",
      "homepage": "https://monacoin.org"
    }
  },
  {
    "coin": "MONA-segwit",
    "name": "monacoin",
    "fname": "MonaCoin",
    "sign_message_prefix": "Monacoin Signed Message:\n",
    "rpcport": 9402,
    "pubtype": 50,
    "p2shtype": 5,
    "wiftype": 176,
    "txfee": 100000,
    "dust": 100000,
    "segwit": true,
    "bech32_hrp": "mona",
    "address_format": {
      "format": "segwit"
    },
    "orderbook_ticker": "MONA",
    "mm2": 1,
    "required_confirmations": 5,
    "avg_blocktime": 90,
    "protocol": {
      "type": "UTXO"
    },
    "derivation_path": "m/44'/22'",
    "trezor_coin": "Monacoin",
    "links": {
      "github": "https://github.com/monacoinproject/monacoin",
      "homepage": "https://monacoin.org"
    }
  },
  {
    "coin": "MOR-ERC20",
    "name": "mor_erc20",
    "fname": "Morpheus",
    "rpcport": 80,
    "mm2": 1,
    "chain_id": 1,
    "decimals": 18,
    "avg_blocktime": 15,
    "required_confirmations": 3,
    "protocol": {
      "type": "ERC20",
      "protocol_data": {
        "platform": "ETH",
        "contract_address": "0xcBB8f1BDA10b9696c57E13BC128Fe674769DCEc0"
      }
    },
    "derivation_path": "m/44'/60'"
  },
  {
    "coin": "MOR-ARB20",
    "name": "mor_arb20",
    "fname": "Morpheus",
    "rpcport": 80,
    "mm2": 1,
    "chain_id": 42161,
    "decimals": 18,
    "avg_blocktime": 0.25,
    "required_confirmations": 10,
    "protocol": {
      "type": "ERC20",
      "protocol_data": {
        "platform": "ETH-ARB20",
        "contract_address": "0x092bAaDB7DEf4C3981454dD9c0A0D7FF07bCFc86"
      }
    },
    "derivation_path": "m/44'/60'",
    "use_access_list": true,
    "max_eth_tx_type": 2,
    "gas_limit": {
        "eth_send_erc20": 150000,
        "erc20_payment": 300000,
        "erc20_receiver_spend": 250000,
        "erc20_sender_refund": 250000
    }
  },
  {
    "coin": "MOVR",
    "name": "moonriver",
    "fname": "Moonriver",
    "rpcport": 80,
    "mm2": 1,
    "chain_id": 1285,
    "required_confirmations": 3,
    "avg_blocktime": 15,
    "protocol": {
      "type": "ETH"
    },
    "derivation_path": "m/44'/1285'",
    "trezor_coin": "Moonriver",
    "links": {
      "homepage": "https://moonbeam.network/networks/moonriver/"
    },
    "use_access_list": true,
    "max_eth_tx_type": 2,
    "gas_limit": {
        "eth_payment": 100000,
        "eth_receiver_spend": 100000,
        "eth_sender_refund": 100000
    }
  },
  {
    "coin": "GLMR",
    "name": "moonbeam",
    "fname": "Moonbeam",
    "rpcport": 80,
    "mm2": 1,
    "chain_id": 1284,
    "use_access_list": true,
    "max_eth_tx_type": 2,
    "required_confirmations": 3,
    "avg_blocktime": 15,
    "protocol": {
      "type": "ETH"
    },
    "derivation_path": "m/44'/1284'",
    "trezor_coin": "Moonbeam",
    "links": {
      "homepage": "https://moonbeam.network/networks/moonbeam/"
    }
  },
  {
    "coin": "NAV",
    "name": "navcoin",
    "fname": "Navcoin",
    "sign_message_prefix": "Navcoin Signed Message:\n",
    "isPoS": 1,
    "txversion": 3,
    "confpath": "USERHOME/.navcoin4/navcoin.conf",
    "rpcport": 44444,
    "pubtype": 53,
    "p2shtype": 85,
    "wiftype": 150,
    "txfee": 10000,
    "mm2": 1,
    "required_confirmations": 10,
    "avg_blocktime": 30,
    "protocol": {
      "type": "UTXO"
    },
    "derivation_path": "m/44'/130'"
  },
  {
    "coin": "NAV-BEP20",
    "name": "nav_bep20",
    "fname": "Navcoin",
    "rpcport": 80,
    "mm2": 1,
    "chain_id": 56,
    "decimals": 8,
    "avg_blocktime": 3,
    "required_confirmations": 3,
    "protocol": {
      "type": "ERC20",
      "protocol_data": {
        "platform": "BNB",
        "contract_address": "0xBFEf6cCFC830D3BaCA4F6766a0d4AaA242Ca9F3D"
      }
    },
    "derivation_path": "m/44'/714'"
  },
  {
    "coin": "NEAR-BEP20",
    "name": "near_bep20",
    "fname": "NEAR Protocol",
    "rpcport": 80,
    "mm2": 1,
    "chain_id": 56,
    "avg_blocktime": 3,
    "required_confirmations": 3,
    "protocol": {
      "type": "ERC20",
      "protocol_data": {
        "platform": "BNB",
        "contract_address": "0x1Fa4a73a3F0133f0025378af00236f3aBDEE5D63"
      }
    },
    "derivation_path": "m/44'/714'",
    "use_access_list": true,
    "max_eth_tx_type": 2,
    "gas_limit": {
        "eth_send_erc20": 60000,
        "erc20_payment": 110000,
        "erc20_receiver_spend": 85000,
        "erc20_sender_refund": 85000
    }
  },
  {
    "coin": "NENG",
    "name": "nengcoin",
    "fname": "Nengcoin",
    "rpcport": 6376,
    "pubtype": 53,
    "p2shtype": 5,
    "wiftype": 176,
    "txfee": 200000,
    "mm2": 1,
    "required_confirmations": 2,
    "avg_blocktime": 60,
    "protocol": {
      "type": "UTXO"
    },
    "derivation_path": "m/44'/681'"
  },
  {
    "coin": "NENG-BEP20",
    "name": "neng_bep20",
    "fname": "Nengcoin",
    "rpcport": 80,
    "mm2": 1,
    "chain_id": 56,
    "decimals": 18,
    "avg_blocktime": 3,
    "required_confirmations": 3,
    "protocol": {
      "type": "ERC20",
      "protocol_data": {
        "platform": "BNB",
        "contract_address": "0xaD2c0B5ee5424C6b6f9C06E4fEF3FD7CD9FF0264"
      }
    },
    "derivation_path": "m/44'/714'"
  },
  {
    "coin": "NEXO-ERC20",
    "name": "nexo_erc20",
    "fname": "Nexo",
    "rpcport": 80,
    "mm2": 1,
    "chain_id": 1,
    "decimals": 18,
    "avg_blocktime": 15,
    "required_confirmations": 3,
    "protocol": {
      "type": "ERC20",
      "protocol_data": {
        "platform": "ETH",
        "contract_address": "0xB62132e35a6c13ee1EE0f84dC5d40bad8d815206"
      }
    },
    "derivation_path": "m/44'/60'",
    "trezor_coin": "Nexo",
    "links": {
      "homepage": "http://nexo.io"
    }
  },
  {
    "coin": "NEXO-KRC20",
    "name": "nexo_krc20",
    "fname": "Nexo",
    "rpcport": 80,
    "mm2": 1,
    "chain_id": 321,
    "decimals": 18,
    "avg_blocktime": 3,
    "required_confirmations": 3,
    "protocol": {
      "type": "ERC20",
      "protocol_data": {
        "platform": "KCS",
        "contract_address": "0xb7A18bd55e8E3E2262d7c8Ee7b4DD9B216Df0Faf"
      }
    },
    "derivation_path": "m/44'/641'"
  },
  {
    "coin": "NEXO-PLG20",
    "name": "nexo_plg20",
    "fname": "Nexo",
    "rpcport": 80,
    "mm2": 1,
    "chain_id": 137,
    "decimals": 18,
    "avg_blocktime": 1.8,
    "required_confirmations": 20,
    "protocol": {
      "type": "ERC20",
      "protocol_data": {
        "platform": "MATIC",
        "contract_address": "0x41b3966B4FF7b427969ddf5da3627d6AEAE9a48E"
      }
    },
    "derivation_path": "m/44'/966'",
    "use_access_list": true,
    "max_eth_tx_type": 2,
    "gas_limit": {
        "eth_send_erc20": 55000,
        "erc20_payment": 110000,
        "erc20_receiver_spend": 85000,
        "erc20_sender_refund": 85000
    }
  },
  {
    "coin": "NINJA",
    "sign_message_prefix": "Komodo Signed Message:\n",
    "asset": "NINJA",
    "fname": "Ninja",
    "rpcport": 8427,
    "txversion": 4,
    "overwintered": 1,
    "mm2": 1,
    "required_confirmations": 2,
    "requires_notarization": true,
    "avg_blocktime": 60,
    "protocol": {
      "type": "UTXO"
    },
    "derivation_path": "m/44'/141'",
    "trezor_coin": "Komodo"
  },
  {
    "coin": "NMC",
    "name": "namecoin",
    "fname": "Namecoin",
    "rpcport": 8336,
    "pubtype": 52,
    "p2shtype": 13,
    "wiftype": 180,
    "txfee": 0,
    "segwit": true,
    "bech32_hrp": "nc",
    "mm2": 1,
    "wallet_only": false,
    "required_confirmations": 2,
    "avg_blocktime": 600,
    "protocol": {
      "type": "UTXO"
    },
    "derivation_path": "m/44'/7'",
    "trezor_coin": "Namecoin",
    "links": {
      "github": "https://github.com/namecoin/namecoin-core",
      "homepage": "https://namecoin.org"
    }
  },
  {
    "coin": "NMC-segwit",
    "name": "namecoin",
    "fname": "Namecoin",
    "rpcport": 8336,
    "pubtype": 52,
    "p2shtype": 13,
    "wiftype": 180,
    "txfee": 0,
    "segwit": true,
    "bech32_hrp": "nc",
    "address_format": {
      "format": "segwit"
    },
    "orderbook_ticker": "NMC",
    "mm2": 1,
    "required_confirmations": 2,
    "avg_blocktime": 600,
    "protocol": {
      "type": "UTXO"
    },
    "derivation_path": "m/44'/7'",
    "trezor_coin": "Namecoin",
    "links": {
      "github": "https://github.com/namecoin/namecoin-core",
      "homepage": "https://namecoin.org"
    }
  },
  {
    "coin": "NVC",
    "name": "novacoin",
    "fname": "Novacoin",
    "sign_message_prefix": "Novacoin Signed Message:\n",
    "isPoS": 1,
    "rpcport": 8344,
    "pubtype": 8,
    "p2shtype": 20,
    "wiftype": 136,
    "decimals": 6,
    "txfee": 1000,
    "dust": 10000,
    "mm2": 1,
    "wallet_only": true,
    "mature_confirmations": 500,
    "required_confirmations": 1,
    "avg_blocktime": 450,
    "protocol": {
      "type": "UTXO"
    },
    "derivation_path": "m/44'/50'"
  },
  {
    "coin": "NVC-BEP20",
    "name": "nvc_bep20",
    "fname": "Novacoin",
    "rpcport": 80,
    "mm2": 1,
    "chain_id": 56,
    "avg_blocktime": 3,
    "required_confirmations": 3,
    "protocol": {
      "type": "ERC20",
      "protocol_data": {
        "platform": "BNB",
        "contract_address": "0xBF84720097de111A80f46f9D077643967042841A"
      }
    },
    "derivation_path": "m/44'/714'"
  },
  {
    "coin": "NVC-QRC20",
    "name": "qtum",
    "fname": "Novacoin",
    "rpcport": 3889,
    "pubtype": 58,
    "p2shtype": 50,
    "wiftype": 128,
    "segwit": false,
    "txfee": 400000,
    "dust": 72800,
    "mm2": 1,
    "required_confirmations": 3,
    "mature_confirmations": 2000,
    "avg_blocktime": 32,
    "protocol": {
      "type": "QRC20",
      "protocol_data": {
        "platform": "QTUM",
        "contract_address": "0xffb67c56c42b71144ae394dbfe298d863fbb3b9e"
      }
    },
    "derivation_path": "m/44'/2301'"
  },
  {
    "coin": "NZDS-ERC20",
    "name": "nzds_erc20",
    "fname": "NZD Stablecoin",
    "rpcport": 80,
    "mm2": 1,
    "chain_id": 1,
    "decimals": 6,
    "avg_blocktime": 15,
    "required_confirmations": 3,
    "protocol": {
      "type": "ERC20",
      "protocol_data": {
        "platform": "ETH",
        "contract_address": "0xDa446fAd08277B4D2591536F204E018f32B6831c"
      }
    },
    "derivation_path": "m/44'/60'"
  },
  {
    "coin": "NZDS-PLG20",
    "name": "nzds_plg20",
    "fname": "NZD Stablecoin",
    "rpcport": 80,
    "mm2": 1,
    "chain_id": 137,
    "decimals": 6,
    "avg_blocktime": 1.8,
    "required_confirmations": 20,
    "protocol": {
      "type": "ERC20",
      "protocol_data": {
        "platform": "MATIC",
        "contract_address": "0xeaFE31Cd9e8E01C8f0073A2C974f728Fb80e9DcE"
      }
    },
    "derivation_path": "m/44'/966'"
  },
  {
    "coin": "NYAN",
    "name": "nyancoin",
    "fname": "Nyancoin",
    "rpcport": 33700,
    "pubtype": 45,
    "p2shtype": 5,
    "wiftype": 173,
    "txfee": 100000,
    "segwit": false,
    "bech32_hrp": "ny",
    "mm2": 1,
    "required_confirmations": 10,
    "avg_blocktime": 60,
    "protocol": {
      "type": "UTXO"
    }
  },
  {
    "coin": "NYC-BEP20",
    "name": "nyc_bep20",
    "fname": "NewYorkCoin",
    "rpcport": 80,
    "mm2": 1,
    "chain_id": 56,
    "decimals": 18,
    "avg_blocktime": 3,
    "required_confirmations": 3,
    "protocol": {
      "type": "ERC20",
      "protocol_data": {
        "platform": "BNB",
        "contract_address": "0x6c015277B0f9b8c24B20BD8BbbD29FDb25738A69"
      }
    },
    "derivation_path": "m/44'/714'"
  },
  {
    "coin": "OCEAN-BEP20",
    "name": "ocean_bep20",
    "fname": "Ocean Protocol",
    "rpcport": 80,
    "mm2": 1,
    "wallet_only": true,
    "chain_id": 56,
    "avg_blocktime": 3,
    "required_confirmations": 3,
    "protocol": {
      "type": "ERC20",
      "protocol_data": {
        "platform": "BNB",
        "contract_address": "0xDCe07662CA8EbC241316a15B611c89711414Dd1a"
      }
    },
    "derivation_path": "m/44'/714'"
  },
  {
    "coin": "OCEAN-ERC20",
    "name": "ocean_erc20",
    "fname": "Ocean Protocol",
    "rpcport": 80,
    "mm2": 1,
    "wallet_only": true,
    "chain_id": 1,
    "avg_blocktime": 15,
    "required_confirmations": 3,
    "protocol": {
      "type": "ERC20",
      "protocol_data": {
        "platform": "ETH",
        "contract_address": "0x967da4048cD07aB37855c090aAF366e4ce1b9F48"
      }
    },
    "derivation_path": "m/44'/60'",
    "trezor_coin": "Ocean Token",
    "links": {
      "github": "https://github.com/oceanprotocol",
      "homepage": "https://oceanprotocol.com"
    }
  },
  {
    "coin": "OCEAN-PLG20",
    "name": "ocean_plg20",
    "fname": "Ocean Protocol",
    "rpcport": 80,
    "mm2": 1,
    "wallet_only": true,
    "chain_id": 137,
    "decimals": 18,
    "avg_blocktime": 1.8,
    "required_confirmations": 20,
    "protocol": {
      "type": "ERC20",
      "protocol_data": {
        "platform": "MATIC",
        "contract_address": "0x282d8efCe846A88B159800bd4130ad77443Fa1A1"
      }
    },
    "derivation_path": "m/44'/966'"
  },
  {
    "coin": "OM-ERC20",
    "name": "om_erc20",
    "fname": "MANTRA",
    "rpcport": 80,
    "mm2": 1,
    "chain_id": 1,
    "decimals": 18,
    "avg_blocktime": 15,
    "required_confirmations": 3,
    "protocol": {
      "type": "ERC20",
      "protocol_data": {
        "platform": "ETH",
        "contract_address": "0x3593D125a4f7849a1B059E64F4517A86Dd60c95d"
      }
    },
    "derivation_path": "m/44'/60'"
  },
  {
    "coin": "OM-BEP20",
    "name": "om_bep20",
    "fname": "MANTRA",
    "rpcport": 80,
    "mm2": 1,
    "chain_id": 56,
    "decimals": 18,
    "avg_blocktime": 3,
    "required_confirmations": 3,
    "protocol": {
      "type": "ERC20",
      "protocol_data": {
        "platform": "BNB",
        "contract_address": "0xF78D2e7936F5Fe18308A3B2951A93b6c4a41F5e2"
      }
    },
    "derivation_path": "m/44'/60'",
    "use_access_list": true,
    "max_eth_tx_type": 2,
    "gas_limit": {
        "eth_send_erc20": 60000,
        "erc20_payment": 110000,
        "erc20_receiver_spend": 85000,
        "erc20_sender_refund": 85000
    }
  },
  {
    "coin": "OM-PLG20",
    "name": "om_plg20",
    "fname": "MANTRA",
    "rpcport": 80,
    "mm2": 1,
    "chain_id": 137,
    "decimals": 18,
    "avg_blocktime": 1.8,
    "required_confirmations": 20,
    "protocol": {
      "type": "ERC20",
      "protocol_data": {
        "platform": "MATIC",
        "contract_address": "0xC3Ec80343D2bae2F8E680FDADDe7C17E71E114ea"
      }
    },
    "derivation_path": "m/44'/60'",
    "use_access_list": true,
    "max_eth_tx_type": 2,
    "gas_limit": {
        "eth_send_erc20": 60000,
        "erc20_payment": 110000,
        "erc20_receiver_spend": 85000,
        "erc20_sender_refund": 85000
    }
  },
  {
    "coin": "OMG-ERC20",
    "name": "omg_erc20",
    "fname": "OMG Network",
    "rpcport": 80,
    "mm2": 1,
    "chain_id": 1,
    "decimals": 18,
    "avg_blocktime": 15,
    "required_confirmations": 3,
    "protocol": {
      "type": "ERC20",
      "protocol_data": {
        "platform": "ETH",
        "contract_address": "0xd26114cd6EE289AccF82350c8d8487fedB8A0C07"
      }
    },
    "derivation_path": "m/44'/60'",
    "trezor_coin": "OmiseGO",
    "links": {
      "github": "https://github.com/omisego",
      "homepage": "https://omg.omise.co"
    }
  },
  {
    "coin": "OMG-PLG20",
    "name": "omg_plg20",
    "fname": "OMG Network",
    "rpcport": 80,
    "mm2": 1,
    "chain_id": 137,
    "decimals": 18,
    "avg_blocktime": 1.8,
    "required_confirmations": 20,
    "protocol": {
      "type": "ERC20",
      "protocol_data": {
        "platform": "MATIC",
        "contract_address": "0x62414D03084EeB269E18C970a21f45D2967F0170"
      }
    },
    "derivation_path": "m/44'/966'"
  },
  {
    "coin": "ONE",
    "name": "harmony",
    "fname": "Harmony",
    "rpcport": 80,
    "mm2": 1,
    "chain_id": 1666600000,
    "use_access_list": true,
    "max_eth_tx_type": 2,
    "required_confirmations": 3,
    "avg_blocktime": 15,
    "protocol": {
      "type": "ETH"
    },
    "derivation_path": "m/44'/1023'"
  },
  {
    "coin": "ONT-BEP20",
    "name": "ont_bep20",
    "fname": "Ontology",
    "rpcport": 80,
    "mm2": 1,
    "chain_id": 56,
    "avg_blocktime": 3,
    "required_confirmations": 3,
    "protocol": {
      "type": "ERC20",
      "protocol_data": {
        "platform": "BNB",
        "contract_address": "0xFd7B3A77848f1C2D67E05E54d78d174a0C850335"
      }
    },
    "derivation_path": "m/44'/714'"
  },
  {
    "coin": "PAX-ERC20",
    "name": "pax_erc20",
    "fname": "Paxos Standard",
    "rpcport": 80,
    "mm2": 1,
    "chain_id": 1,
    "required_confirmations": 3,
    "avg_blocktime": 15,
    "protocol": {
      "type": "ERC20",
      "protocol_data": {
        "platform": "ETH",
        "contract_address": "0x8E870D67F660D95d5be530380D0eC0bd388289E1"
      }
    },
    "derivation_path": "m/44'/60'",
    "trezor_coin": "Paxos Standard (PAX)",
    "links": {
      "github": "https://github.com/paxosglobal",
      "homepage": "https://www.paxos.com/standard"
    }
  },
  {
    "coin": "PAX-BEP20",
    "name": "pax_bep20",
    "fname": "Paxos Standard",
    "rpcport": 80,
    "mm2": 1,
    "chain_id": 56,
    "avg_blocktime": 3,
    "required_confirmations": 3,
    "protocol": {
      "type": "ERC20",
      "protocol_data": {
        "platform": "BNB",
        "contract_address": "0xb7F8Cd00C5A06c0537E2aBfF0b58033d02e5E094"
      }
    },
    "derivation_path": "m/44'/714'"
  },
  {
    "coin": "PAX-KRC20",
    "name": "pax_krc20",
    "fname": "Paxos Standard",
    "rpcport": 80,
    "mm2": 1,
    "chain_id": 321,
    "decimals": 18,
    "avg_blocktime": 3,
    "required_confirmations": 3,
    "protocol": {
      "type": "ERC20",
      "protocol_data": {
        "platform": "KCS",
        "contract_address": "0x69a7169F9Da9BBa04b982e49Ffd8d6a16c70c590"
      }
    },
    "derivation_path": "m/44'/641'"
  },
  {
    "coin": "PAX-PLG20",
    "name": "pax_plg20",
    "fname": "Paxos Standard",
    "rpcport": 80,
    "mm2": 1,
    "chain_id": 137,
    "decimals": 18,
    "avg_blocktime": 1.8,
    "required_confirmations": 20,
    "protocol": {
      "type": "ERC20",
      "protocol_data": {
        "platform": "MATIC",
        "contract_address": "0x6F3B3286fd86d8b47EC737CEB3D0D354cc657B3e"
      }
    },
    "derivation_path": "m/44'/966'"
  },
  {
    "coin": "PAXG-BEP20",
    "name": "paxg_bep20",
    "fname": "PAX Gold",
    "rpcport": 80,
    "mm2": 1,
    "chain_id": 56,
    "avg_blocktime": 3,
    "required_confirmations": 3,
    "protocol": {
      "type": "ERC20",
      "protocol_data": {
        "platform": "BNB",
        "contract_address": "0x7950865a9140cB519342433146Ed5b40c6F210f7"
      }
    },
    "derivation_path": "m/44'/714'"
  },
  {
    "coin": "PAXG-ERC20",
    "name": "paxg_erc20",
    "fname": "PAX Gold",
    "rpcport": 80,
    "mm2": 1,
    "wallet_only": true,
    "chain_id": 1,
    "avg_blocktime": 15,
    "required_confirmations": 3,
    "decimals": 18,
    "protocol": {
      "type": "ERC20",
      "protocol_data": {
        "platform": "ETH",
        "contract_address": "0x45804880De22913dAFE09f4980848ECE6EcbAf78"
      }
    },
    "derivation_path": "m/44'/60'",
    "trezor_coin": "Paxos Gold",
    "links": {
      "github": "https://github.com/paxosglobal/paxos-gold-contract",
      "homepage": "https://www.paxos.com/paxgold"
    }
  },
  {
    "coin": "PAXG-PLG20",
    "name": "paxg_plg20",
    "fname": "PAX Gold",
    "rpcport": 80,
    "mm2": 1,
    "chain_id": 137,
    "decimals": 18,
    "avg_blocktime": 1.8,
    "required_confirmations": 20,
    "protocol": {
      "type": "ERC20",
      "protocol_data": {
        "platform": "MATIC",
        "contract_address": "0x553d3D295e0f695B9228246232eDF400ed3560B5"
      }
    },
    "derivation_path": "m/44'/966'",
    "use_access_list": true,
    "max_eth_tx_type": 2,
    "gas_limit": {
        "eth_send_erc20": 55000,
        "erc20_payment": 110000,
        "erc20_receiver_spend": 85000,
        "erc20_sender_refund": 85000
    }
  },
  {
    "coin": "PEP",
    "name": "pepecoin",
    "fname": "Pepecoin",
    "rpcport": 33873,
    "pubtype": 56,
    "p2shtype": 22,
    "wiftype": 158,
    "segwit": false,
    "txfee": 1000000,
    "mm2": 1,
    "sign_message_prefix": "Pepecoin Signed Message:\n",
    "required_confirmations": 5,
    "avg_blocktime": 60,
    "protocol": {
      "type": "UTXO"
    },
    "links": {
      "github": "https://github.com/pepecoinppc/pepecoin",
      "homepage": "https://pepecoin.org"
    }
  },
  {
    "coin": "PENDLE-ARB20",
    "name": "pendle_arb20",
    "fname": "Pendle",
    "rpcport": 80,
    "mm2": 1,
    "chain_id": 42161,
    "decimals": 18,
    "avg_blocktime": 0.25,
    "required_confirmations": 10,
    "protocol": {
      "type": "ERC20",
      "protocol_data": {
        "platform": "ETH-ARB20",
        "contract_address": "0x0c880f6761F1af8d9Aa9C466984b80DAb9a8c9e8"
      }
    },
    "derivation_path": "m/44'/60'",
    "use_access_list": true,
    "max_eth_tx_type": 2,
    "gas_limit": {
        "eth_send_erc20": 150000,
        "erc20_payment": 300000,
        "erc20_receiver_spend": 250000,
        "erc20_sender_refund": 250000
    }
  },
  {
    "coin": "PENDLE-ERC20",
    "name": "pendle_erc20",
    "fname": "Pendle",
    "rpcport": 80,
    "mm2": 1,
    "chain_id": 1,
    "decimals": 18,
    "avg_blocktime": 15,
    "required_confirmations": 3,
    "protocol": {
      "type": "ERC20",
      "protocol_data": {
        "platform": "ETH",
        "contract_address": "0x808507121B80c02388fAd14726482e061B8da827"
      }
    },
    "derivation_path": "m/44'/60'"
  },
  {
    "coin": "PENDLE-BEP20",
    "name": "pendle_bep20",
    "fname": "Pendle",
    "rpcport": 80,
    "mm2": 1,
    "chain_id": 56,
    "decimals": 18,
    "avg_blocktime": 3,
    "required_confirmations": 3,
    "protocol": {
      "type": "ERC20",
      "protocol_data": {
        "platform": "BNB",
        "contract_address": "0xb3Ed0A426155B79B898849803E3B36552f7ED507"
      }
    },
    "derivation_path": "m/44'/60'"
  },
  {
    "coin": "PINK",
    "name": "pink",
    "fname": "Pinkcoin",
    "rpcport": 9135,
    "isPoS": 1,
    "pubtype": 3,
    "p2shtype": 28,
    "wiftype": 131,
    "txfee": 10000,
    "mm2": 1,
    "wallet_only": true,
    "sign_message_prefix": "Pinkcoin Signed Message:\n",
    "required_confirmations": 5,
    "avg_blocktime": 60,
    "protocol": {
      "type": "UTXO"
    },
    "derivation_path": "m/44'/117'",
    "links": {
      "github": "https://github.com/Pink2Dev/Pink2",
      "homepage": "https://getstarted.with.pink"
    }
  },
  {
    "coin": "PIVX",
    "name": "pivx",
    "fname": "PIVX",
    "rpcport": 51473,
    "pubtype": 30,
    "p2shtype": 13,
    "wiftype": 212,
    "txfee": 100000,
    "dust": 5460,
    "mm2": 1,
    "required_confirmations": 5,
    "avg_blocktime": 60,
    "protocol": {
      "type": "UTXO"
    },
    "derivation_path": "m/44'/119'"
  },
  {
    "coin": "PND",
    "name": "pandacoin",
    "fname": "Pandacoin",
    "isPoS": 1,
    "rpcport": 22444,
    "pubtype": 55,
    "p2shtype": 22,
    "wiftype": 183,
    "decimals": 6,
    "txfee": 10000000,
    "dust": 1000000,
    "segwit": true,
    "bech32_hrp": "pn",
    "mm2": 1,
    "required_confirmations": 1,
    "avg_blocktime": 600,
    "protocol": {
      "type": "UTXO"
    },
    "derivation_path": "m/44'/37'"
  },
  {
    "coin": "POT",
    "name": "potcoin",
    "fname": "PotCoin",
    "sign_message_prefix": "Potcoin Signed Message:\n",
    "isPoSV": 1,
    "rpcport": 42000,
    "pubtype": 55,
    "p2shtype": 5,
    "wiftype": 183,
    "txversion": 4,
    "txfee": 100000,
    "dust": 100000,
    "mm2": 1,
    "wallet_only": true,
    "mature_confirmations": 240,
    "required_confirmations": 5,
    "avg_blocktime": 40,
    "protocol": {
      "type": "UTXO"
    },
    "derivation_path": "m/44'/81'"
  },
  {
    "coin": "POT-ERC20",
    "name": "pot_erc20",
    "fname": "PotCoin",
    "rpcport": 80,
    "mm2": 1,
    "chain_id": 1,
    "decimals": 18,
    "avg_blocktime": 15,
    "required_confirmations": 3,
    "protocol": {
      "type": "ERC20",
      "protocol_data": {
        "platform": "ETH",
        "contract_address": "0x390603F023A33C76e3A4bf7B6Cc9Fba5E87dd05D"
      }
    },
    "derivation_path": "m/44'/60'"
  },
  {
    "coin": "POT-PLG20",
    "name": "pot_plg20",
    "fname": "PotCoin",
    "rpcport": 80,
    "mm2": 1,
    "chain_id": 137,
    "decimals": 18,
    "avg_blocktime": 1.8,
    "required_confirmations": 20,
    "protocol": {
      "type": "ERC20",
      "protocol_data": {
        "platform": "MATIC",
        "contract_address": "0xd7c8469c7eC40f853dA5f651DE81b45aeD47e5aB"
      }
    },
    "derivation_path": "m/44'/966'",
    "use_access_list": true,
    "max_eth_tx_type": 2,
    "gas_limit": {
        "eth_send_erc20": 55000,
        "erc20_payment": 110000,
        "erc20_receiver_spend": 85000,
        "erc20_sender_refund": 85000
    }
  },
  {
    "coin": "POWR-ERC20",
    "name": "powr_erc20",
    "fname": "Power Ledger",
    "rpcport": 80,
    "mm2": 1,
    "chain_id": 1,
    "decimals": 6,
    "avg_blocktime": 15,
    "required_confirmations": 3,
    "protocol": {
      "type": "ERC20",
      "protocol_data": {
        "platform": "ETH",
        "contract_address": "0x595832F8FC6BF59c85C527fEC3740A1b7a361269"
      }
    },
    "derivation_path": "m/44'/60'",
    "trezor_coin": "PowerLedger",
    "links": {
      "homepage": "https://powerledger.io"
    }
  },
  {
    "coin": "POWR-PLG20",
    "name": "powr_plg20",
    "fname": "Power Ledger",
    "rpcport": 80,
    "mm2": 1,
    "chain_id": 137,
    "decimals": 6,
    "avg_blocktime": 1.8,
    "required_confirmations": 20,
    "protocol": {
      "type": "ERC20",
      "protocol_data": {
        "platform": "MATIC",
        "contract_address": "0x0AaB8DC887D34f00D50E19aee48371a941390d14"
      }
    },
    "derivation_path": "m/44'/966'"
  },
  {
    "coin": "PPC",
    "name": "peercoin",
    "fname": "Peercoin",
    "isPoS": 1,
    "rpcport": 9902,
    "pubtype": 55,
    "p2shtype": 117,
    "wiftype": 183,
    "decimals": 6,
    "txfee": 0,
    "dust": 10000,
    "segwit": true,
    "bech32_hrp": "pc",
    "mm2": 1,
    "required_confirmations": 1,
    "avg_blocktime": 510,
    "protocol": {
      "type": "UTXO"
    },
    "derivation_path": "m/44'/6'",
    "trezor_coin": "Peercoin",
    "links": {
      "github": "https://github.com/peercoin/peercoin",
      "homepage": "https://peercoin.net"
    }
  },
  {
    "coin": "PPC-ERC20",
    "name": "ppc_erc20",
    "fname": "Peercoin",
    "rpcport": 80,
    "mm2": 1,
    "chain_id": 1,
    "decimals": 6,
    "avg_blocktime": 15,
    "required_confirmations": 3,
    "protocol": {
      "type": "ERC20",
      "protocol_data": {
        "platform": "ETH",
        "contract_address": "0x044d078F1c86508e13328842Cc75AC021B272958"
      }
    },
    "derivation_path": "m/44'/60'"
  },
  {
    "coin": "PPC-PLG20",
    "name": "ppc_plg20",
    "fname": "Peercoin",
    "rpcport": 80,
    "mm2": 1,
    "chain_id": 137,
    "decimals": 6,
    "avg_blocktime": 1.8,
    "required_confirmations": 20,
    "protocol": {
      "type": "ERC20",
      "protocol_data": {
        "platform": "MATIC",
        "contract_address": "0x91E7E32C710661C44ae44D10Aa86135d91C3Ed65"
      }
    },
    "derivation_path": "m/44'/966'"
  },
  {
    "coin": "PRCY",
    "name": "prcy",
    "fname": "PRivaCY Coin",
    "rpcport": 59683,
    "pubtype": 55,
    "p2shtype": 61,
    "wiftype": 28,
    "txfee": 0,
    "mm2": 1,
    "required_confirmations": 5,
    "avg_blocktime": 60,
    "protocol": {
      "type": "UTXO"
    },
    "derivation_path": "m/44'/853'"
  },
  {
    "coin": "PRCY-BEP20",
    "name": "prcy_bep20",
    "fname": "PRivaCY Coin",
    "rpcport": 80,
    "mm2": 1,
    "chain_id": 56,
    "avg_blocktime": 3,
    "required_confirmations": 3,
    "protocol": {
      "type": "ERC20",
      "protocol_data": {
        "platform": "BNB",
        "contract_address": "0xdFC3829b127761a3218bFceE7fc92e1232c9D116"
      }
    },
    "derivation_path": "m/44'/714'"
  },
  {
    "coin": "PRCY-ERC20",
    "name": "prcy_erc20",
    "fname": "PRivaCY Coin",
    "rpcport": 80,
    "mm2": 1,
    "chain_id": 1,
    "avg_blocktime": 15,
    "required_confirmations": 3,
    "decimals": 8,
    "protocol": {
      "type": "ERC20",
      "protocol_data": {
        "platform": "ETH",
        "contract_address": "0xdFC3829b127761a3218bFceE7fc92e1232c9D116"
      }
    },
    "derivation_path": "m/44'/60'"
  },
  {
    "coin": "PRCY-PLG20",
    "name": "prcy_plg20",
    "fname": "PRivaCY Coin",
    "rpcport": 80,
    "mm2": 1,
    "chain_id": 137,
    "decimals": 8,
    "avg_blocktime": 1.8,
    "required_confirmations": 20,
    "protocol": {
      "type": "ERC20",
      "protocol_data": {
        "platform": "MATIC",
        "contract_address": "0xdFC3829b127761a3218bFceE7fc92e1232c9D116"
      }
    },
    "derivation_path": "m/44'/966'"
  },
  {
    "coin": "PRUX",
    "name": "prux",
    "fname": "PRUX",
    "rpcport": 19595,
    "pubtype": 55,
    "p2shtype": 117,
    "wiftype": 183,
    "txfee": 10000,
    "segwit": false,
    "bech32_hrp": "pr",
    "mm2": 1,
    "required_confirmations": 9,
    "avg_blocktime": 9,
    "protocol": {
      "type": "UTXO"
    }
  },
  {
    "coin": "PYR-ERC20",
    "name": "pyr_erc20",
    "fname": "Vulcan Forged",
    "rpcport": 80,
    "mm2": 1,
    "chain_id": 1,
    "decimals": 18,
    "avg_blocktime": 15,
    "required_confirmations": 3,
    "protocol": {
      "type": "ERC20",
      "protocol_data": {
        "platform": "ETH",
        "contract_address": "0x430EF9263E76DAE63c84292C3409D61c598E9682"
      }
    },
    "derivation_path": "m/44'/60'"
  },
  {
    "coin": "PYR-PLG20",
    "name": "pyr_plg20",
    "fname": "Vulcan Forged",
    "rpcport": 80,
    "mm2": 1,
    "chain_id": 137,
    "decimals": 18,
    "avg_blocktime": 1.8,
    "required_confirmations": 20,
    "protocol": {
      "type": "ERC20",
      "protocol_data": {
        "platform": "MATIC",
        "contract_address": "0x430EF9263E76DAE63c84292C3409D61c598E9682"
      }
    },
    "derivation_path": "m/44'/966'",
    "use_access_list": true,
    "max_eth_tx_type": 2,
    "gas_limit": {
        "eth_send_erc20": 55000,
        "erc20_payment": 120000,
        "erc20_receiver_spend": 90000,
        "erc20_sender_refund": 90000
    }
  },
  {
    "coin": "SHIB-BEP20",
    "name": "shib_bep20",
    "fname": "Shiba Inu",
    "rpcport": 80,
    "mm2": 1,
    "chain_id": 56,
    "avg_blocktime": 3,
    "required_confirmations": 3,
    "protocol": {
      "type": "ERC20",
      "protocol_data": {
        "platform": "BNB",
        "contract_address": "0x2859e4544C4bB03966803b044A93563Bd2D0DD4D"
      }
    },
    "derivation_path": "m/44'/714'"
  },
  {
    "coin": "SHIB-ERC20",
    "name": "shib_erc20",
    "fname": "Shiba Inu",
    "rpcport": 80,
    "mm2": 1,
    "chain_id": 1,
    "avg_blocktime": 15,
    "required_confirmations": 3,
    "protocol": {
      "type": "ERC20",
      "protocol_data": {
        "platform": "ETH",
        "contract_address": "0x95aD61b0a150d79219dCF64E1E6Cc01f0B64C4cE"
      }
    },
    "derivation_path": "m/44'/60'",
    "trezor_coin": "SHIBA INU",
    "links": {
      "homepage": "https://shibatoken.com"
    }
  },
  {
    "coin": "SHIB-KRC20",
    "name": "shib_krc20",
    "fname": "Shiba Inu",
    "rpcport": 80,
    "mm2": 1,
    "chain_id": 321,
    "decimals": 18,
    "avg_blocktime": 3,
    "required_confirmations": 3,
    "protocol": {
      "type": "ERC20",
      "protocol_data": {
        "platform": "KCS",
        "contract_address": "0x73b6086955c820370A18002F60E9b51FB67d7e1A"
      }
    },
    "derivation_path": "m/44'/641'"
  },
  {
    "coin": "SHIB-PLG20",
    "name": "shib_plg20",
    "fname": "Shiba Inu",
    "rpcport": 80,
    "mm2": 1,
    "chain_id": 137,
    "decimals": 18,
    "avg_blocktime": 1.8,
    "required_confirmations": 20,
    "protocol": {
      "type": "ERC20",
      "protocol_data": {
        "platform": "MATIC",
        "contract_address": "0x6f8a06447Ff6FcF75d803135a7de15CE88C1d4ec"
      }
    },
    "derivation_path": "m/44'/966'",
    "use_access_list": true,
    "max_eth_tx_type": 2,
    "gas_limit": {
        "eth_send_erc20": 55000,
        "erc20_payment": 110000,
        "erc20_receiver_spend": 85000,
        "erc20_sender_refund": 85000
    }
  },
  {
    "coin": "QC-QRC20",
    "name": "qtum",
    "fname": "Qcash",
    "rpcport": 3889,
    "pubtype": 58,
    "p2shtype": 50,
    "wiftype": 128,
    "segwit": false,
    "txfee": 400000,
    "dust": 72800,
    "mm2": 1,
    "required_confirmations": 3,
    "mature_confirmations": 2000,
    "avg_blocktime": 32,
    "protocol": {
      "type": "QRC20",
      "protocol_data": {
        "platform": "QTUM",
        "contract_address": "0xf2033ede578e17fa6231047265010445bca8cf1c"
      }
    },
    "derivation_path": "m/44'/2301'"
  },
  {
    "coin": "QIAIR-QRC20",
    "name": "qtum",
    "fname": "Qi Airdrop Token",
    "rpcport": 3889,
    "pubtype": 58,
    "p2shtype": 50,
    "wiftype": 128,
    "segwit": false,
    "txfee": 400000,
    "dust": 72800,
    "mm2": 1,
    "required_confirmations": 3,
    "mature_confirmations": 2000,
    "avg_blocktime": 32,
    "protocol": {
      "type": "QRC20",
      "protocol_data": {
        "platform": "QTUM",
        "contract_address": "0x60f33e17d8d2dba280cf85b6c35880dedd8ed728"
      }
    },
    "derivation_path": "m/44'/2301'"
  },
  {
    "coin": "QI-QRC20",
    "name": "qtum",
    "fname": "Qi Swap",
    "rpcport": 3889,
    "pubtype": 58,
    "p2shtype": 50,
    "wiftype": 128,
    "segwit": false,
    "txfee": 400000,
    "dust": 72800,
    "mm2": 1,
    "required_confirmations": 3,
    "mature_confirmations": 2000,
    "avg_blocktime": 32,
    "protocol": {
      "type": "QRC20",
      "protocol_data": {
        "platform": "QTUM",
        "contract_address": "0x54fefdb5b31164f66ddb68becd7bdd864cacd65b"
      }
    },
    "derivation_path": "m/44'/2301'"
  },
  {
    "coin": "QKC-BEP20",
    "name": "qkc_bep20",
    "fname": "QuarkChain",
    "rpcport": 80,
    "mm2": 1,
    "chain_id": 56,
    "avg_blocktime": 3,
    "required_confirmations": 3,
    "protocol": {
      "type": "ERC20",
      "protocol_data": {
        "platform": "BNB",
        "contract_address": "0xA1434F1FC3F437fa33F7a781E041961C0205B5Da"
      }
    },
    "derivation_path": "m/44'/714'",
    "use_access_list": true,
    "max_eth_tx_type": 2,
    "gas_limit": {
        "eth_send_erc20": 60000,
        "erc20_payment": 110000,
        "erc20_receiver_spend": 85000,
        "erc20_sender_refund": 85000
    }
  },
  {
    "coin": "QKC-ERC20",
    "name": "qkc_erc20",
    "fname": "QuarkChain",
    "rpcport": 80,
    "mm2": 1,
    "chain_id": 1,
    "avg_blocktime": 15,
    "required_confirmations": 3,
    "protocol": {
      "type": "ERC20",
      "protocol_data": {
        "platform": "ETH",
        "contract_address": "0xEA26c4aC16D4a5A106820BC8AEE85fd0b7b2b664"
      }
    },
    "derivation_path": "m/44'/60'",
    "trezor_coin": "QuarkChain",
    "links": {
      "homepage": "https://quarkchain.io"
    }
  },
  {
    "coin": "QNT-ERC20",
    "name": "qnt_erc20",
    "fname": "Quant",
    "rpcport": 80,
    "mm2": 1,
    "chain_id": 1,
    "decimals": 18,
    "avg_blocktime": 15,
    "required_confirmations": 3,
    "protocol": {
      "type": "ERC20",
      "protocol_data": {
        "platform": "ETH",
        "contract_address": "0x4a220E6096B25EADb88358cb44068A3248254675"
      }
    },
    "derivation_path": "m/44'/60'",
    "trezor_coin": "Quant",
    "links": {
      "github": "https://github.com/quantnetwork",
      "homepage": "https://www.quant.network/"
    }
  },
  {
    "coin": "QNT-KRC20",
    "name": "qnt_krc20",
    "fname": "Quant",
    "rpcport": 80,
    "mm2": 1,
    "chain_id": 321,
    "decimals": 18,
    "avg_blocktime": 3,
    "required_confirmations": 3,
    "protocol": {
      "type": "ERC20",
      "protocol_data": {
        "platform": "KCS",
        "contract_address": "0x791630C11c7159A748d8c2267a66780B3DDC40a7"
      }
    },
    "derivation_path": "m/44'/641'"
  },
  {
    "coin": "QRC20",
    "fname": "QRC20",
    "pubtype": 120,
    "p2shtype": 50,
    "wiftype": 128,
    "segwit": false,
    "txfee": 400000,
    "mm2": 1,
    "is_testnet": true,
    "mature_confirmations": 2000,
    "required_confirmations": 1,
    "avg_blocktime": 32,
    "protocol": {
      "type": "QRC20",
      "protocol_data": {
        "platform": "tQTUM",
        "contract_address": "0xd362e096e873eb7907e205fadc6175c6fec7bc44"
      }
    }
  },
  {
    "coin": "QTUM",
    "name": "qtum",
    "fname": "Qtum",
    "rpcport": 3889,
    "pubtype": 58,
    "p2shtype": 50,
    "wiftype": 128,
    "segwit": true,
    "bech32_hrp": "qc",
    "txfee": 400000,
    "dust": 72800,
    "mm2": 1,
    "sign_message_prefix": "Qtum Signed Message:\n",
    "force_min_relay_fee": true,
    "required_confirmations": 3,
    "mature_confirmations": 2000,
    "avg_blocktime": 32,
    "protocol": {
      "type": "QTUM"
    },
    "derivation_path": "m/44'/2301'",
    "trezor_coin": "Qtum",
    "links": {
      "github": "https://github.com/qtumproject/qtum",
      "homepage": "https://qtum.org"
    }
  },
  {
    "coin": "QTUM-ERC20",
    "name": "qtum_erc20",
    "fname": "Qtum",
    "rpcport": 80,
    "mm2": 1,
    "chain_id": 1,
    "avg_blocktime": 15,
    "required_confirmations": 3,
    "protocol": {
      "type": "ERC20",
      "protocol_data": {
        "platform": "ETH",
        "contract_address": "0x3103dF8F05c4D8aF16fD22AE63E406b97FeC6938"
      }
    },
    "derivation_path": "m/44'/60'",
    "trezor_coin": "Qtum",
    "links": {
      "github": "https://github.com/qtumproject",
      "homepage": "https://qtum.org/"
    }
  },
  {
    "coin": "tQTUM",
    "name": "qtumtest",
    "fname": "QTUM Testnet",
    "is_testnet": true,
    "rpcport": 13889,
    "pubtype": 120,
    "p2shtype": 110,
    "wiftype": 239,
    "segwit": true,
    "bech32_hrp": "tq",
    "txfee": 400000,
    "mm2": 1,
    "required_confirmations": 1,
    "mature_confirmations": 2000,
    "avg_blocktime": 32,
    "protocol": {
      "type": "QTUM"
    }
  },
  {
    "coin": "RDD",
    "name": "reddcoin",
    "fname": "ReddCoin",
    "isPoSV": 1,
    "rpcport": 45443,
    "pubtype": 61,
    "p2shtype": 5,
    "wiftype": 189,
    "txversion": 2,
    "txfee": 100000,
    "dust": 100000,
    "segwit": false,
    "mm2": 1,
    "wallet_only": true,
    "mature_confirmations": 30,
    "required_confirmations": 5,
    "avg_blocktime": 60,
    "protocol": {
      "type": "UTXO"
    },
    "derivation_path": "m/44'/4'",
    "trezor_coin": "Reddcoin",
    "links": {
      "github": "https://github.com/reddcoin-project/reddcoin",
      "homepage": "https://reddcoin.com"
    }
  },
  {
    "coin": "REN-ERC20",
    "name": "ren_erc20",
    "fname": "Ren",
    "rpcport": 80,
    "mm2": 1,
    "chain_id": 1,
    "decimals": 18,
    "avg_blocktime": 15,
    "required_confirmations": 3,
    "protocol": {
      "type": "ERC20",
      "protocol_data": {
        "platform": "ETH",
        "contract_address": "0x408e41876cCCDC0F92210600ef50372656052a38"
      }
    },
    "derivation_path": "m/44'/60'",
    "trezor_coin": "Republic Token",
    "links": {
      "github": "https://github.com/renproject",
      "homepage": "https://renproject.io/"
    }
  },
  {
    "coin": "REN-HCO20",
    "name": "ren_hco20",
    "fname": "Ren",
    "rpcport": 80,
    "mm2": 1,
    "chain_id": 128,
    "decimals": 18,
    "avg_blocktime": 3,
    "required_confirmations": 3,
    "protocol": {
      "type": "ERC20",
      "protocol_data": {
        "platform": "HT",
        "contract_address": "0x212208bcc81F3a2D0188afF76A2d39351eb53b96"
      }
    },
    "derivation_path": "m/44'/1023'"
  },
  {
    "coin": "REP-ERC20",
    "name": "rep_erc20",
    "fname": "Augur",
    "required_confirmations": 3,
    "avg_blocktime": 15,
    "rpcport": 80,
    "mm2": 1,
    "chain_id": 1,
    "protocol": {
      "type": "ERC20",
      "protocol_data": {
        "platform": "ETH",
        "contract_address": "0x221657776846890989a759BA2973e427DfF5C9bB"
      }
    },
    "derivation_path": "m/44'/60'",
    "trezor_coin": "Augur",
    "links": {
      "homepage": "https://augur.net"
    }
  },
  {
    "coin": "REQ-ERC20",
    "name": "req_erc20",
    "fname": "Request",
    "rpcport": 80,
    "mm2": 1,
    "chain_id": 1,
    "decimals": 18,
    "avg_blocktime": 15,
    "required_confirmations": 3,
    "protocol": {
      "type": "ERC20",
      "protocol_data": {
        "platform": "ETH",
        "contract_address": "0x8f8221aFbB33998d8584A2B05749bA73c37a938a"
      }
    },
    "derivation_path": "m/44'/60'"
  },
  {
    "coin": "REQ-PLG20",
    "name": "req_plg20",
    "fname": "Request",
    "rpcport": 80,
    "mm2": 1,
    "chain_id": 137,
    "decimals": 18,
    "avg_blocktime": 1.8,
    "required_confirmations": 20,
    "protocol": {
      "type": "ERC20",
      "protocol_data": {
        "platform": "MATIC",
        "contract_address": "0xB25e20De2F2eBb4CfFD4D16a55C7B395e8a94762"
      }
    },
    "derivation_path": "m/44'/966'",
    "use_access_list": true,
    "max_eth_tx_type": 2,
    "gas_limit": {
        "eth_send_erc20": 55000,
        "erc20_payment": 110000,
        "erc20_receiver_spend": 85000,
        "erc20_sender_refund": 85000
    }
  },
  {
    "coin": "RIC",
    "name": "riecoin",
    "fname": "Riecoin",
    "rpcport": 28332,
    "pubtype": 60,
    "p2shtype": 65,
    "wiftype": 128,
    "segwit": true,
    "bech32_hrp": "ric",
    "txfee": 10000,
    "mm2": 1,
    "wallet_only": false,
    "required_confirmations": 4,
    "avg_blocktime": 150,
    "protocol": {
      "type": "UTXO"
    },
    "derivation_path": "m/44'/143'"
  },
  {
    "coin": "RIC-segwit",
    "name": "riecoin",
    "fname": "Riecoin",
    "rpcport": 28332,
    "pubtype": 60,
    "p2shtype": 65,
    "wiftype": 128,
    "segwit": true,
    "bech32_hrp": "ric",
    "address_format": {
      "format": "segwit"
    },
    "orderbook_ticker": "RIC",
    "txfee": 10000,
    "mm2": 1,
    "required_confirmations": 4,
    "avg_blocktime": 150,
    "protocol": {
      "type": "UTXO"
    },
    "derivation_path": "m/44'/143'"
  },
  {
    "coin": "RIC-BEP20",
    "name": "ric_bep20",
    "fname": "Riecoin",
    "rpcport": 80,
    "mm2": 1,
    "chain_id": 56,
    "decimals": 18,
    "avg_blocktime": 3,
    "required_confirmations": 3,
    "protocol": {
      "type": "ERC20",
      "protocol_data": {
        "platform": "BNB",
        "contract_address": "0xc2097531d6Cd4A712AE08f398283a92631DC39F9"
      }
    },
    "derivation_path": "m/44'/714'"
  },
  {
    "coin": "DOC",
    "asset": "DOC",
    "fname": "DOC",
    "rpcport": 62415,
    "txversion": 4,
    "overwintered": 1,
    "mm2": 1,
    "sign_message_prefix": "Komodo Signed Message:\n",
    "is_testnet": true,
    "required_confirmations": 1,
    "requires_notarization": false,
    "avg_blocktime": 60,
    "protocol": {
      "type": "UTXO"
    },
    "derivation_path": "m/44'/141'",
    "trezor_coin": "Komodo"
  },
  {
    "coin": "MARTY",
    "asset": "MARTY",
    "fname": "MARTY",
    "rpcport": 52592,
    "txversion": 4,
    "overwintered": 1,
    "mm2": 1,
    "sign_message_prefix": "Komodo Signed Message:\n",
    "is_testnet": true,
    "required_confirmations": 1,
    "requires_notarization": false,
    "avg_blocktime": 60,
    "protocol": {
      "type": "UTXO"
    },
    "derivation_path": "m/44'/141'",
    "trezor_coin": "Komodo"
  },
  {
    "coin": "RLC-ERC20",
    "name": "rlc_erc20",
    "fname": "iExec RLC",
    "rpcport": 80,
    "mm2": 1,
    "chain_id": 1,
    "decimals": 9,
    "avg_blocktime": 15,
    "required_confirmations": 3,
    "protocol": {
      "type": "ERC20",
      "protocol_data": {
        "platform": "ETH",
        "contract_address": "0x607F4C5BB672230e8672085532f7e901544a7375"
      }
    },
    "derivation_path": "m/44'/60'",
    "trezor_coin": "IEx.ec",
    "links": {
      "homepage": "http://iex.ec/"
    }
  },
  {
    "coin": "RLC-PLG20",
    "name": "rlc_plg20",
    "fname": "iExec RLC",
    "rpcport": 80,
    "mm2": 1,
    "chain_id": 137,
    "decimals": 9,
    "avg_blocktime": 1.8,
    "required_confirmations": 20,
    "protocol": {
      "type": "ERC20",
      "protocol_data": {
        "platform": "MATIC",
        "contract_address": "0xbe662058e00849C3Eef2AC9664f37fEfdF2cdbFE"
      }
    },
    "derivation_path": "m/44'/966'"
  },
  {
    "coin": "RNDR-ERC20",
    "name": "rndr_erc20",
    "fname": "Render",
    "rpcport": 80,
    "mm2": 1,
    "chain_id": 1,
    "decimals": 18,
    "avg_blocktime": 15,
    "required_confirmations": 3,
    "protocol": {
      "type": "ERC20",
      "protocol_data": {
        "platform": "ETH",
        "contract_address": "0x6De037ef9aD2725EB40118Bb1702EBb27e4Aeb24"
      }
    },
    "derivation_path": "m/44'/60'"
  },
  {
    "coin": "RNDR-PLG20",
    "name": "rndr_plg20",
    "fname": "Render",
    "rpcport": 80,
    "mm2": 1,
    "chain_id": 137,
    "decimals": 18,
    "avg_blocktime": 1.8,
    "required_confirmations": 20,
    "protocol": {
      "type": "ERC20",
      "protocol_data": {
        "platform": "MATIC",
        "contract_address": "0x61299774020dA444Af134c82fa83E3810b309991"
      }
    },
    "derivation_path": "m/44'/966'",
    "use_access_list": true,
    "max_eth_tx_type": 2,
    "gas_limit": {
        "eth_send_erc20": 55000,
        "erc20_payment": 110000,
        "erc20_receiver_spend": 85000,
        "erc20_sender_refund": 85000
    }
  },
  {
    "coin": "RPL-ERC20",
    "name": "rpl_erc20",
    "fname": "Rocket Pool",
    "rpcport": 80,
    "mm2": 1,
    "chain_id": 1,
    "decimals": 18,
    "avg_blocktime": 15,
    "required_confirmations": 3,
    "protocol": {
      "type": "ERC20",
      "protocol_data": {
        "platform": "ETH",
        "contract_address": "0xD33526068D116cE69F19A9ee46F0bd304F21A51f"
      }
    },
    "derivation_path": "m/44'/60'"
  },
  {
    "coin": "RSR-ERC20",
    "name": "rsr_erc20",
    "fname": "Reserve Rights",
    "rpcport": 80,
    "mm2": 1,
    "chain_id": 1,
    "decimals": 18,
    "avg_blocktime": 15,
    "required_confirmations": 3,
    "protocol": {
      "type": "ERC20",
      "protocol_data": {
        "platform": "ETH",
        "contract_address": "0x320623b8E4fF03373931769A31Fc52A4E78B5d70"
      }
    },
    "derivation_path": "m/44'/60'",
    "trezor_coin": "Reserve Rights",
    "links": {
      "github": "https://github.com/reserve-protocol/rsr-mainnet",
      "homepage": "https://reserve.org"
    }
  },
  {
    "coin": "RTM",
    "name": "raptoreum",
    "fname": "Raptoreum",
    "rpcport": 9998,
    "pubtype": 60,
    "p2shtype": 16,
    "wiftype": 128,
    "txfee": 1000,
    "mm2": 1,
    "confpath": "USERHOME/.raptoreumcore/raptoreum.conf",
    "required_confirmations": 3,
    "avg_blocktime": 120,
    "protocol": {
      "type": "UTXO"
    },
    "derivation_path": "m/44'/10226'"
  },
  {
    "coin": "GRR",
    "name": "ghostridercoin",
    "fname": "Ghostridercoin",
    "rpcport": 15420,
    "pubtype": 38,
    "p2shtype": 16,
    "wiftype": 128,
    "txfee": 1000,
    "mm2": 1,
    "confpath": "USERHOME/.grcoincore/grcoin.conf",
    "required_confirmations": 3,
    "avg_blocktime": 120,
    "protocol": {
      "type": "UTXO"
    },
    "derivation_path": "m/44'/10226'"
  },
  {
    "coin": "RTM-BEP20",
    "name": "rtm_bep20",
    "fname": "Raptoreum",
    "rpcport": 80,
    "mm2": 1,
    "chain_id": 56,
    "decimals": 8,
    "avg_blocktime": 3,
    "required_confirmations": 3,
    "protocol": {
      "type": "ERC20",
      "protocol_data": {
        "platform": "BNB",
        "contract_address": "0xF7C71cab11E3694638Bb9A106E0F430565BD15F1"
      }
    },
    "derivation_path": "m/44'/714'"
  },
  {
    "coin": "RVN",
    "name": "raven",
    "fname": "RavenCoin",
    "sign_message_prefix": "Raven Signed Message:\n",
    "rpcport": 8766,
    "pubtype": 60,
    "p2shtype": 122,
    "wiftype": 128,
    "segwit": true,
    "txfee": 1000000,
    "dust": 1000000,
    "mm2": 1,
    "required_confirmations": 3,
    "avg_blocktime": 60,
    "protocol": {
      "type": "UTXO"
    },
    "derivation_path": "m/44'/175'",
    "trezor_coin": "Ravencoin",
    "links": {
      "github": "https://github.com/RavenProject/Ravencoin",
      "homepage": "https://ravencoin.org"
    }
  },
  {
    "coin": "SAND-ERC20",
    "name": "sand_erc20",
    "fname": "The Sandbox",
    "rpcport": 80,
    "mm2": 1,
    "chain_id": 1,
    "decimals": 18,
    "avg_blocktime": 15,
    "required_confirmations": 3,
    "protocol": {
      "type": "ERC20",
      "protocol_data": {
        "platform": "ETH",
        "contract_address": "0x3845badAde8e6dFF049820680d1F14bD3903a5d0"
      }
    },
    "derivation_path": "m/44'/60'"
  },
  {
    "coin": "SAND-BEP20",
    "name": "sand_bep20",
    "fname": "The Sandbox",
    "rpcport": 80,
    "mm2": 1,
    "chain_id": 56,
    "decimals": 18,
    "avg_blocktime": 3,
    "required_confirmations": 3,
    "protocol": {
      "type": "ERC20",
      "protocol_data": {
        "platform": "BNB",
        "contract_address": "0x67b725d7e342d7B611fa85e859Df9697D9378B2e"
      }
    },
    "derivation_path": "m/44'/714'"
  },
  {
    "coin": "SAND-PLG20",
    "name": "sand_plg20",
    "fname": "The Sandbox",
    "rpcport": 80,
    "mm2": 1,
    "chain_id": 137,
    "decimals": 18,
    "avg_blocktime": 1.8,
    "required_confirmations": 20,
    "protocol": {
      "type": "ERC20",
      "protocol_data": {
        "platform": "MATIC",
        "contract_address": "0xBbba073C31bF03b8ACf7c28EF0738DeCF3695683"
      }
    },
    "derivation_path": "m/44'/966'",
    "use_access_list": true,
    "max_eth_tx_type": 2,
    "gas_limit": {
        "eth_send_erc20": 55000,
        "erc20_payment": 110000,
        "erc20_receiver_spend": 85000,
        "erc20_sender_refund": 85000
    }
  },
  {
    "coin": "SCRT-BEP20",
    "name": "scrt_bep20",
    "fname": "Secret",
    "rpcport": 80,
    "mm2": 1,
    "chain_id": 56,
    "decimals": 18,
    "avg_blocktime": 3,
    "required_confirmations": 3,
    "protocol": {
      "type": "ERC20",
      "protocol_data": {
        "platform": "BNB",
        "contract_address": "0x02dd18E4981DA3fC7363fE56f3B81D1860b44ea7"
      }
    },
    "derivation_path": "m/44'/714'"
  },
  {
    "coin": "SIGNA-BEP20",
    "name": "signa_bep20",
    "fname": "Signum",
    "rpcport": 80,
    "mm2": 1,
    "chain_id": 56,
    "decimals": 8,
    "avg_blocktime": 3,
    "required_confirmations": 3,
    "protocol": {
      "type": "ERC20",
      "protocol_data": {
        "platform": "BNB",
        "contract_address": "0x7b0E7E40eE4672599F7095D1DdD730b0805195BA"
      }
    },
    "derivation_path": "m/44'/714'",
    "use_access_list": true,
    "max_eth_tx_type": 2,
    "gas_limit": {
        "eth_send_erc20": 60000,
        "erc20_payment": 110000,
        "erc20_receiver_spend": 85000,
        "erc20_sender_refund": 85000
    }
  },
  {
    "coin": "SNX-AVX20",
    "name": "snx_avx20",
    "fname": "Synthetix",
    "rpcport": 80,
    "mm2": 1,
    "chain_id": 43114,
    "required_confirmations": 3,
    "avg_blocktime": 2.4,
    "decimals": 18,
    "protocol": {
      "type": "ERC20",
      "protocol_data": {
        "platform": "AVAX",
        "contract_address": "0xBeC243C995409E6520D7C41E404da5dEba4b209B"
      }
    },
    "derivation_path": "m/44'/9000'"
  },
  {
    "coin": "SNX-BEP20",
    "name": "snx_bep20",
    "fname": "Synthetix",
    "rpcport": 80,
    "mm2": 1,
    "chain_id": 56,
    "avg_blocktime": 3,
    "required_confirmations": 3,
    "protocol": {
      "type": "ERC20",
      "protocol_data": {
        "platform": "BNB",
        "contract_address": "0x9Ac983826058b8a9C7Aa1C9171441191232E8404"
      }
    },
    "derivation_path": "m/44'/714'"
  },
  {
    "coin": "SNX-ERC20",
    "name": "snx_erc20",
    "fname": "Synthetix",
    "rpcport": 80,
    "mm2": 1,
    "chain_id": 1,
    "avg_blocktime": 15,
    "required_confirmations": 3,
    "decimals": 18,
    "protocol": {
      "type": "ERC20",
      "protocol_data": {
        "platform": "ETH",
        "contract_address": "0xC011a73ee8576Fb46F5E1c5751cA3B9Fe0af2a6F"
      }
    },
    "derivation_path": "m/44'/60'",
    "trezor_coin": "Synthetix Network Token",
    "links": {
      "github": "https://github.com/havven/havven",
      "homepage": "https://synthetix.io"
    }
  },
  {
    "coin": "SNX-FTM20",
    "name": "snx_ftm20",
    "fname": "Synthetix",
    "rpcport": 80,
    "mm2": 1,
    "wallet_only": true,
    "chain_id": 250,
    "decimals": 18,
    "avg_blocktime": 1.8,
    "required_confirmations": 3,
    "protocol": {
      "type": "ERC20",
      "protocol_data": {
        "platform": "FTM",
        "contract_address": "0x56ee926bD8c72B2d5fa1aF4d9E4Cbb515a1E3Adc"
      }
    },
    "derivation_path": "m/44'/1007'"
  },
  {
    "coin": "SNX-KRC20",
    "name": "snx_krc20",
    "fname": "Synthetix",
    "rpcport": 80,
    "mm2": 1,
    "chain_id": 321,
    "decimals": 18,
    "avg_blocktime": 3,
    "required_confirmations": 3,
    "protocol": {
      "type": "ERC20",
      "protocol_data": {
        "platform": "KCS",
        "contract_address": "0x31965b5c9c55f5579eb49F4b3AcC59aA10a7B98E"
      }
    },
    "derivation_path": "m/44'/641'"
  },
  {
    "coin": "SNX-PLG20",
    "name": "snx_plg20",
    "fname": "Synthetix",
    "rpcport": 80,
    "mm2": 1,
    "chain_id": 137,
    "decimals": 18,
    "avg_blocktime": 1.8,
    "required_confirmations": 20,
    "protocol": {
      "type": "ERC20",
      "protocol_data": {
        "platform": "MATIC",
        "contract_address": "0x50B728D8D964fd00C2d0AAD81718b71311feF68a"
      }
    },
    "derivation_path": "m/44'/966'",
    "use_access_list": true,
    "max_eth_tx_type": 2,
    "gas_limit": {
        "eth_send_erc20": 55000,
        "erc20_payment": 110000,
        "erc20_receiver_spend": 85000,
        "erc20_sender_refund": 85000
    }
  },
  {
    "coin": "SOL-BEP20",
    "name": "sol_bep20",
    "fname": "Solana",
    "rpcport": 80,
    "mm2": 1,
    "chain_id": 56,
    "decimals": 18,
    "avg_blocktime": 3,
    "required_confirmations": 3,
    "protocol": {
      "type": "ERC20",
      "protocol_data": {
        "platform": "BNB",
        "contract_address": "0x570A5D26f7765Ecb712C0924E4De545B89fD43dF"
      }
    },
    "derivation_path": "m/44'/714'"
  },
  {
    "coin": "SOL-PLG20",
    "name": "sol_plg20",
    "fname": "Solana",
    "rpcport": 80,
    "mm2": 1,
    "chain_id": 137,
    "decimals": 18,
    "avg_blocktime": 1.8,
    "required_confirmations": 20,
    "protocol": {
      "type": "ERC20",
      "protocol_data": {
        "platform": "MATIC",
        "contract_address": "0x7DfF46370e9eA5f0Bad3C4E29711aD50062EA7A4"
      }
    },
    "derivation_path": "m/44'/966'",
    "use_access_list": true,
    "max_eth_tx_type": 2,
    "gas_limit": {
        "eth_send_erc20": 55000,
        "erc20_payment": 110000,
        "erc20_receiver_spend": 85000,
        "erc20_sender_refund": 85000
    }
  },
  {
    "coin": "SOLVE-ERC20",
    "name": "solve_erc20",
    "fname": "SOLVE",
    "required_confirmations": 3,
    "avg_blocktime": 15,
    "rpcport": 80,
    "mm2": 1,
    "chain_id": 1,
    "protocol": {
      "type": "ERC20",
      "protocol_data": {
        "platform": "ETH",
        "contract_address": "0x446C9033E7516D820cc9a2ce2d0B7328b579406F"
      }
    },
    "derivation_path": "m/44'/60'"
  },
  {
    "coin": "SPACECOIN",
    "sign_message_prefix": "Komodo Signed Message:\n",
    "asset": "SPACE",
    "fname": "Spacecoin",
    "rpcport": 35593,
    "txversion": 4,
    "overwintered": 1,
    "mm2": 1,
    "required_confirmations": 6,
    "requires_notarization": false,
    "avg_blocktime": 30,
    "protocol": {
      "type": "UTXO"
    },
    "derivation_path": "m/44'/141'",
    "trezor_coin": "Komodo"
  },
  {
    "coin": "SPACE-AVX20",
    "name": "space_avx20",
    "fname": "Space Token",
    "rpcport": 80,
    "mm2": 1,
    "chain_id": 43114,
    "required_confirmations": 3,
    "avg_blocktime": 2.4,
    "decimals": 18,
    "protocol": {
      "type": "ERC20",
      "protocol_data": {
        "platform": "AVAX",
        "contract_address": "0x09211Dc67f9fe98Fb7bBB91Be0ef05f4a12FA2b2"
      }
    },
    "derivation_path": "m/44'/9000'"
  },
  {
    "coin": "SPACE-BEP20",
    "name": "space_bep20",
    "fname": "Space Token",
    "rpcport": 80,
    "mm2": 1,
    "chain_id": 56,
    "avg_blocktime": 3,
    "required_confirmations": 3,
    "protocol": {
      "type": "ERC20",
      "protocol_data": {
        "platform": "BNB",
        "contract_address": "0x9E1170c12FDDd3B00FEc42ddF4C942565D9Be577"
      }
    },
    "derivation_path": "m/44'/714'"
  },
  {
    "coin": "SPACE-FTM20",
    "name": "space_ftm20",
    "fname": "Space Token",
    "rpcport": 80,
    "mm2": 1,
    "chain_id": 250,
    "decimals": 18,
    "avg_blocktime": 1.8,
    "required_confirmations": 3,
    "protocol": {
      "type": "ERC20",
      "protocol_data": {
        "platform": "FTM",
        "contract_address": "0x5f7F94a1dd7b15594d17543BEB8B30b111DD464c"
      }
    },
    "derivation_path": "m/44'/1007'"
  },
  {
    "coin": "SPACE-PLG20",
    "name": "space_plg20",
    "fname": "Space Token",
    "rpcport": 80,
    "mm2": 1,
    "chain_id": 137,
    "decimals": 18,
    "avg_blocktime": 1.8,
    "required_confirmations": 20,
    "protocol": {
      "type": "ERC20",
      "protocol_data": {
        "platform": "MATIC",
        "contract_address": "0xB53Ec4aCe420a62Cfb75aFdEba600D284777cd65"
      }
    },
    "derivation_path": "m/44'/966'",
    "use_access_list": true,
    "max_eth_tx_type": 2,
    "gas_limit": {
        "eth_send_erc20": 55000,
        "erc20_payment": 110000,
        "erc20_receiver_spend": 85000,
        "erc20_sender_refund": 85000
    }
  },
  {
    "coin": "SRM-ERC20",
    "name": "srm_erc20",
    "fname": "Serum",
    "rpcport": 80,
    "mm2": 1,
    "chain_id": 1,
    "decimals": 6,
    "avg_blocktime": 15,
    "required_confirmations": 3,
    "protocol": {
      "type": "ERC20",
      "protocol_data": {
        "platform": "ETH",
        "contract_address": "0x476c5E26a75bd202a9683ffD34359C0CC15be0fF"
      }
    },
    "derivation_path": "m/44'/60'"
  },
  {
    "coin": "SRM-PLG20",
    "name": "srm_plg20",
    "fname": "Serum",
    "rpcport": 80,
    "mm2": 1,
    "chain_id": 137,
    "decimals": 6,
    "avg_blocktime": 1.8,
    "required_confirmations": 20,
    "protocol": {
      "type": "ERC20",
      "protocol_data": {
        "platform": "MATIC",
        "contract_address": "0x6Bf2eb299E51Fc5DF30Dec81D9445dDe70e3F185"
      }
    },
    "derivation_path": "m/44'/966'"
  },
  {
    "coin": "SUM",
    "name": "sumcoin",
    "fname": "Sumcoin",
    "isPoS": 1,
    "sign_message_prefix": "Sumcoin Signed Message:\n",
    "rpcport": 3332,
    "pubtype": 63,
    "p2shtype": 125,
    "wiftype": 187,
    "decimals": 6,
    "txfee": 0,
    "dust": 10000,
    "segwit": false,
    "bech32_hrp": "sum",
    "mm2": 1,
    "required_confirmations": 3,
    "avg_blocktime": 60,
    "protocol": {
      "type": "UTXO"
    },
    "derivation_path": "m/44'/552'",
    "trezor_coin": "Sumcoin",
    "links": {
      "github": "https://github.com/sumcoinlabs/sumcoin",
      "homepage": "https://www.sumcoin.org"
    }
  },
  {
    "coin": "SUPERNET",
    "sign_message_prefix": "Komodo Signed Message:\n",
    "asset": "SUPERNET",
    "fname": "Supernet",
    "rpcport": 11341,
    "txversion": 4,
    "overwintered": 1,
    "mm2": 1,
    "required_confirmations": 2,
    "requires_notarization": true,
    "avg_blocktime": 60,
    "protocol": {
      "type": "UTXO"
    },
    "derivation_path": "m/44'/141'",
    "trezor_coin": "Komodo"
  },
  {
    "coin": "SUSHI-AVX20",
    "name": "sushi_avx20",
    "fname": "Sushi",
    "rpcport": 80,
    "mm2": 1,
    "chain_id": 43114,
    "required_confirmations": 3,
    "avg_blocktime": 2.4,
    "decimals": 18,
    "protocol": {
      "type": "ERC20",
      "protocol_data": {
        "platform": "AVAX",
        "contract_address": "0x37B608519F91f70F2EeB0e5Ed9AF4061722e4F76"
      }
    },
    "derivation_path": "m/44'/9000'"
  },
  {
    "coin": "SUSHI-BEP20",
    "name": "sushi_bep20",
    "fname": "Sushi",
    "rpcport": 80,
    "mm2": 1,
    "chain_id": 56,
    "avg_blocktime": 3,
    "required_confirmations": 3,
    "protocol": {
      "type": "ERC20",
      "protocol_data": {
        "platform": "BNB",
        "contract_address": "0x947950BcC74888a40Ffa2593C5798F11Fc9124C4"
      }
    },
    "derivation_path": "m/44'/714'"
  },
  {
    "coin": "SUSHI-ERC20",
    "name": "sushi_erc20",
    "fname": "Sushi",
    "rpcport": 80,
    "mm2": 1,
    "chain_id": 1,
    "avg_blocktime": 15,
    "required_confirmations": 3,
    "decimals": 18,
    "protocol": {
      "type": "ERC20",
      "protocol_data": {
        "platform": "ETH",
        "contract_address": "0x6B3595068778DD592e39A122f4f5a5cF09C90fE2"
      }
    },
    "derivation_path": "m/44'/60'",
    "trezor_coin": "SushiToken",
    "links": {
      "github": "https://github.com/sushiswap",
      "homepage": "https://sushiswapclassic.org/"
    }
  },
  {
    "coin": "SUSHI-FTM20",
    "name": "sushi_ftm20",
    "fname": "Sushi",
    "rpcport": 80,
    "mm2": 1,
    "wallet_only": true,
    "chain_id": 250,
    "decimals": 18,
    "avg_blocktime": 1.8,
    "required_confirmations": 3,
    "protocol": {
      "type": "ERC20",
      "protocol_data": {
        "platform": "FTM",
        "contract_address": "0xae75A438b2E0cB8Bb01Ec1E1e376De11D44477CC"
      }
    },
    "derivation_path": "m/44'/1007'"
  },
  {
    "coin": "SUSHI-KRC20",
    "name": "sushi_krc20",
    "fname": "Sushi",
    "rpcport": 80,
    "mm2": 1,
    "chain_id": 321,
    "decimals": 18,
    "avg_blocktime": 3,
    "required_confirmations": 3,
    "protocol": {
      "type": "ERC20",
      "protocol_data": {
        "platform": "KCS",
        "contract_address": "0xE0a60890BB7F9250089455620063fb6fe4DC159a"
      }
    },
    "derivation_path": "m/44'/641'"
  },
  {
    "coin": "SUSHI-MVR20",
    "name": "sushi_mvr20",
    "fname": "Sushi",
    "rpcport": 80,
    "mm2": 1,
    "wallet_only": true,
    "chain_id": 1285,
    "avg_blocktime": 15,
    "decimals": 18,
    "required_confirmations": 3,
    "protocol": {
      "type": "ERC20",
      "protocol_data": {
        "platform": "MOVR",
        "contract_address": "0xf390830DF829cf22c53c8840554B98eafC5dCBc2"
      }
    },
    "derivation_path": "m/44'/1285'"
  },
  {
    "coin": "SUSHI-PLG20",
    "name": "sushi_plg20",
    "fname": "Sushi",
    "rpcport": 80,
    "mm2": 1,
    "chain_id": 137,
    "decimals": 18,
    "avg_blocktime": 1.8,
    "required_confirmations": 20,
    "protocol": {
      "type": "ERC20",
      "protocol_data": {
        "platform": "MATIC",
        "contract_address": "0x0b3F868E0BE5597D5DB7fEB59E1CADBb0fdDa50a"
      }
    },
    "derivation_path": "m/44'/966'",
    "use_access_list": true,
    "max_eth_tx_type": 2,
    "gas_limit": {
        "eth_send_erc20": 55000,
        "erc20_payment": 110000,
        "erc20_receiver_spend": 85000,
        "erc20_sender_refund": 85000
    }
  },
  {
    "coin": "SWAP-BEP20",
    "name": "swap_bep20",
    "fname": "SafeSwap",
    "rpcport": 80,
    "mm2": 1,
    "chain_id": 56,
    "avg_blocktime": 3,
    "required_confirmations": 3,
    "protocol": {
      "type": "ERC20",
      "protocol_data": {
        "platform": "BNB",
        "contract_address": "0xe56a473043EaAB7947c0a2408cEA623074500EE3"
      }
    },
    "derivation_path": "m/44'/714'"
  },
  {
    "coin": "SXP-BEP20",
    "name": "sxp_bep20",
    "fname": "Swipe",
    "rpcport": 80,
    "mm2": 1,
    "wallet_only": true,
    "chain_id": 56,
    "avg_blocktime": 3,
    "required_confirmations": 3,
    "protocol": {
      "type": "ERC20",
      "protocol_data": {
        "platform": "BNB",
        "contract_address": "0x47BEAd2563dCBf3bF2c9407fEa4dC236fAbA485A"
      }
    },
    "derivation_path": "m/44'/714'"
  },
  {
    "coin": "SXP-ERC20",
    "name": "sxp_erc20",
    "fname": "Swipe",
    "rpcport": 80,
    "mm2": 1,
    "wallet_only": true,
    "chain_id": 1,
    "avg_blocktime": 15,
    "required_confirmations": 3,
    "decimals": 18,
    "protocol": {
      "type": "ERC20",
      "protocol_data": {
        "platform": "ETH",
        "contract_address": "0x8CE9137d39326AD0cD6491fb5CC0CbA0e089b6A9"
      }
    },
    "derivation_path": "m/44'/60'"
  },
  {
    "coin": "SBCH",
    "name": "smartbch",
    "fname": "SmartBCH",
    "rpcport": 80,
    "mm2": 1,
    "alias_ticker": "BCH",
    "chain_id": 10000,
    "required_confirmations": 3,
    "avg_blocktime": 6,
    "protocol": {
      "type": "ETH"
    }
  },
  {
    "coin": "SYN-ERC20",
    "name": "syn_erc20",
    "fname": "Synapse",
    "rpcport": 80,
    "mm2": 1,
    "chain_id": 1,
    "decimals": 18,
    "avg_blocktime": 15,
    "required_confirmations": 3,
    "protocol": {
      "type": "ERC20",
      "protocol_data": {
        "platform": "ETH",
        "contract_address": "0x0f2D719407FdBeFF09D87557AbB7232601FD9F29"
      }
    },
    "derivation_path": "m/44'/60'"
  },
  {
    "coin": "SYN-BEP20",
    "name": "syn_bep20",
    "fname": "Synapse",
    "rpcport": 80,
    "mm2": 1,
    "chain_id": 56,
    "decimals": 18,
    "avg_blocktime": 3,
    "required_confirmations": 3,
    "protocol": {
      "type": "ERC20",
      "protocol_data": {
        "platform": "BNB",
        "contract_address": "0xa4080f1778e69467E905B8d6F72f6e441f9e9484"
      }
    },
    "derivation_path": "m/44'/714'"
  },
  {
    "coin": "SYN-PLG20",
    "name": "syn_plg20",
    "fname": "Synapse",
    "rpcport": 80,
    "mm2": 1,
    "chain_id": 137,
    "decimals": 18,
    "avg_blocktime": 1.8,
    "required_confirmations": 20,
    "protocol": {
      "type": "ERC20",
      "protocol_data": {
        "platform": "MATIC",
        "contract_address": "0xf8F9efC0db77d8881500bb06FF5D6ABc3070E695"
      }
    },
    "derivation_path": "m/44'/966'",
    "use_access_list": true,
    "max_eth_tx_type": 2,
    "gas_limit": {
        "eth_send_erc20": 55000,
        "erc20_payment": 110000,
        "erc20_receiver_spend": 85000,
        "erc20_sender_refund": 85000
    }
  },
  {
    "coin": "SYN-AVX20",
    "name": "syn_avx20",
    "fname": "Synapse",
    "rpcport": 80,
    "mm2": 1,
    "chain_id": 43114,
    "decimals": 18,
    "avg_blocktime": 2.4,
    "required_confirmations": 3,
    "protocol": {
      "type": "ERC20",
      "protocol_data": {
        "platform": "AVAX",
        "contract_address": "0x1f1E7c893855525b303f99bDF5c3c05Be09ca251"
      }
    },
    "derivation_path": "m/44'/9000'"
  },
  {
    "coin": "SYN-FTM20",
    "name": "syn_ftm20",
    "fname": "Synapse",
    "rpcport": 80,
    "mm2": 1,
    "chain_id": 250,
    "decimals": 18,
    "avg_blocktime": 1.8,
    "required_confirmations": 3,
    "protocol": {
      "type": "ERC20",
      "protocol_data": {
        "platform": "FTM",
        "contract_address": "0xE55e19Fb4F2D85af758950957714292DAC1e25B2"
      }
    },
    "derivation_path": "m/44'/1007'"
  },
  {
    "coin": "SYS",
    "name": "syscoin",
    "fname": "Syscoin",
    "sign_message_prefix": "Syscoin Signed Message:\n",
    "rpcport": 8370,
    "pubtype": 63,
    "p2shtype": 5,
    "wiftype": 128,
    "txfee": 10000,
    "dust": 1820,
    "segwit": true,
    "bech32_hrp": "sys",
    "required_confirmations": 5,
    "avg_blocktime": 60,
    "mm2": 1,
    "wallet_only": false,
    "protocol": {
      "type": "UTXO"
    },
    "derivation_path": "m/44'/57'",
    "trezor_coin": "Syscoin",
    "links": {
      "github": "https://github.com/syscoin/syscoin",
      "homepage": "https://syscoin.org"
    }
  },
  {
    "coin": "SYS-segwit",
    "name": "syscoin",
    "fname": "Syscoin",
    "sign_message_prefix": "Syscoin Signed Message:\n",
    "rpcport": 8370,
    "pubtype": 63,
    "p2shtype": 5,
    "wiftype": 128,
    "txfee": 10000,
    "dust": 1820,
    "segwit": true,
    "bech32_hrp": "sys",
    "address_format": {
      "format": "segwit"
    },
    "orderbook_ticker": "SYS",
    "required_confirmations": 5,
    "avg_blocktime": 60,
    "mm2": 1,
    "protocol": {
      "type": "UTXO"
    },
    "derivation_path": "m/44'/57'",
    "trezor_coin": "Syscoin",
    "links": {
      "github": "https://github.com/syscoin/syscoin",
      "homepage": "https://syscoin.org"
    }
  },
  {
    "coin": "SCA",
    "name": "scalaris",
    "fname": "Scalaris",
    "rpcport": 42510,
    "txversion": 1,
    "pubtype": 63,
    "p2shtype": 23,
    "wiftype": 154,
    "txfee": 200000,
    "required_confirmations": 3,
    "avg_blocktime": 60,
    "mm2": 1,
    "protocol": {
      "type": "UTXO"
    }
  },
  {
    "coin": "TAMA-ERC20",
    "name": "tama_erc20",
    "fname": "Tamadoge",
    "rpcport": 80,
    "mm2": 1,
    "chain_id": 1,
    "avg_blocktime": 15,
    "required_confirmations": 3,
    "decimals": 18,
    "protocol": {
      "type": "ERC20",
      "protocol_data": {
        "platform": "ETH",
        "contract_address": "0x12b6893cE26Ea6341919FE289212ef77e51688c8"
      }
    },
    "derivation_path": "m/44'/60'"
  },
  {
    "coin": "TAZ-BEP20",
    "name": "taz_bep20",
    "fname": "Taz",
    "rpcport": 80,
    "mm2": 1,
    "chain_id": 56,
    "decimals": 18,
    "avg_blocktime": 3,
    "required_confirmations": 3,
    "protocol": {
      "type": "ERC20",
      "protocol_data": {
        "platform": "BNB",
        "contract_address": "0x83BC92dcfC1F62Ba5dbd0f3537032f83a004300A"
      }
    },
    "derivation_path": "m/44'/714'"
  },
  {
    "coin": "TBTC-ERC20",
    "name": "tbtc_erc20",
    "fname": "tBTC",
    "rpcport": 80,
    "mm2": 1,
    "chain_id": 1,
    "decimals": 18,
    "avg_blocktime": 15,
    "required_confirmations": 3,
    "protocol": {
      "type": "ERC20",
      "protocol_data": {
        "platform": "ETH",
        "contract_address": "0x18084fbA666a33d37592fA2633fD49a74DD93a88"
      }
    },
    "derivation_path": "m/44'/60'"
  },
  {
    "coin": "TBTC-PLG20",
    "name": "tbtc_plg20",
    "fname": "tBTC",
    "rpcport": 80,
    "mm2": 1,
    "chain_id": 137,
    "decimals": 18,
    "avg_blocktime": 1.8,
    "required_confirmations": 20,
    "protocol": {
      "type": "ERC20",
      "protocol_data": {
        "platform": "MATIC",
        "contract_address": "0x236aa50979D5f3De3Bd1Eeb40E81137F22ab794b"
      }
    },
    "derivation_path": "m/44'/966'",
    "use_access_list": true,
    "max_eth_tx_type": 2,
    "gas_limit": {
        "eth_send_erc20": 55000,
        "erc20_payment": 110000,
        "erc20_receiver_spend": 85000,
        "erc20_sender_refund": 85000
    }
  },
  {
    "coin": "TESTBTC",
    "name": "tbitcoin",
    "fname": "Bitcoin Testnet",
    "rpcport": 18332,
    "pubtype": 111,
    "p2shtype": 196,
    "wiftype": 239,
    "segwit": true,
    "bech32_hrp": "tb",
    "txfee": 0,
    "estimate_fee_mode": "ECONOMICAL",
    "mm2": 1,
    "is_testnet": true,
    "required_confirmations": 0,
    "protocol": {
      "type": "UTXO"
    }
  },
  {
    "coin": "TESTBTC-segwit",
    "name": "tbitcoin",
    "fname": "Bitcoin Testnet",
    "rpcport": 18332,
    "pubtype": 111,
    "p2shtype": 196,
    "wiftype": 239,
    "segwit": true,
    "bech32_hrp": "tb",
    "address_format": {
      "format": "segwit"
    },
    "orderbook_ticker": "tBTC",
    "txfee": 0,
    "estimate_fee_mode": "ECONOMICAL",
    "mm2": 1,
    "is_testnet": true,
    "required_confirmations": 0,
    "protocol": {
      "type": "UTXO"
    }
  },
  {
    "coin": "TEL-ERC20",
    "name": "tel_erc20",
    "fname": "Telcoin",
    "rpcport": 80,
    "mm2": 1,
    "chain_id": 1,
    "decimals": 2,
    "avg_blocktime": 15,
    "required_confirmations": 3,
    "protocol": {
      "type": "ERC20",
      "protocol_data": {
        "platform": "ETH",
        "contract_address": "0x467Bccd9d29f223BcE8043b84E8C8B282827790F"
      }
    },
    "derivation_path": "m/44'/60'"
  },
  {
    "coin": "TEL-KRC20",
    "name": "tel_krc20",
    "fname": "Telcoin",
    "rpcport": 80,
    "mm2": 1,
    "chain_id": 321,
    "decimals": 18,
    "avg_blocktime": 3,
    "required_confirmations": 3,
    "protocol": {
      "type": "ERC20",
      "protocol_data": {
        "platform": "KCS",
        "contract_address": "0x621C1E8610e4B9b7fc9F043203C008EDe52E92F5"
      }
    },
    "derivation_path": "m/44'/641'"
  },
  {
    "coin": "TEL-PLG20",
    "name": "tel_plg20",
    "fname": "Telcoin",
    "rpcport": 80,
    "mm2": 1,
    "chain_id": 137,
    "decimals": 2,
    "avg_blocktime": 1.8,
    "required_confirmations": 20,
    "protocol": {
      "type": "ERC20",
      "protocol_data": {
        "platform": "MATIC",
        "contract_address": "0xdF7837DE1F2Fa4631D716CF2502f8b230F1dcc32"
      }
    },
    "derivation_path": "m/44'/966'",
    "use_access_list": true,
    "max_eth_tx_type": 2,
    "gas_limit": {
        "eth_send_erc20": 55000,
        "erc20_payment": 110000,
        "erc20_receiver_spend": 85000,
        "erc20_sender_refund": 85000
    }
  },
  {
    "coin": "TFT-BEP20",
    "name": "tft_bep20",
    "fname": "ThreeFold",
    "rpcport": 80,
    "mm2": 1,
    "chain_id": 56,
    "decimals": 7,
    "avg_blocktime": 3,
    "required_confirmations": 3,
    "protocol": {
      "type": "ERC20",
      "protocol_data": {
        "platform": "BNB",
        "contract_address": "0x8f0FB159380176D324542b3a7933F0C2Fd0c2bbf"
      }
    },
    "derivation_path": "m/44'/714'",
    "use_access_list": true,
    "max_eth_tx_type": 2,
    "gas_limit": {
        "eth_send_erc20": 60000,
        "erc20_payment": 110000,
        "erc20_receiver_spend": 85000,
        "erc20_sender_refund": 85000
    }
  },
  {
    "coin": "THC",
    "sign_message_prefix": "Komodo Signed Message:\n",
    "asset": "THC",
    "fname": "HempCoin",
    "rpcport": 36790,
    "txversion": 4,
    "overwintered": 1,
    "mm2": 1,
    "required_confirmations": 2,
    "requires_notarization": true,
    "avg_blocktime": 60,
    "protocol": {
      "type": "UTXO"
    },
    "derivation_path": "m/44'/141'",
    "trezor_coin": "Komodo"
  },
  {
    "coin": "THC-BEP20",
    "name": "thc_bep20",
    "fname": "HempCoin",
    "rpcport": 80,
    "mm2": 1,
    "chain_id": 56,
    "decimals": 18,
    "avg_blocktime": 3,
    "required_confirmations": 3,
    "protocol": {
      "type": "ERC20",
      "protocol_data": {
        "platform": "BNB",
        "contract_address": "0xBD9a8CA934e673b874937761D7CFa7084ecBdd53"
      }
    },
    "derivation_path": "m/44'/714'"
  },
  {
    "coin": "TKL",
    "sign_message_prefix": "Komodo Signed Message:\n",
    "asset": "TOKEL",
    "fname": "Tokel",
    "rpcport": 29405,
    "txversion": 4,
    "overwintered": 1,
    "mm2": 1,
    "required_confirmations": 2,
    "requires_notarization": true,
    "avg_blocktime": 60,
    "protocol": {
      "type": "UTXO"
    },
    "derivation_path": "m/44'/141'",
    "trezor_coin": "Komodo"
  },
  {
    "coin": "TON-ERC20",
    "name": "ton_erc20",
    "fname": "Toncoin",
    "rpcport": 80,
    "mm2": 1,
    "chain_id": 1,
    "decimals": 9,
    "avg_blocktime": 15,
    "required_confirmations": 3,
    "protocol": {
      "type": "ERC20",
      "protocol_data": {
        "platform": "ETH",
        "contract_address": "0x582d872A1B094FC48F5DE31D3B73F2D9bE47def1"
      }
    },
    "derivation_path": "m/44'/60'"
  },
  {
    "coin": "TON-BEP20",
    "name": "ton_bep20",
    "fname": "Toncoin",
    "rpcport": 80,
    "mm2": 1,
    "chain_id": 56,
    "decimals": 9,
    "avg_blocktime": 3,
    "required_confirmations": 3,
    "protocol": {
      "type": "ERC20",
      "protocol_data": {
        "platform": "BNB",
        "contract_address": "0x76A797A59Ba2C17726896976B7B3747BfD1d220f"
      }
    },
    "derivation_path": "m/44'/714'"
  },
  {
    "coin": "TRC",
    "name": "terracoin",
    "fname": "Terracoin",
    "confpath": "USERHOME/.terracoincore/terracoin.conf",
    "rpcport": 13332,
    "pubtype": 0,
    "p2shtype": 5,
    "wiftype": 128,
    "txfee": 10000,
    "dust": 5460,
    "mm2": 1,
    "required_confirmations": 3,
    "avg_blocktime": 120,
    "protocol": {
      "type": "UTXO"
    },
    "derivation_path": "m/44'/83'"
  },
  {
    "coin": "TRX-BEP20_OLD",
    "name": "trx_bep20_old",
    "fname": "TRON (OLD)",
    "rpcport": 80,
    "mm2": 1,
    "wallet_only": true,
    "chain_id": 56,
    "avg_blocktime": 3,
    "required_confirmations": 3,
    "protocol": {
      "type": "ERC20",
      "protocol_data": {
        "platform": "BNB",
        "contract_address": "0x85EAC5Ac2F758618dFa09bDbe0cf174e7d574D5B"
      }
    },
    "derivation_path": "m/44'/714'"
  },
  {
    "coin": "TRX-BEP20",
    "name": "trx_bep20",
    "fname": "TRON",
    "rpcport": 80,
    "mm2": 1,
    "chain_id": 56,
    "avg_blocktime": 3,
    "decimals": 6,
    "required_confirmations": 3,
    "protocol": {
      "type": "ERC20",
      "protocol_data": {
        "platform": "BNB",
        "contract_address": "0xCE7de646e7208a4Ef112cb6ed5038FA6cC6b12e3"
      }
    },
    "derivation_path": "m/44'/714'",
    "use_access_list": true,
    "max_eth_tx_type": 2,
    "gas_limit": {
        "eth_send_erc20": 60000,
        "erc20_payment": 110000,
        "erc20_receiver_spend": 85000,
        "erc20_sender_refund": 85000
    }
  },
  {
    "coin": "TRYB-AVX20",
    "name": "tryb_avx20",
    "fname": "BiLira",
    "rpcport": 80,
    "mm2": 1,
    "chain_id": 43114,
    "required_confirmations": 3,
    "avg_blocktime": 2.4,
    "decimals": 6,
    "protocol": {
      "type": "ERC20",
      "protocol_data": {
        "platform": "AVAX",
        "contract_address": "0x564A341Df6C126f90cf3ECB92120FD7190ACb401"
      }
    },
    "derivation_path": "m/44'/9000'",
    "use_access_list": true,
    "max_eth_tx_type": 2,
    "gas_limit": {
        "eth_send_erc20": 60000,
        "erc20_payment": 120000,
        "erc20_receiver_spend": 90000,
        "erc20_sender_refund": 90000
    }
  },
  {
    "coin": "TRYB-BEP20",
    "name": "tryb_bep20",
    "fname": "BiLira",
    "rpcport": 80,
    "mm2": 1,
    "chain_id": 56,
    "avg_blocktime": 3,
    "required_confirmations": 3,
    "protocol": {
      "type": "ERC20",
      "protocol_data": {
        "platform": "BNB",
        "contract_address": "0xC1fdbed7Dac39caE2CcC0748f7a80dC446F6a594"
      }
    },
    "derivation_path": "m/44'/714'"
  },
  {
    "coin": "TRYB-PLG20",
    "name": "tryb_plg20",
    "fname": "BiLira",
    "rpcport": 80,
    "mm2": 1,
    "chain_id": 137,
    "decimals": 6,
    "avg_blocktime": 1.8,
    "required_confirmations": 20,
    "protocol": {
      "type": "ERC20",
      "protocol_data": {
        "platform": "MATIC",
        "contract_address": "0x4Fb71290Ac171E1d144F7221D882BECAc7196EB5"
      }
    },
    "derivation_path": "m/44'/966'",
    "use_access_list": true,
    "max_eth_tx_type": 2,
    "gas_limit": {
        "eth_send_erc20": 55000,
        "erc20_payment": 110000,
        "erc20_receiver_spend": 85000,
        "erc20_sender_refund": 85000
    }
  },
  {
    "coin": "TRYB-ERC20",
    "name": "tryb_erc20",
    "fname": "BiLira",
    "rpcport": 80,
    "mm2": 1,
    "chain_id": 1,
    "avg_blocktime": 15,
    "required_confirmations": 3,
    "protocol": {
      "type": "ERC20",
      "protocol_data": {
        "platform": "ETH",
        "contract_address": "0x2C537E5624e4af88A7ae4060C022609376C8D0EB"
      }
    },
    "derivation_path": "m/44'/60'"
  },
  {
    "coin": "TUSD-BEP20_OLD",
    "name": "tusd_bep20_old",
    "fname": "TrueUSD (OLD)",
    "rpcport": 80,
    "mm2": 1,
    "wallet_only": true,
    "chain_id": 56,
    "avg_blocktime": 3,
    "required_confirmations": 3,
    "protocol": {
      "type": "ERC20",
      "protocol_data": {
        "platform": "BNB",
        "contract_address": "0x14016E85a25aeb13065688cAFB43044C2ef86784"
      }
    },
    "derivation_path": "m/44'/714'"
  },
  {
    "coin": "TUSD-BEP20",
    "name": "tusd_bep20",
    "fname": "TrueUSD",
    "rpcport": 80,
    "mm2": 1,
    "chain_id": 56,
    "decimals": 18,
    "avg_blocktime": 3,
    "required_confirmations": 3,
    "protocol": {
      "type": "ERC20",
      "protocol_data": {
        "platform": "BNB",
        "contract_address": "0x40af3827F39D0EAcBF4A168f8D4ee67c121D11c9"
      }
    },
    "derivation_path": "m/44'/714'"
  },
  {
    "coin": "TUSD-ERC20",
    "name": "tusd_erc20",
    "fname": "TrueUSD",
    "rpcport": 80,
    "mm2": 1,
    "chain_id": 1,
    "required_confirmations": 3,
    "avg_blocktime": 15,
    "protocol": {
      "type": "ERC20",
      "protocol_data": {
        "platform": "ETH",
        "contract_address": "0x0000000000085d4780B73119b644AE5ecd22b376"
      }
    },
    "derivation_path": "m/44'/60'",
    "trezor_coin": "TrueUSD",
    "links": {
      "github": "https://github.com/trusttoken",
      "homepage": "https://www.trusttoken.com"
    }
  },
  {
    "coin": "TUSD-AVX20",
    "name": "tusd_avx20",
    "fname": "TrueUSD",
    "rpcport": 80,
    "mm2": 1,
    "chain_id": 43114,
    "decimals": 18,
    "avg_blocktime": 2.4,
    "required_confirmations": 3,
    "protocol": {
      "type": "ERC20",
      "protocol_data": {
        "platform": "AVAX",
        "contract_address": "0x1C20E891Bab6b1727d14Da358FAe2984Ed9B59EB"
      }
    },
    "derivation_path": "m/44'/9000'"
  },
  {
    "coin": "TUSD-FTM20",
    "name": "tusd_ftm20",
    "fname": "TrueUSD",
    "rpcport": 80,
    "mm2": 1,
    "wallet_only": true,
    "chain_id": 250,
    "decimals": 18,
    "avg_blocktime": 1.8,
    "required_confirmations": 3,
    "protocol": {
      "type": "ERC20",
      "protocol_data": {
        "platform": "FTM",
        "contract_address": "0x9879aBDea01a879644185341F7aF7d8343556B7a"
      }
    },
    "derivation_path": "m/44'/1007'"
  },
  {
    "coin": "TUSD-HCO20",
    "name": "tusd_hco20",
    "fname": "TrueUSD",
    "rpcport": 80,
    "mm2": 1,
    "chain_id": 128,
    "decimals": 18,
    "avg_blocktime": 3,
    "required_confirmations": 3,
    "protocol": {
      "type": "ERC20",
      "protocol_data": {
        "platform": "HT",
        "contract_address": "0x5eE41aB6edd38cDfB9f6B4e6Cf7F75c87E170d98"
      }
    },
    "derivation_path": "m/44'/1023'"
  },
  {
    "coin": "TUSD-KRC20",
    "name": "tusd_krc20",
    "fname": "TrueUSD",
    "rpcport": 80,
    "mm2": 1,
    "chain_id": 321,
    "decimals": 18,
    "avg_blocktime": 3,
    "required_confirmations": 3,
    "protocol": {
      "type": "ERC20",
      "protocol_data": {
        "platform": "KCS",
        "contract_address": "0xD17027b85Abf02721F953EE528721A980fa58941"
      }
    },
    "derivation_path": "m/44'/641'"
  },
  {
    "coin": "TUSD-PLG20",
    "name": "tusd_plg20",
    "fname": "TrueUSD",
    "rpcport": 80,
    "mm2": 1,
    "chain_id": 137,
    "decimals": 18,
    "avg_blocktime": 1.8,
    "required_confirmations": 20,
    "protocol": {
      "type": "ERC20",
      "protocol_data": {
        "platform": "MATIC",
        "contract_address": "0x2e1AD108fF1D8C782fcBbB89AAd783aC49586756"
      }
    },
    "derivation_path": "m/44'/966'"
  },
  {
    "coin": "TWT-BEP20",
    "name": "twt_bep20",
    "fname": "Trust Wallet",
    "rpcport": 80,
    "mm2": 1,
    "chain_id": 56,
    "decimals": 18,
    "avg_blocktime": 3,
    "required_confirmations": 3,
    "protocol": {
      "type": "ERC20",
      "protocol_data": {
        "platform": "BNB",
        "contract_address": "0x4B0F1812e5Df2A09796481Ff14017e6005508003"
      }
    },
    "derivation_path": "m/44'/714'"
  },
  {
    "coin": "UBT-ERC20",
    "name": "ubt_erc20",
    "fname": "Unibright",
    "rpcport": 80,
    "mm2": 1,
    "chain_id": 1,
    "decimals": 8,
    "avg_blocktime": 15,
    "required_confirmations": 3,
    "protocol": {
      "type": "ERC20",
      "protocol_data": {
        "platform": "ETH",
        "contract_address": "0x8400D94A5cb0fa0D041a3788e395285d61c9ee5e"
      }
    },
    "derivation_path": "m/44'/60'",
    "trezor_coin": "Unibright",
    "links": {
      "homepage": "https://unibright.io"
    }
  },
  {
    "coin": "UBT-PLG20",
    "name": "ubt_plg20",
    "fname": "Unibright",
    "rpcport": 80,
    "mm2": 1,
    "chain_id": 137,
    "decimals": 8,
    "avg_blocktime": 1.8,
    "required_confirmations": 20,
    "protocol": {
      "type": "ERC20",
      "protocol_data": {
        "platform": "MATIC",
        "contract_address": "0x7FBc10850caE055B27039aF31bD258430e714c62"
      }
    },
    "derivation_path": "m/44'/966'"
  },
  {
    "coin": "UIS",
    "name": "unitus",
    "fname": "Unitus",
    "rpcport": 50604,
    "pubtype": 68,
    "p2shtype": 10,
    "wiftype": 132,
    "txfee": 2000000,
    "dust": 6000000,
    "mm2": 1,
    "required_confirmations": 5,
    "avg_blocktime": 60,
    "protocol": {
      "type": "UTXO"
    }
  },
  {
    "coin": "UMA-AVX20",
    "name": "uma_avx20",
    "fname": "UMA",
    "rpcport": 80,
    "mm2": 1,
    "chain_id": 43114,
    "required_confirmations": 3,
    "avg_blocktime": 2.4,
    "decimals": 18,
    "protocol": {
      "type": "ERC20",
      "protocol_data": {
        "platform": "AVAX",
        "contract_address": "0x3Bd2B1c7ED8D396dbb98DED3aEbb41350a5b2339"
      }
    },
    "derivation_path": "m/44'/9000'"
  },
  {
    "coin": "UMA-ERC20",
    "name": "uma_erc20",
    "fname": "UMA",
    "rpcport": 80,
    "mm2": 1,
    "chain_id": 1,
    "decimals": 18,
    "avg_blocktime": 15,
    "required_confirmations": 3,
    "protocol": {
      "type": "ERC20",
      "protocol_data": {
        "platform": "ETH",
        "contract_address": "0x04Fa0d235C4abf4BcF4787aF4CF447DE572eF828"
      }
    },
    "derivation_path": "m/44'/60'"
  },
  {
    "coin": "UMA-PLG20",
    "name": "uma_plg20",
    "fname": "UMA",
    "rpcport": 80,
    "mm2": 1,
    "chain_id": 137,
    "decimals": 18,
    "avg_blocktime": 1.8,
    "required_confirmations": 20,
    "protocol": {
      "type": "ERC20",
      "protocol_data": {
        "platform": "MATIC",
        "contract_address": "0x3066818837c5e6eD6601bd5a91B0762877A6B731"
      }
    },
    "derivation_path": "m/44'/966'"
  },
  {
    "coin": "UNI-AVX20",
    "name": "uni_avx20",
    "fname": "Uniswap",
    "rpcport": 80,
    "mm2": 1,
    "chain_id": 43114,
    "required_confirmations": 3,
    "avg_blocktime": 2.4,
    "decimals": 18,
    "protocol": {
      "type": "ERC20",
      "protocol_data": {
        "platform": "AVAX",
        "contract_address": "0x8eBAf22B6F053dFFeaf46f4Dd9eFA95D89ba8580"
      }
    },
    "derivation_path": "m/44'/9000'"
  },
  {
    "coin": "UNI-ERC20",
    "name": "uni_erc20",
    "fname": "Uniswap",
    "rpcport": 80,
    "mm2": 1,
    "chain_id": 1,
    "avg_blocktime": 15,
    "required_confirmations": 3,
    "decimals": 18,
    "protocol": {
      "type": "ERC20",
      "protocol_data": {
        "platform": "ETH",
        "contract_address": "0x1f9840a85d5aF5bf1D1762F925BDADdC4201F984"
      }
    },
    "derivation_path": "m/44'/60'",
    "trezor_coin": "Uniswap",
    "links": {
      "homepage": "https://uniswap.org/"
    }
  },
  {
    "coin": "UNI-BEP20",
    "name": "uni_bep20",
    "fname": "Uniswap",
    "rpcport": 80,
    "mm2": 1,
    "chain_id": 56,
    "avg_blocktime": 3,
    "required_confirmations": 3,
    "protocol": {
      "type": "ERC20",
      "protocol_data": {
        "platform": "BNB",
        "contract_address": "0xBf5140A22578168FD562DCcF235E5D43A02ce9B1"
      }
    },
    "derivation_path": "m/44'/714'"
  },
  {
    "coin": "UNI-HCO20",
    "name": "uni_hco20",
    "fname": "Uniswap",
    "rpcport": 80,
    "mm2": 1,
    "chain_id": 128,
    "decimals": 18,
    "avg_blocktime": 3,
    "required_confirmations": 3,
    "protocol": {
      "type": "ERC20",
      "protocol_data": {
        "platform": "HT",
        "contract_address": "0x22C54cE8321A4015740eE1109D9cBc25815C46E6"
      }
    },
    "derivation_path": "m/44'/1023'"
  },
  {
    "coin": "UNI-KRC20",
    "name": "uni_krc20",
    "fname": "Uniswap",
    "rpcport": 80,
    "mm2": 1,
    "chain_id": 321,
    "decimals": 18,
    "avg_blocktime": 3,
    "required_confirmations": 3,
    "protocol": {
      "type": "ERC20",
      "protocol_data": {
        "platform": "KCS",
        "contract_address": "0xEe58E4D62b10A92dB1089d4D040B759C28aE16Cd"
      }
    },
    "derivation_path": "m/44'/641'"
  },
  {
    "coin": "UNI-PLG20",
    "name": "uni_plg20",
    "fname": "Uniswap",
    "rpcport": 80,
    "mm2": 1,
    "chain_id": 137,
    "decimals": 18,
    "avg_blocktime": 1.8,
    "required_confirmations": 20,
    "protocol": {
      "type": "ERC20",
      "protocol_data": {
        "platform": "MATIC",
        "contract_address": "0xb33EaAd8d922B1083446DC23f610c2567fB5180f"
      }
    },
    "derivation_path": "m/44'/966'",
    "use_access_list": true,
    "max_eth_tx_type": 2,
    "gas_limit": {
        "eth_send_erc20": 55000,
        "erc20_payment": 110000,
        "erc20_receiver_spend": 85000,
        "erc20_sender_refund": 85000
    }
  },
  {
    "coin": "UNO",
    "name": "unobtanium",
    "fname": "Unobtanium",
    "sign_message_prefix": "Unobtanium Signed Message:\n",
    "rpcport": 65535,
    "pubtype": 130,
    "p2shtype": 30,
    "wiftype": 224,
    "txfee": 0,
    "mm2": 1,
    "required_confirmations": 3,
    "avg_blocktime": 150,
    "protocol": {
      "type": "UTXO"
    },
    "derivation_path": "m/44'/92'",
    "trezor_coin": "Unobtanium",
    "links": {
      "github": "https://github.com/unobtanium-official/unobtanium",
      "homepage": "https://unobtanium.uno"
    }
  },
  {
    "coin": "USDC-ARB20",
    "name": "usdc_arb20",
    "fname": "USD Coin",
    "rpcport": 80,
    "mm2": 1,
    "chain_id": 42161,
    "decimals": 6,
    "avg_blocktime": 0.25,
    "required_confirmations": 10,
    "protocol": {
      "type": "ERC20",
      "protocol_data": {
        "platform": "ETH-ARB20",
        "contract_address": "0xaf88d065e77c8cC2239327C5EDb3A432268e5831"
      }
    },
    "derivation_path": "m/44'/60'",
    "use_access_list": true,
    "max_eth_tx_type": 2,
    "gas_limit": {
        "eth_send_erc20": 150000,
        "erc20_payment": 300000,
        "erc20_receiver_spend": 250000,
        "erc20_sender_refund": 250000
    }
  },
  {
    "coin": "USDC-AVX20",
    "name": "usdc_avx20",
    "fname": "USD Coin",
    "rpcport": 80,
    "mm2": 1,
    "chain_id": 43114,
    "required_confirmations": 3,
    "avg_blocktime": 2.4,
    "decimals": 6,
    "protocol": {
      "type": "ERC20",
      "protocol_data": {
        "platform": "AVAX",
        "contract_address": "0xB97EF9Ef8734C71904D8002F8b6Bc66Dd9c48a6E"
      }
    },
    "derivation_path": "m/44'/9000'"
  },
  {
    "coin": "USDC-AVX20_OLD",
    "name": "usdc_avx20_old",
    "fname": "USD Coin (OLD)",
    "rpcport": 80,
    "mm2": 1,
    "wallet_only": true,
    "chain_id": 43114,
    "required_confirmations": 3,
    "avg_blocktime": 2.4,
    "decimals": 6,
    "protocol": {
      "type": "ERC20",
      "protocol_data": {
        "platform": "AVAX",
        "contract_address": "0xA7D7079b0FEaD91F3e65f86E8915Cb59c1a4C664"
      }
    },
    "derivation_path": "m/44'/9000'"
  },
  {
    "coin": "USDC-ERC20",
    "name": "usdc_erc20",
    "fname": "USD Coin",
    "rpcport": 80,
    "mm2": 1,
    "chain_id": 1,
    "required_confirmations": 3,
    "avg_blocktime": 15,
    "protocol": {
      "type": "ERC20",
      "protocol_data": {
        "platform": "ETH",
        "contract_address": "0xA0b86991c6218b36c1d19D4a2e9Eb0cE3606eB48"
      }
    },
    "derivation_path": "m/44'/60'",
    "trezor_coin": "USD//Coin",
    "links": {
      "github": "https://github.com/centrehq/centre-tokens",
      "homepage": "https://www.centre.io"
    }
  },
  {
    "coin": "USDC-BEP20",
    "name": "usdc_bep20",
    "fname": "USD Coin",
    "rpcport": 80,
    "mm2": 1,
    "chain_id": 56,
    "avg_blocktime": 3,
    "required_confirmations": 3,
    "protocol": {
      "type": "ERC20",
      "protocol_data": {
        "platform": "BNB",
        "contract_address": "0x8AC76a51cc950d9822D68b83fE1Ad97B32Cd580d"
      }
    },
    "derivation_path": "m/44'/714'",
    "use_access_list": true,
    "max_eth_tx_type": 2,
    "gas_limit": {
        "eth_send_erc20": 55000,
        "erc20_payment": 110000,
        "erc20_receiver_spend": 85000,
        "erc20_sender_refund": 85000
    }
  },
  {
    "coin": "USDC-FTM20",
    "name": "usdc_ftm20",
    "fname": "USD Coin",
    "rpcport": 80,
    "mm2": 1,
    "wallet_only": true,
    "chain_id": 250,
    "avg_blocktime": 1.8,
    "required_confirmations": 3,
    "protocol": {
      "type": "ERC20",
      "protocol_data": {
        "platform": "FTM",
        "contract_address": "0x04068DA6C83AFCFA0e13ba15A6696662335D5B75"
      }
    },
    "derivation_path": "m/44'/1007'"
  },
  {
    "coin": "USDC-HCO20",
    "name": "usdc_hco20",
    "fname": "USD Coin",
    "rpcport": 80,
    "mm2": 1,
    "chain_id": 128,
    "avg_blocktime": 3,
    "decimals": 6,
    "required_confirmations": 3,
    "protocol": {
      "type": "ERC20",
      "protocol_data": {
        "platform": "HT",
        "contract_address": "0x9362Bbef4B8313A8Aa9f0c9808B80577Aa26B73B"
      }
    },
    "derivation_path": "m/44'/1023'"
  },
  {
    "coin": "USDC-KRC20",
    "name": "usdc_krc20",
    "fname": "USD Coin",
    "rpcport": 80,
    "mm2": 1,
    "chain_id": 321,
    "avg_blocktime": 3,
    "decimals": 18,
    "required_confirmations": 3,
    "protocol": {
      "type": "ERC20",
      "protocol_data": {
        "platform": "KCS",
        "contract_address": "0x980a5AfEf3D17aD98635F6C5aebCBAedEd3c3430"
      }
    },
    "derivation_path": "m/44'/641'"
  },
  {
    "coin": "USDC-MVR20",
    "name": "usdc_mvr20",
    "fname": "USD Coin",
    "rpcport": 80,
    "mm2": 1,
    "wallet_only": true,
    "chain_id": 1285,
    "avg_blocktime": 15,
    "decimals": 6,
    "required_confirmations": 3,
    "protocol": {
      "type": "ERC20",
      "protocol_data": {
        "platform": "MOVR",
        "contract_address": "0xE3F5a90F9cb311505cd691a46596599aA1A0AD7D"
      }
    },
    "derivation_path": "m/44'/1285'"
  },
  {
    "coin": "USDC-PLG20",
    "name": "usdc_plg20",
    "fname": "USD Coin",
    "rpcport": 80,
    "mm2": 1,
    "chain_id": 137,
    "decimals": 6,
    "avg_blocktime": 1.8,
    "required_confirmations": 20,
    "protocol": {
      "type": "ERC20",
      "protocol_data": {
        "platform": "MATIC",
        "contract_address": "0x3c499c542cEF5E3811e1192ce70d8cC03d5c3359"
      }
    },
    "derivation_path": "m/44'/966'",
    "use_access_list": true,
    "max_eth_tx_type": 2,
    "gas_limit": {
        "eth_send_erc20": 55000,
        "erc20_payment": 110000,
        "erc20_receiver_spend": 85000,
        "erc20_sender_refund": 85000
    }
  },
  {
    "coin": "USDC-PLG20_OLD",
    "name": "usdc_plg20_old",
    "fname": "USD Coin (OLD)",
    "rpcport": 80,
    "mm2": 1,
    "chain_id": 137,
    "decimals": 6,
    "avg_blocktime": 1.8,
    "required_confirmations": 20,
    "protocol": {
      "type": "ERC20",
      "protocol_data": {
        "platform": "MATIC",
        "contract_address": "0x2791Bca1f2de4661ED88A30C99A7a9449Aa84174"
      }
    },
    "derivation_path": "m/44'/966'"
  },
  {
    "coin": "USDD-BEP20",
    "name": "usdd_bep20",
    "fname": "USDD",
    "rpcport": 80,
    "mm2": 1,
    "chain_id": 56,
    "decimals": 18,
    "avg_blocktime": 3,
    "required_confirmations": 3,
    "protocol": {
      "type": "ERC20",
      "protocol_data": {
        "platform": "BNB",
        "contract_address": "0xd17479997F34dd9156Deef8F95A52D81D265be9c"
      }
    },
    "derivation_path": "m/44'/714'"
  },
  {
    "coin": "USDD-ERC20",
    "name": "usdd_erc20",
    "fname": "USDD",
    "rpcport": 80,
    "mm2": 1,
    "chain_id": 1,
    "decimals": 18,
    "avg_blocktime": 15,
    "required_confirmations": 3,
    "protocol": {
      "type": "ERC20",
      "protocol_data": {
        "platform": "ETH",
        "contract_address": "0x0C10bF8FcB7Bf5412187A595ab97a3609160b5c6"
      }
    },
    "derivation_path": "m/44'/60'"
  },
  {
    "coin": "USDT-MVR20",
    "name": "usdt_mvr20",
    "fname": "Tether",
    "rpcport": 80,
    "mm2": 1,
    "wallet_only": true,
    "chain_id": 1285,
    "avg_blocktime": 15,
    "decimals": 6,
    "required_confirmations": 3,
    "protocol": {
      "type": "ERC20",
      "protocol_data": {
        "platform": "MOVR",
        "contract_address": "0xB44a9B6905aF7c801311e8F4E76932ee959c663C"
      }
    },
    "derivation_path": "m/44'/1285'"
  },
  {
    "coin": "USDT-FTM20",
    "name": "usdt_ftm20",
    "fname": "Tether",
    "rpcport": 80,
    "mm2": 1,
    "wallet_only": true,
    "chain_id": 250,
    "decimals": 6,
    "avg_blocktime": 1.8,
    "required_confirmations": 3,
    "protocol": {
      "type": "ERC20",
      "protocol_data": {
        "platform": "FTM",
        "contract_address": "0x049d68029688eAbF473097a2fC38ef61633A3C7A"
      }
    },
    "derivation_path": "m/44'/1007'"
  },
  {
    "coin": "USDT-HCO20",
    "name": "usdt_hco20",
    "fname": "Tether",
    "rpcport": 80,
    "mm2": 1,
    "chain_id": 128,
    "avg_blocktime": 3,
    "decimals": 18,
    "required_confirmations": 3,
    "protocol": {
      "type": "ERC20",
      "protocol_data": {
        "platform": "HT",
        "contract_address": "0xa71EdC38d189767582C38A3145b5873052c3e47a"
      }
    },
    "derivation_path": "m/44'/1023'"
  },
  {
    "coin": "USDT-KRC20",
    "name": "usdt_krc20",
    "fname": "Tether",
    "rpcport": 80,
    "mm2": 1,
    "chain_id": 321,
    "avg_blocktime": 3,
    "decimals": 18,
    "required_confirmations": 3,
    "protocol": {
      "type": "ERC20",
      "protocol_data": {
        "platform": "KCS",
        "contract_address": "0x0039f574eE5cC39bdD162E9A88e3EB1f111bAF48"
      }
    },
    "derivation_path": "m/44'/641'"
  },
  {
    "coin": "USDT-PLG20",
    "name": "usdt_plg20",
    "fname": "Tether",
    "rpcport": 80,
    "mm2": 1,
    "chain_id": 137,
    "decimals": 6,
    "avg_blocktime": 1.8,
    "required_confirmations": 20,
    "protocol": {
      "type": "ERC20",
      "protocol_data": {
        "platform": "MATIC",
        "contract_address": "0xc2132D05D31c914a87C6611C10748AEb04B58e8F"
      }
    },
    "derivation_path": "m/44'/966'",
    "use_access_list": true,
    "max_eth_tx_type": 2,
    "gas_limit": {
        "eth_send_erc20": 55000,
        "erc20_payment": 110000,
        "erc20_receiver_spend": 85000,
        "erc20_sender_refund": 85000
    }
  },
  {
    "coin": "USDT-ARB20",
    "name": "usdt_arb20",
    "fname": "Tether",
    "rpcport": 80,
    "mm2": 1,
    "chain_id": 42161,
    "decimals": 6,
    "avg_blocktime": 0.25,
    "required_confirmations": 10,
    "protocol": {
      "type": "ERC20",
      "protocol_data": {
        "platform": "ETH-ARB20",
        "contract_address": "0xFd086bC7CD5C481DCC9C85ebE478A1C0b69FCbb9"
      }
    },
    "derivation_path": "m/44'/60'",
    "use_access_list": true,
    "max_eth_tx_type": 2,
    "gas_limit": {
        "eth_send_erc20": 150000,
        "erc20_payment": 300000,
        "erc20_receiver_spend": 250000,
        "erc20_sender_refund": 250000
    }
  },
  {
    "coin": "USDT-AVX20",
    "name": "usdt_avx20",
    "fname": "Tether",
    "rpcport": 80,
    "mm2": 1,
    "chain_id": 43114,
    "required_confirmations": 3,
    "avg_blocktime": 2.4,
    "decimals": 6,
    "protocol": {
      "type": "ERC20",
      "protocol_data": {
        "platform": "AVAX",
        "contract_address": "0x9702230A8Ea53601f5cD2dc00fDBc13d4dF4A8c7"
      }
    },
    "derivation_path": "m/44'/9000'",
    "use_access_list": true,
    "max_eth_tx_type": 2,
    "gas_limit": {
        "eth_send_erc20": 60000,
        "erc20_payment": 120000,
        "erc20_receiver_spend": 90000,
        "erc20_sender_refund": 90000
    }
  },
  {
    "coin": "USDT-AVX20_OLD",
    "name": "usdt_avx20_old",
    "fname": "Tether (OLD)",
    "rpcport": 80,
    "mm2": 1,
    "wallet_only": true,
    "chain_id": 43114,
    "required_confirmations": 3,
    "avg_blocktime": 2.4,
    "decimals": 6,
    "protocol": {
      "type": "ERC20",
      "protocol_data": {
        "platform": "AVAX",
        "contract_address": "0xc7198437980c041c805A1EDcbA50c1Ce5db95118"
      }
    },
    "derivation_path": "m/44'/9000'"
  },
  {
    "coin": "USDT-BEP20",
    "name": "usdt_bep20",
    "fname": "Tether",
    "rpcport": 80,
    "mm2": 1,
    "chain_id": 56,
    "avg_blocktime": 3,
    "required_confirmations": 3,
    "protocol": {
      "type": "ERC20",
      "protocol_data": {
        "platform": "BNB",
        "contract_address": "0x55d398326f99059fF775485246999027B3197955"
      }
    },
    "derivation_path": "m/44'/714'",
    "use_access_list": true,
    "max_eth_tx_type": 2,
    "gas_limit": {
        "eth_send_erc20": 55000,
        "erc20_payment": 110000,
        "erc20_receiver_spend": 85000,
        "erc20_sender_refund": 85000
    }
  },
  {
    "coin": "USDT-ERC20",
    "name": "usdt_erc20",
    "fname": "Tether",
    "rpcport": 80,
    "mm2": 1,
    "wallet_only": true,
    "chain_id": 1,
    "avg_blocktime": 15,
    "required_confirmations": 3,
    "protocol": {
      "type": "ERC20",
      "protocol_data": {
        "platform": "ETH",
        "contract_address": "0xdAC17F958D2ee523a2206206994597C13D831ec7"
      }
    },
    "derivation_path": "m/44'/60'",
    "trezor_coin": "USD Tether (erc20)",
    "links": {
      "homepage": "https://tether.to"
    }
  },
  {
    "coin": "vARRR",
    "sign_message_prefix": "Komodo Signed Message:\n",
    "asset": "vARRR",
    "fname": "vARRR",
    "rpcport": 20778,
    "txversion": 4,
    "overwintered": 1,
    "mm2": 1,
    "required_confirmations": 6,
    "avg_blocktime": 60,
    "protocol": {
      "type": "UTXO"
    },
    "derivation_path": "m/44'/141'",
    "trezor_coin": "Komodo"
  },
  { 
    "coin": "vDEX",
    "sign_message_prefix": "Komodo Signed Message:\n",
    "asset": "vDEX",
    "fname": "vDEX",
    "rpcport": 21778,
    "txversion": 4,
    "overwintered": 1,
    "mm2": 1,
    "required_confirmations": 6,
    "avg_blocktime": 60,
    "protocol": {
      "type": "UTXO"
    },
    "derivation_path": "m/44'/141'",
    "trezor_coin": "Komodo"
  },
  {
    "coin": "VAL",
    "name": "validity",
    "fname": "Validity",
    "confpath": "USERHOME/.Validity/validity.conf",
    "isPoS": 1,
    "rpcport": 27914,
    "pubtype": 76,
    "p2shtype": 58,
    "wiftype": 121,
    "txfee": 100000,
    "dust": 300000,
    "mm2": 1,
    "required_confirmations": 5,
    "avg_blocktime": 60,
    "mature_confirmations": 60,
    "protocol": {
      "type": "UTXO"
    }
  },
  {
    "coin": "VET-BEP20",
    "name": "vet_bep20",
    "fname": "VeChain",
    "rpcport": 80,
    "mm2": 1,
    "chain_id": 56,
    "decimals": 18,
    "avg_blocktime": 3,
    "required_confirmations": 3,
    "protocol": {
      "type": "ERC20",
      "protocol_data": {
        "platform": "BNB",
        "contract_address": "0x6FDcdfef7c496407cCb0cEC90f9C5Aaa1Cc8D888"
      }
    },
    "derivation_path": "m/44'/714'",
    "use_access_list": true,
    "max_eth_tx_type": 2,
    "gas_limit": {
        "eth_send_erc20": 60000,
        "erc20_payment": 110000,
        "erc20_receiver_spend": 85000,
        "erc20_sender_refund": 85000
    }
  },
  {
    "coin": "VRA-ERC20",
    "name": "vra_erc20",
    "fname": "Verasity",
    "rpcport": 80,
    "mm2": 1,
    "required_confirmations": 3,
    "avg_blocktime": 15,
    "chain_id": 1,
    "protocol": {
      "type": "ERC20",
      "protocol_data": {
        "platform": "ETH",
        "contract_address": "0xF411903cbC70a74d22900a5DE66A2dda66507255"
      }
    },
    "derivation_path": "m/44'/60'"
  },
  {
    "coin": "VGX-ERC20",
    "name": "vgx_erc20",
    "fname": "Voyager",
    "rpcport": 80,
    "mm2": 1,
    "chain_id": 1,
    "decimals": 8,
    "avg_blocktime": 15,
    "required_confirmations": 3,
    "protocol": {
      "type": "ERC20",
      "protocol_data": {
        "platform": "ETH",
        "contract_address": "0x3C4B6E6e1eA3D4863700D7F76b36B7f3D3f13E3d"
      }
    },
    "derivation_path": "m/44'/60'"
  },
  {
    "coin": "VGX-PLG20",
    "name": "vgx_plg20",
    "fname": "Voyager",
    "rpcport": 80,
    "mm2": 1,
    "chain_id": 137,
    "decimals": 8,
    "avg_blocktime": 1.8,
    "required_confirmations": 20,
    "protocol": {
      "type": "ERC20",
      "protocol_data": {
        "platform": "MATIC",
        "contract_address": "0x054c42b6414747F5263b4A86f21B1aFAD00326Bf"
      }
    },
    "derivation_path": "m/44'/966'"
  },
  {
    "coin": "VIA",
    "name": "viacoin",
    "fname": "Viacoin",
    "sign_message_prefix": "Viacoin Signed Message:\n",
    "rpcport": 5222,
    "pubtype": 71,
    "p2shtype": 33,
    "wiftype": 199,
    "txfee": 100000,
    "dust": 54600,
    "required_confirmations": 7,
    "mature_confirmations": 3600,
    "avg_blocktime": 24,
    "segwit": true,
    "bech32_hrp": "via",
    "mm2": 1,
    "protocol": {
      "type": "UTXO"
    },
    "derivation_path": "m/44'/14'",
    "trezor_coin": "Viacoin",
    "links": {
      "github": "https://github.com/viacoin",
      "homepage": "https://viacoin.org"
    }
  },
  {
    "coin": "VIA-segwit",
    "name": "viacoin",
    "fname": "Viacoin",
    "sign_message_prefix": "Viacoin Signed Message:\n",
    "rpcport": 5222,
    "pubtype": 71,
    "p2shtype": 33,
    "wiftype": 199,
    "txfee": 100000,
    "dust": 54600,
    "required_confirmations": 7,
    "mature_confirmations": 3600,
    "avg_blocktime": 24,
    "segwit": true,
    "bech32_hrp": "via",
    "address_format": {
      "format": "segwit"
    },
    "orderbook_ticker": "VIA",
    "mm2": 1,
    "protocol": {
      "type": "UTXO"
    },
    "derivation_path": "m/44'/14'",
    "trezor_coin": "Viacoin",
    "links": {
      "github": "https://github.com/viacoin",
      "homepage": "https://viacoin.org"
    }
  },
  {
    "coin": "VITE-BEP20",
    "name": "vite_bep20",
    "fname": "Vite",
    "rpcport": 80,
    "mm2": 1,
    "chain_id": 56,
    "avg_blocktime": 3,
    "required_confirmations": 3,
    "protocol": {
      "type": "ERC20",
      "protocol_data": {
        "platform": "BNB",
        "contract_address": "0x2794DAD4077602eD25A88d03781528D1637898B4"
      }
    },
    "derivation_path": "m/44'/714'",
    "use_access_list": true,
    "max_eth_tx_type": 2,
    "gas_limit": {
        "eth_send_erc20": 60000,
        "erc20_payment": 110000,
        "erc20_receiver_spend": 85000,
        "erc20_sender_refund": 85000
    }
  },
  {
    "coin": "VRM",
    "name": "verium",
    "fname": "Verium Reserve",
    "rpcport": 33987,
    "pubtype": 70,
    "p2shtype": 132,
    "wiftype": 198,
    "txfee": 100000,
    "force_min_relay_fee": true,
    "isPoS": 1,
    "mm2": 1,
    "required_confirmations": 2,
    "avg_blocktime": 240,
    "protocol": {
      "type": "UTXO"
    }
  },
  {
    "coin": "VRSC",
    "sign_message_prefix": "Komodo Signed Message:\n",
    "asset": "VRSC",
    "fname": "Verus Coin",
    "rpcport": 27486,
    "txversion": 4,
    "overwintered": 1,
    "mm2": 1,
    "required_confirmations": 5,
    "avg_blocktime": 60,
    "protocol": {
      "type": "UTXO"
    },
    "derivation_path": "m/44'/141'",
    "trezor_coin": "Komodo"
  },
  {
    "coin": "GRMS",
    "sign_message_prefix": "Komodo Signed Message:\n",
    "asset": "GRMS",
    "fname": "GRMS",
    "rpcport": 21687,
    "txversion": 4,
    "overwintered": 1,
    "mm2": 1,
    "required_confirmations": 5,
    "avg_blocktime": 60,
    "protocol": {
      "type": "UTXO"
    },
    "derivation_path": "m/44'/141'",
    "trezor_coin": "Komodo"
  },
  {
    "coin": "VPRM",
    "sign_message_prefix": "Komodo Signed Message:\n",
    "asset": "VPRM",
    "fname": "Vaporum",
    "rpcport": 51609,
    "txversion": 4,
    "overwintered": 1,
    "mm2": 1,
    "required_confirmations": 5,
    "avg_blocktime": 30,
    "protocol": {
      "type": "UTXO"
    },
    "derivation_path": "m/44'/141'",
    "trezor_coin": "Komodo"
  },
  {
    "coin": "VTC",
    "name": "vertcoin",
    "fname": "Vertcoin",
    "sign_message_prefix": "Vertcoin Signed Message:\n",
    "rpcport": 5888,
    "pubtype": 71,
    "p2shtype": 5,
    "wiftype": 128,
    "txfee": 100000,
    "dust": 100000,
    "segwit": true,
    "bech32_hrp": "vtc",
    "mm2": 1,
    "wallet_only": false,
    "required_confirmations": 4,
    "avg_blocktime": 150,
    "protocol": {
      "type": "UTXO"
    },
    "derivation_path": "m/44'/28'",
    "trezor_coin": "Vertcoin",
    "links": {
      "github": "https://github.com/vertcoin-project/vertcoin-core",
      "homepage": "https://vertcoin.org"
    }
  },
  {
    "coin": "VTC-segwit",
    "name": "vertcoin",
    "fname": "Vertcoin",
    "sign_message_prefix": "Vertcoin Signed Message:\n",
    "rpcport": 5888,
    "pubtype": 71,
    "p2shtype": 5,
    "wiftype": 128,
    "txfee": 100000,
    "dust": 100000,
    "segwit": true,
    "bech32_hrp": "vtc",
    "address_format": {
      "format": "segwit"
    },
    "orderbook_ticker": "VTC",
    "mm2": 1,
    "required_confirmations": 4,
    "avg_blocktime": 150,
    "protocol": {
      "type": "UTXO"
    },
    "derivation_path": "m/44'/28'",
    "trezor_coin": "Vertcoin",
    "links": {
      "github": "https://github.com/vertcoin-project/vertcoin-core",
      "homepage": "https://vertcoin.org"
    }
  },
  {
    "coin": "WAF",
    "name": "waifu",
    "fname": "Waifu",
    "rpcport": 18332,
    "pubtype": 73,
    "p2shtype": 22,
    "wiftype": 158,
    "segwit": true,
    "bech32_hrp": "waf",
    "txfee": 1000,
    "mm2": 1,
    "sign_message_prefix": "Waifu Signed Message:\n",
    "required_confirmations": 4,
    "avg_blocktime": 210,
    "protocol": {
      "type": "UTXO"
    },
    "links": {
      "github": "https://github.com/waifu-core/waifu-core"
    }
  },
  {
    "coin": "WAVES-BEP20",
    "name": "waves_bep20",
    "fname": "Waves",
    "rpcport": 80,
    "mm2": 1,
    "chain_id": 56,
    "decimals": 18,
    "avg_blocktime": 3,
    "required_confirmations": 3,
    "protocol": {
      "type": "ERC20",
      "protocol_data": {
        "platform": "BNB",
        "contract_address": "0xFC3E14af0f0c2129a84Cc013D48C70D682902874"
      }
    },
    "derivation_path": "m/44'/714'"
  },
  {
    "coin": "WBTC-ERC20",
    "name": "wbtc_erc20",
    "fname": "Wrapped Bitcoin",
    "rpcport": 80,
    "mm2": 1,
    "chain_id": 1,
    "decimals": 8,
    "avg_blocktime": 15,
    "required_confirmations": 3,
    "protocol": {
      "type": "ERC20",
      "protocol_data": {
        "platform": "ETH",
        "contract_address": "0x2260FAC5E5542a773Aa44fBCfeDf7C193bc2C599"
      }
    },
    "derivation_path": "m/44'/60'",
    "trezor_coin": "Wrapped Bitcoin",
    "links": {
      "github": "https://github.com/WrappedBTC",
      "homepage": "https://wbtc.network"
    }
  },
  {
    "coin": "WBTC-PLG20",
    "name": "wbtc_plg20",
    "fname": "Wrapped Bitcoin",
    "rpcport": 80,
    "mm2": 1,
    "chain_id": 137,
    "decimals": 8,
    "avg_blocktime": 1.8,
    "required_confirmations": 20,
    "protocol": {
      "type": "ERC20",
      "protocol_data": {
        "platform": "MATIC",
        "contract_address": "0x1BFD67037B42Cf73acF2047067bd4F2C47D9BfD6"
      }
    },
    "derivation_path": "m/44'/966'",
    "use_access_list": true,
    "max_eth_tx_type": 2,
    "gas_limit": {
        "eth_send_erc20": 55000,
        "erc20_payment": 110000,
        "erc20_receiver_spend": 85000,
        "erc20_sender_refund": 85000
    }
  },
  {
    "coin": "WLD-ERC20",
    "name": "wld_erc20",
    "fname": "Worldcoin",
    "rpcport": 80,
    "mm2": 1,
    "chain_id": 1,
    "decimals": 18,
    "avg_blocktime": 15,
    "required_confirmations": 3,
    "protocol": {
      "type": "ERC20",
      "protocol_data": {
        "platform": "ETH",
        "contract_address": "0x163f8C2467924be0ae7B5347228CABF260318753"
      }
    },
    "derivation_path": "m/44'/60'"
  },
  {
    "coin": "WOO-ERC20",
    "name": "woo_erc20",
    "fname": "WOO Network",
    "rpcport": 80,
    "mm2": 1,
    "chain_id": 1,
    "decimals": 18,
    "avg_blocktime": 15,
    "required_confirmations": 3,
    "protocol": {
      "type": "ERC20",
      "protocol_data": {
        "platform": "ETH",
        "contract_address": "0x4691937a7508860F876c9c0a2a617E7d9E945D4B"
      }
    },
    "derivation_path": "m/44'/60'"
  },
  {
    "coin": "WOO-ARB20",
    "name": "woo_arb20",
    "fname": "WOO Network",
    "rpcport": 80,
    "mm2": 1,
    "chain_id": 42161,
    "decimals": 18,
    "avg_blocktime": 0.25,
    "required_confirmations": 10,
    "protocol": {
      "type": "ERC20",
      "protocol_data": {
        "platform": "ETH-ARB20",
        "contract_address": "0xcAFcD85D8ca7Ad1e1C6F82F651fA15E33AEfD07b"
      }
    },
    "derivation_path": "m/44'/60'",
    "use_access_list": true,
    "max_eth_tx_type": 2,
    "gas_limit": {
        "eth_send_erc20": 150000,
        "erc20_payment": 300000,
        "erc20_receiver_spend": 250000,
        "erc20_sender_refund": 250000
    }
  },
  {
    "coin": "WOO-AVX20",
    "name": "woo_avx20",
    "fname": "WOO Network",
    "rpcport": 80,
    "mm2": 1,
    "chain_id": 43114,
    "decimals": 18,
    "avg_blocktime": 2.4,
    "required_confirmations": 3,
    "protocol": {
      "type": "ERC20",
      "protocol_data": {
        "platform": "AVAX",
        "contract_address": "0xaBC9547B534519fF73921b1FBA6E672b5f58D083"
      }
    },
    "derivation_path": "m/44'/9000'"
  },
  {
    "coin": "WOO-BEP20",
    "name": "woo_bep20",
    "fname": "WOO Network",
    "rpcport": 80,
    "mm2": 1,
    "chain_id": 56,
    "decimals": 18,
    "avg_blocktime": 3,
    "required_confirmations": 3,
    "protocol": {
      "type": "ERC20",
      "protocol_data": {
        "platform": "BNB",
        "contract_address": "0x4691937a7508860F876c9c0a2a617E7d9E945D4B"
      }
    },
    "derivation_path": "m/44'/714'"
  },
  {
    "coin": "WOO-FTM20",
    "name": "woo_ftm20",
    "fname": "WOO Network",
    "rpcport": 80,
    "mm2": 1,
    "wallet_only": true,
    "chain_id": 250,
    "decimals": 18,
    "avg_blocktime": 1.8,
    "required_confirmations": 3,
    "protocol": {
      "type": "ERC20",
      "protocol_data": {
        "platform": "FTM",
        "contract_address": "0x6626c47c00F1D87902fc13EECfaC3ed06D5E8D8a"
      }
    },
    "derivation_path": "m/44'/1007'"
  },
  {
    "coin": "WOO-PLG20",
    "name": "woo_plg20",
    "fname": "WOO Network",
    "rpcport": 80,
    "mm2": 1,
    "chain_id": 137,
    "decimals": 18,
    "avg_blocktime": 1.8,
    "required_confirmations": 20,
    "protocol": {
      "type": "ERC20",
      "protocol_data": {
        "platform": "MATIC",
        "contract_address": "0x1B815d120B3eF02039Ee11dC2d33DE7aA4a8C603"
      }
    },
    "derivation_path": "m/44'/966'",
    "use_access_list": true,
    "max_eth_tx_type": 2,
    "gas_limit": {
        "eth_send_erc20": 55000,
        "erc20_payment": 110000,
        "erc20_receiver_spend": 85000,
        "erc20_sender_refund": 85000
    }
  },
  {
    "coin": "XCN-ERC20",
    "name": "xcn_erc20",
    "fname": "Onyxcoin",
    "rpcport": 80,
    "mm2": 1,
    "chain_id": 1,
    "decimals": 18,
    "avg_blocktime": 15,
    "required_confirmations": 3,
    "protocol": {
      "type": "ERC20",
      "protocol_data": {
        "platform": "ETH",
        "contract_address": "0xA2cd3D43c775978A96BdBf12d733D5A1ED94fb18"
      }
    },
    "derivation_path": "m/44'/60'"
  },
  {
    "coin": "XCN-BEP20",
    "name": "xcn_bep20",
    "fname": "Onyxcoin",
    "rpcport": 80,
    "mm2": 1,
    "chain_id": 56,
    "decimals": 18,
    "avg_blocktime": 3,
    "required_confirmations": 3,
    "protocol": {
      "type": "ERC20",
      "protocol_data": {
        "platform": "BNB",
        "contract_address": "0x7324c7C0d95CEBC73eEa7E85CbAac0dBdf88a05b"
      }
    },
    "derivation_path": "m/44'/714'"
  },
  {
    "coin": "XEP-segwit",
    "name": "xep",
    "fname": "Electra Protocol",
    "rpcport": 16816,
    "pubtype": 55,
    "p2shtype": 137,
    "wiftype": 162,
    "txversion": 2,
    "txfee": 100000,
    "dust": 100000,
    "mm2": 1,
    "segwit": true,
    "signature_version": "witness_v0",
    "bech32_hrp": "ep",
    "address_format": {
      "format": "segwit"
    },
    "orderbook_ticker": "XEP",
    "required_confirmations": 4,
    "avg_blocktime": 80,
    "protocol": {
      "type": "UTXO"
    },
    "derivation_path": "m/44'/597'"
  },
  {
    "coin": "XEP-BEP20",
    "name": "xep_bep20",
    "fname": "Electra Protocol",
    "rpcport": 80,
    "mm2": 1,
    "chain_id": 56,
    "decimals": 8,
    "avg_blocktime": 3,
    "required_confirmations": 3,
    "protocol": {
      "type": "ERC20",
      "protocol_data": {
        "platform": "BNB",
        "contract_address": "0xb897D0a0f68800f8Be7D69ffDD1c24b69f57Bf3e"
      }
    },
    "derivation_path": "m/44'/714'"
  },
  {
    "coin": "XIDR-ERC20",
    "name": "xidr_erc20",
    "fname": "StraitsX Indonesian Rupiah",
    "rpcport": 80,
    "mm2": 1,
    "chain_id": 1,
    "decimals": 6,
    "avg_blocktime": 15,
    "required_confirmations": 3,
    "protocol": {
      "type": "ERC20",
      "protocol_data": {
        "platform": "ETH",
        "contract_address": "0xebF2096E01455108bAdCbAF86cE30b6e5A72aa52"
      }
    },
    "derivation_path": "m/44'/60'"
  },
  {
    "coin": "XIDR-PLG20",
    "name": "xidr_plg20",
    "fname": "StraitsX Indonesian Rupiah",
    "rpcport": 80,
    "mm2": 1,
    "chain_id": 137,
    "decimals": 6,
    "avg_blocktime": 1.8,
    "required_confirmations": 20,
    "protocol": {
      "type": "ERC20",
      "protocol_data": {
        "platform": "MATIC",
        "contract_address": "0x2c826035c1C36986117A0e949bD6ad4baB54afE2"
      }
    },
    "derivation_path": "m/44'/966'",
    "use_access_list": true,
    "max_eth_tx_type": 2,
    "gas_limit": {
        "eth_send_erc20": 55000,
        "erc20_payment": 110000,
        "erc20_receiver_spend": 85000,
        "erc20_sender_refund": 85000
    }
  },
  {
    "coin": "XLM-BEP20",
    "name": "xlm_bep20",
    "fname": "Stellar",
    "rpcport": 80,
    "mm2": 1,
    "chain_id": 56,
    "avg_blocktime": 3,
    "required_confirmations": 3,
    "protocol": {
      "type": "ERC20",
      "protocol_data": {
        "platform": "BNB",
        "contract_address": "0x43C934A845205F0b514417d757d7235B8f53f1B9"
      }
    },
    "derivation_path": "m/44'/714'",
    "use_access_list": true,
    "max_eth_tx_type": 2,
    "gas_limit": {
        "eth_send_erc20": 60000,
        "erc20_payment": 110000,
        "erc20_receiver_spend": 85000,
        "erc20_sender_refund": 85000
    }
  },
  {
    "coin": "XMY",
    "name": "myriadcoin",
    "fname": "Myriad",
    "rpcport": 8332,
    "pubtype": 50,
    "p2shtype": 9,
    "wiftype": 178,
    "txfee": 10000,
    "segwit": true,
    "bech32_hrp": "my",
    "mm2": 1,
    "wallet_only": false,
    "required_confirmations": 3,
    "avg_blocktime": 240,
    "protocol": {
      "type": "UTXO"
    },
    "derivation_path": "m/44'/90'"
  },
  {
    "coin": "XMY-segwit",
    "name": "myriadcoin",
    "fname": "Myriad",
    "rpcport": 8332,
    "pubtype": 50,
    "p2shtype": 9,
    "wiftype": 178,
    "txfee": 10000,
    "segwit": true,
    "bech32_hrp": "my",
    "address_format": {
      "format": "segwit"
    },
    "orderbook_ticker": "XMY",
    "mm2": 1,
    "required_confirmations": 3,
    "avg_blocktime": 240,
    "protocol": {
      "type": "UTXO"
    },
    "derivation_path": "m/44'/90'"
  },
  {
    "coin": "XNA",
    "name": "neurai",
    "fname": "Neurai",
    "sign_message_prefix": "Neurai Signed Message:\n",
    "rpcport": 19001,
    "pubtype": 53,
    "p2shtype": 117,
    "wiftype": 128,
    "segwit": true,
    "txfee": 1000000,
    "mm2": 1,
    "required_confirmations": 5,
    "avg_blocktime": 60,
    "protocol": {
      "type": "UTXO"
    },
    "derivation_path": "m/44'/1900'",
    "links": {
      "github": "https://github.com/NeuraiProject/Neurai",
      "homepage": "https://neurai.org"
    }
  },
  {
    "coin": "XPM",
    "name": "primecoin",
    "fname": "Primecoin",
    "rpcport": 8332,
    "pubtype": 23,
    "p2shtype": 83,
    "wiftype": 151,
    "txfee": 0,
    "dust": 1000000,
    "mm2": 1,
    "wallet_only": true,
    "required_confirmations": 5,
    "avg_blocktime": 60,
    "protocol": {
      "type": "UTXO"
    },
    "derivation_path": "m/44'/24'",
    "trezor_coin": "Primecoin",
    "links": {
      "github": "https://github.com/primecoin/primecoin",
      "homepage": "https://primecoin.io"
    }
  },
  {
    "coin": "XRG",
    "name": "ergon",
    "fname": "Ergon",
    "rpcport": 2137,
    "pubtype": 0,
    "p2shtype": 5,
    "wiftype": 128,
    "txfee": 10,
    "segwit": false,
    "fork_id": "0x40",
    "address_format": {
      "format": "cashaddress",
      "network": "ergon"
    },
    "mm2": 1,
    "required_confirmations": 2,
    "avg_blocktime": 600,
    "protocol": {
      "type": "UTXO"
    },
    "derivation_path": "m/44'/2137'"
  },
  {
    "coin": "XRP-BEP20",
    "name": "xrp_bep20",
    "fname": "XRP",
    "rpcport": 80,
    "mm2": 1,
    "chain_id": 56,
    "avg_blocktime": 3,
    "required_confirmations": 3,
    "protocol": {
      "type": "ERC20",
      "protocol_data": {
        "platform": "BNB",
        "contract_address": "0x1D2F0da169ceB9fC7B3144628dB156f3F6c60dBE"
      }
    },
    "derivation_path": "m/44'/714'",
    "use_access_list": true,
    "max_eth_tx_type": 2,
    "gas_limit": {
        "eth_send_erc20": 60000,
        "erc20_payment": 110000,
        "erc20_receiver_spend": 85000,
        "erc20_sender_refund": 85000
    }
  },
  {
    "coin": "XRP-ERC20",
    "name": "xrp_erc20",
    "fname": "XRP",
    "rpcport": 80,
    "mm2": 1,
    "chain_id": 1,
    "decimals": 18,
    "avg_blocktime": 15,
    "required_confirmations": 3,
    "protocol": {
      "type": "ERC20",
      "protocol_data": {
        "platform": "ETH",
        "contract_address": "0x39fBBABf11738317a448031930706cd3e612e1B9"
      }
    },
    "derivation_path": "m/44'/60'"
  },
  {
    "coin": "XSGD-ERC20",
    "name": "xsgd_erc20",
    "fname": "StraitsX Singapore Dollar",
    "rpcport": 80,
    "mm2": 1,
    "chain_id": 1,
    "decimals": 6,
    "avg_blocktime": 15,
    "required_confirmations": 3,
    "protocol": {
      "type": "ERC20",
      "protocol_data": {
        "platform": "ETH",
        "contract_address": "0x70e8dE73cE538DA2bEEd35d14187F6959a8ecA96"
      }
    },
    "derivation_path": "m/44'/60'",
    "trezor_coin": "Singapore-Dollar Backed Stablecoin",
    "links": {
      "github": "https://github.com/Xfers/StraitsX-tokens",
      "homepage": "https://xfers.com/sg/stablecoin"
    }
  },
  {
    "coin": "XSGD-PLG20",
    "name": "xsgd_plg20",
    "fname": "StraitsX Singapore Dollar",
    "rpcport": 80,
    "mm2": 1,
    "chain_id": 137,
    "decimals": 6,
    "avg_blocktime": 1.8,
    "required_confirmations": 20,
    "protocol": {
      "type": "ERC20",
      "protocol_data": {
        "platform": "MATIC",
        "contract_address": "0xDC3326e71D45186F113a2F448984CA0e8D201995"
      }
    },
    "derivation_path": "m/44'/966'",
    "use_access_list": true,
    "max_eth_tx_type": 2,
    "gas_limit": {
        "eth_send_erc20": 55000,
        "erc20_payment": 110000,
        "erc20_receiver_spend": 85000,
        "erc20_sender_refund": 85000
    }
  },
  {
    "coin": "XTZ-BEP20",
    "name": "xtz_bep20",
    "fname": "Tezos",
    "rpcport": 80,
    "mm2": 1,
    "chain_id": 56,
    "avg_blocktime": 3,
    "required_confirmations": 3,
    "protocol": {
      "type": "ERC20",
      "protocol_data": {
        "platform": "BNB",
        "contract_address": "0x16939ef78684453bfDFb47825F8a5F714f12623a"
      }
    },
    "derivation_path": "m/44'/714'",
    "use_access_list": true,
    "max_eth_tx_type": 2,
    "gas_limit": {
        "eth_send_erc20": 60000,
        "erc20_payment": 110000,
        "erc20_receiver_spend": 85000,
        "erc20_sender_refund": 85000
    }
  },
  {
    "coin": "XVC",
    "name": "vanillacash",
    "fname": "VanillaCash",
    "isPoS": 1,
    "rpcport": 48888,
    "pubtype": 18,
    "p2shtype": 30,
    "wiftype": 181,
    "txfee": 1000,
    "dust": 10000,
    "mm2": 1,
    "required_confirmations": 4,
    "avg_blocktime": 60,
    "protocol": {
      "type": "UTXO"
    }
  },
  {
    "coin": "XVC-BEP20",
    "name": "xvc_bep20",
    "fname": "VanillaCash",
    "rpcport": 80,
    "mm2": 1,
    "chain_id": 56,
    "avg_blocktime": 3,
    "required_confirmations": 3,
    "protocol": {
      "type": "ERC20",
      "protocol_data": {
        "platform": "BNB",
        "contract_address": "0xeBbfB9E5aF3172C7C0e1D4ff7106A8Bbb961F87B"
      }
    },
    "derivation_path": "m/44'/714'"
  },
  {
    "coin": "XVC-QRC20",
    "name": "qtum",
    "fname": "VanillaCash",
    "rpcport": 3889,
    "pubtype": 58,
    "p2shtype": 50,
    "wiftype": 128,
    "segwit": false,
    "txfee": 400000,
    "dust": 72800,
    "mm2": 1,
    "required_confirmations": 3,
    "mature_confirmations": 2000,
    "avg_blocktime": 32,
    "protocol": {
      "type": "QRC20",
      "protocol_data": {
        "platform": "QTUM",
        "contract_address": "0x4cdaa46741af44c68179c54c4fcb02c2bf646d30"
      }
    },
    "derivation_path": "m/44'/2301'"
  },
  {
    "coin": "XVG",
    "name": "VERGE",
    "fname": "Verge",
    "isPoS": 1,
    "sign_message_prefix": "VERGE Signed Message:\n",
    "rpcport": 20102,
    "pubtype": 30,
    "p2shtype": 33,
    "wiftype": 158,
    "decimals": 6,
    "segwit": true,
    "bech32_hrp": "vg",
    "txfee": 400000,
    "dust": 400000,
    "force_min_relay_fee": true,
    "mm2": 1,
    "required_confirmations": 10,
    "avg_blocktime": 30,
    "protocol": {
      "type": "UTXO"
    },
    "derivation_path": "m/44'/77'"
  },
  {
    "coin": "XVS-BEP20",
    "name": "xvs_bep20",
    "fname": "Venus",
    "rpcport": 80,
    "mm2": 1,
    "chain_id": 56,
    "avg_blocktime": 3,
    "required_confirmations": 3,
    "protocol": {
      "type": "ERC20",
      "protocol_data": {
        "platform": "BNB",
        "contract_address": "0xcF6BB5389c92Bdda8a3747Ddb454cB7a64626C63"
      }
    },
    "derivation_path": "m/44'/714'",
    "use_access_list": true,
    "max_eth_tx_type": 2,
    "gas_limit": {
        "eth_send_erc20": 60000,
        "erc20_payment": 110000,
        "erc20_receiver_spend": 85000,
        "erc20_sender_refund": 85000
    }
  },
  {
    "coin": "YFI-AVX20",
    "name": "yfi_avx20",
    "fname": "yearn.finance",
    "rpcport": 80,
    "mm2": 1,
    "chain_id": 43114,
    "required_confirmations": 3,
    "avg_blocktime": 2.4,
    "decimals": 18,
    "protocol": {
      "type": "ERC20",
      "protocol_data": {
        "platform": "AVAX",
        "contract_address": "0x9eAaC1B23d935365bD7b542Fe22cEEe2922f52dc"
      }
    },
    "derivation_path": "m/44'/9000'"
  },
  {
    "coin": "YFI-BEP20",
    "name": "yfi_bep20",
    "fname": "yearn.finance",
    "rpcport": 80,
    "mm2": 1,
    "chain_id": 56,
    "avg_blocktime": 3,
    "required_confirmations": 3,
    "protocol": {
      "type": "ERC20",
      "protocol_data": {
        "platform": "BNB",
        "contract_address": "0x88f1A5ae2A3BF98AEAF342D26B30a79438c9142e"
      }
    },
    "derivation_path": "m/44'/714'",
    "use_access_list": true,
    "max_eth_tx_type": 2,
    "gas_limit": {
        "eth_send_erc20": 60000,
        "erc20_payment": 110000,
        "erc20_receiver_spend": 85000,
        "erc20_sender_refund": 85000
    }
  },
  {
    "coin": "YFI-ERC20",
    "name": "yfi_erc20",
    "fname": "yearn.finance",
    "rpcport": 80,
    "mm2": 1,
    "chain_id": 1,
    "avg_blocktime": 15,
    "required_confirmations": 3,
    "decimals": 18,
    "protocol": {
      "type": "ERC20",
      "protocol_data": {
        "platform": "ETH",
        "contract_address": "0x0bc529c00C6401aEF6D220BE8C6Ea1667F6Ad93e"
      }
    },
    "derivation_path": "m/44'/60'",
    "trezor_coin": "yearn.finance",
    "links": {
      "github": "https://github.com/iearn-finance",
      "homepage": "https://yearn.finance/"
    }
  },
  {
    "coin": "YFI-FTM20",
    "name": "yfi_ftm20",
    "fname": "yearn.finance",
    "rpcport": 80,
    "mm2": 1,
    "wallet_only": true,
    "chain_id": 250,
    "decimals": 18,
    "avg_blocktime": 1.8,
    "required_confirmations": 3,
    "protocol": {
      "type": "ERC20",
      "protocol_data": {
        "platform": "FTM",
        "contract_address": "0x29b0Da86e484E1C0029B56e817912d778aC0EC69"
      }
    },
    "derivation_path": "m/44'/1007'"
  },
  {
    "coin": "YFI-KRC20",
    "name": "yfi_krc20",
    "fname": "yearn.finance",
    "rpcport": 80,
    "mm2": 1,
    "chain_id": 321,
    "decimals": 18,
    "avg_blocktime": 3,
    "required_confirmations": 3,
    "protocol": {
      "type": "ERC20",
      "protocol_data": {
        "platform": "KCS",
        "contract_address": "0xdfa3Ef49d357c6b0B2DfBB88701af2b7A053fD0A"
      }
    },
    "derivation_path": "m/44'/641'"
  },
  {
    "coin": "YFI-PLG20",
    "name": "yfi_plg20",
    "fname": "yearn.finance",
    "rpcport": 80,
    "mm2": 1,
    "chain_id": 137,
    "decimals": 18,
    "avg_blocktime": 1.8,
    "required_confirmations": 20,
    "protocol": {
      "type": "ERC20",
      "protocol_data": {
        "platform": "MATIC",
        "contract_address": "0xDA537104D6A5edd53c6fBba9A898708E465260b6"
      }
    },
    "derivation_path": "m/44'/966'",
    "use_access_list": true,
    "max_eth_tx_type": 2,
    "gas_limit": {
        "eth_send_erc20": 55000,
        "erc20_payment": 110000,
        "erc20_receiver_spend": 85000,
        "erc20_sender_refund": 85000
    }
  },
  {
    "coin": "YFII-BEP20",
    "name": "yfii_bep20",
    "fname": "DFI.Money",
    "rpcport": 80,
    "mm2": 1,
    "chain_id": 56,
    "avg_blocktime": 3,
    "required_confirmations": 3,
    "protocol": {
      "type": "ERC20",
      "protocol_data": {
        "platform": "BNB",
        "contract_address": "0x7F70642d88cf1C4a3a7abb072B53B929b653edA5"
      }
    },
    "derivation_path": "m/44'/714'"
  },
  {
    "coin": "YFII-ERC20",
    "name": "yfii_erc20",
    "fname": "DFI.Money",
    "rpcport": 80,
    "mm2": 1,
    "chain_id": 1,
    "avg_blocktime": 15,
    "required_confirmations": 3,
    "decimals": 18,
    "protocol": {
      "type": "ERC20",
      "protocol_data": {
        "platform": "ETH",
        "contract_address": "0xa1d0E215a23d7030842FC67cE582a6aFa3CCaB83"
      }
    },
    "derivation_path": "m/44'/60'",
    "trezor_coin": "YFII.finance",
    "links": {
      "github": "https://github.com/yfii/vault",
      "homepage": "https://dfi.money/"
    }
  },
  {
    "coin": "ZEC",
    "name": "zcash",
    "fname": "Zcash",
    "sign_message_prefix": "Zcash Signed Message:\n",
    "rpcport": 8232,
    "taddr": 28,
    "pubtype": 184,
    "p2shtype": 189,
    "wiftype": 128,
    "segwit": true,
    "txversion": 4,
    "overwintered": 1,
    "version_group_id": "0x892f2085",
    "consensus_branch_id": "0xc2d6d0b4",
    "txfee": 10000,
    "mm2": 1,
    "required_confirmations": 3,
    "avg_blocktime": 75,
    "protocol": {
      "type": "UTXO"
    },
    "derivation_path": "m/44'/133'",
    "trezor_coin": "Zcash",
    "links": {
      "github": "https://github.com/zcash/zcash",
      "homepage": "https://z.cash"
    }
  },
  {
    "coin": "ZER",
    "name": "zero",
    "fname": "Zero",
    "rpcport": 23811,
    "taddr": 28,
    "pubtype": 184,
    "p2shtype": 189,
    "wiftype": 128,
    "txversion": 4,
    "overwintered": 1,
    "version_group_id": "0x892f2085",
    "consensus_branch_id": "0x7361707a",
    "txfee": 1000,
    "mm2": 1,
    "required_confirmations": 4,
    "avg_blocktime": 120,
    "protocol": {
      "type": "UTXO"
    },
    "derivation_path": "m/44'/323'"
  },
  {
    "coin": "ZER-BEP20",
    "name": "zer_bep20",
    "fname": "Zero",
    "rpcport": 80,
    "mm2": 1,
    "chain_id": 56,
    "decimals": 18,
    "avg_blocktime": 3,
    "required_confirmations": 3,
    "protocol": {
      "type": "ERC20",
      "protocol_data": {
        "platform": "BNB",
        "contract_address": "0x530e9346870E632A63E8d461bb3c3622e00782DE"
      }
    },
    "derivation_path": "m/44'/714'"
  },
  {
    "coin": "ZET",
    "name": "zetacoin",
    "fname": "Zetacoin",
    "sign_message_prefix": "Zetacoin Signed Message:\n",
    "isPoS": 1,
    "rpcport": 22014,
    "pubtype": 20,
    "p2shtype": 85,
    "wiftype": 153,
    "txfee": 100000,
    "dust": 100000,
    "mm2": 1,
    "mature_confirmations": 500,
    "required_confirmations": 7,
    "avg_blocktime": 45,
    "protocol": {
      "type": "UTXO"
    }
  },
  {
    "coin": "ZIL-BEP20",
    "name": "zil_bep20",
    "fname": "Zilliqa",
    "rpcport": 80,
    "mm2": 1,
    "chain_id": 56,
    "avg_blocktime": 3,
    "required_confirmations": 3,
    "protocol": {
      "type": "ERC20",
      "protocol_data": {
        "platform": "BNB",
        "contract_address": "0xb86AbCb37C3A4B64f74f59301AFF131a1BEcC787"
      }
    },
    "derivation_path": "m/44'/714'",
    "use_access_list": true,
    "max_eth_tx_type": 2,
    "gas_limit": {
        "eth_send_erc20": 60000,
        "erc20_payment": 110000,
        "erc20_receiver_spend": 85000,
        "erc20_sender_refund": 85000
    }
  },
  {
    "coin": "ZRX-AVX20",
    "name": "zrx_avx20",
    "fname": "0x",
    "rpcport": 80,
    "mm2": 1,
    "chain_id": 43114,
    "required_confirmations": 3,
    "avg_blocktime": 2.4,
    "decimals": 18,
    "protocol": {
      "type": "ERC20",
      "protocol_data": {
        "platform": "AVAX",
        "contract_address": "0x596fA47043f99A4e0F122243B841E55375cdE0d2"
      }
    },
    "derivation_path": "m/44'/9000'"
  },
  {
    "coin": "ZRX-ERC20",
    "name": "zrx_erc20",
    "fname": "0x",
    "rpcport": 80,
    "mm2": 1,
    "chain_id": 1,
    "decimals": 18,
    "avg_blocktime": 15,
    "required_confirmations": 3,
    "protocol": {
      "type": "ERC20",
      "protocol_data": {
        "platform": "ETH",
        "contract_address": "0xE41d2489571d322189246DaFA5ebDe1F4699F498"
      }
    },
    "derivation_path": "m/44'/60'",
    "trezor_coin": "0x Project",
    "links": {
      "github": "https://github.com/0xProject",
      "homepage": "https://0xproject.com"
    }
  },
  {
    "coin": "ZRX-PLG20",
    "name": "zrx_plg20",
    "fname": "0x",
    "rpcport": 80,
    "mm2": 1,
    "chain_id": 137,
    "decimals": 18,
    "avg_blocktime": 1.8,
    "required_confirmations": 20,
    "protocol": {
      "type": "ERC20",
      "protocol_data": {
        "platform": "MATIC",
        "contract_address": "0x5559Edb74751A0edE9DeA4DC23aeE72cCA6bE3D5"
      }
    },
    "derivation_path": "m/44'/966'"
  },
  {
    "coin": "INK-QRC20",
    "name": "qtum",
    "fname": "INK",
    "rpcport": 3889,
    "mm2": 1,
    "required_confirmations": 3,
    "mature_confirmations": 2000,
    "avg_blocktime": 32,
    "txfee": 400000,
    "dust": 72800,
    "protocol": {
      "type": "QRC20",
      "protocol_data": {
        "platform": "QTUM",
        "contract_address": "0xfe59cbc1704e89a698571413a81f0de9d8f00c69"
      }
    },
    "pubtype": 58,
    "p2shtype": 50,
    "wiftype": 128,
    "segwit": false,
    "decimals": 9,
    "derivation_path": "m/44'/2301'"
  },
  {
    "coin": "FLUX",
    "name": "flux",
    "fname": "Flux",
    "rpcport": 16124,
    "taddr": 28,
    "pubtype": 184,
    "p2shtype": 189,
    "wiftype": 128,
    "txversion": 4,
    "overwintered": 1,
    "version_group_id": "0x892f2085",
    "consensus_branch_id": "0x76b809bb",
    "txfee": 10000,
    "mm2": 1,
    "required_confirmations": 2,
    "avg_blocktime": 120,
    "protocol": {
      "type": "UTXO"
    },
    "derivation_path": "m/44'/19167'"
  },
  {
    "coin": "FLUX-ERC20",
    "name": "flux_erc20",
    "fname": "Flux",
    "rpcport": 80,
    "mm2": 1,
    "chain_id": 1,
    "decimals": 8,
    "avg_blocktime": 15,
    "required_confirmations": 3,
    "protocol": {
      "type": "ERC20",
      "protocol_data": {
        "platform": "ETH",
        "contract_address": "0x720CD16b011b987Da3518fbf38c3071d4F0D1495"
      }
    },
    "derivation_path": "m/44'/60'"
  },
  {
    "coin": "FLUX-BEP20",
    "name": "flux_bep20",
    "fname": "Flux",
    "rpcport": 80,
    "mm2": 1,
    "chain_id": 56,
    "decimals": 8,
    "avg_blocktime": 3,
    "required_confirmations": 3,
    "protocol": {
      "type": "ERC20",
      "protocol_data": {
        "platform": "BNB",
        "contract_address": "0xaFF9084f2374585879e8B434C399E29E80ccE635"
      }
    },
    "derivation_path": "m/44'/714'",
    "use_access_list": true,
    "max_eth_tx_type": 2,
    "gas_limit": {
        "eth_send_erc20": 60000,
        "erc20_payment": 110000,
        "erc20_receiver_spend": 85000,
        "erc20_sender_refund": 85000
    }
  },
  {
    "coin": "HPY-QRC20",
    "name": "qtum",
    "fname": "HyperPay",
    "rpcport": 3889,
    "mm2": 1,
    "required_confirmations": 3,
    "mature_confirmations": 2000,
    "avg_blocktime": 32,
    "txfee": 400000,
    "dust": 72800,
    "protocol": {
      "type": "QRC20",
      "protocol_data": {
        "platform": "QTUM",
        "contract_address": "0xf2703e93f87b846a7aacec1247beaec1c583daa4"
      }
    },
    "pubtype": 58,
    "p2shtype": 50,
    "wiftype": 128,
    "segwit": false,
    "decimals": 8,
    "derivation_path": "m/44'/2301'"
  },
  {
    "coin": "HLC-QRC20",
    "name": "qtum",
    "fname": "HalalChain",
    "rpcport": 3889,
    "mm2": 1,
    "required_confirmations": 3,
    "mature_confirmations": 2000,
    "avg_blocktime": 32,
    "txfee": 400000,
    "dust": 72800,
    "protocol": {
      "type": "QRC20",
      "protocol_data": {
        "platform": "QTUM",
        "contract_address": "0xb27d7bf95b03e02b55d5eb63d3f1692762101bf9"
      }
    },
    "pubtype": 58,
    "p2shtype": 50,
    "wiftype": 128,
    "segwit": false,
    "decimals": 9,
    "derivation_path": "m/44'/2301'"
  },
  {
    "coin": "MED-QRC20",
    "name": "qtum",
    "fname": "Medibloc",
    "rpcport": 3889,
    "mm2": 1,
    "required_confirmations": 3,
    "mature_confirmations": 2000,
    "avg_blocktime": 32,
    "txfee": 400000,
    "dust": 72800,
    "protocol": {
      "type": "QRC20",
      "protocol_data": {
        "platform": "QTUM",
        "contract_address": "0x2f65a0af11d50d2d15962db39d7f7b0619ed55ae"
      }
    },
    "pubtype": 58,
    "p2shtype": 50,
    "wiftype": 128,
    "segwit": false,
    "decimals": 8,
    "derivation_path": "m/44'/2301'"
  },
  {
    "coin": "LSTR-QRC20",
    "name": "qtum",
    "fname": "Luna Stars",
    "rpcport": 3889,
    "mm2": 1,
    "required_confirmations": 3,
    "mature_confirmations": 2000,
    "avg_blocktime": 32,
    "txfee": 400000,
    "dust": 72800,
    "protocol": {
      "type": "QRC20",
      "protocol_data": {
        "platform": "QTUM",
        "contract_address": "0x72e531e37c31ecbe336208fd66e93b48df3af420"
      }
    },
    "pubtype": 58,
    "p2shtype": 50,
    "wiftype": 128,
    "segwit": false,
    "decimals": 8,
    "derivation_path": "m/44'/2301'"
  },
  {
    "coin": "QBT-QRC20",
    "name": "qtum",
    "fname": "Qbao",
    "rpcport": 3889,
    "mm2": 1,
    "required_confirmations": 3,
    "mature_confirmations": 2000,
    "avg_blocktime": 32,
    "txfee": 400000,
    "dust": 72800,
    "protocol": {
      "type": "QRC20",
      "protocol_data": {
        "platform": "QTUM",
        "contract_address": "0x09800417b097c61b9fd26b3ddde4238304a110d5"
      }
    },
    "pubtype": 58,
    "p2shtype": 50,
    "wiftype": 128,
    "segwit": false,
    "decimals": 8,
    "derivation_path": "m/44'/2301'"
  },
  {
    "coin": "TSL-QRC20",
    "name": "qtum",
    "fname": "Energo TSL",
    "rpcport": 3889,
    "mm2": 1,
    "required_confirmations": 3,
    "mature_confirmations": 2000,
    "avg_blocktime": 32,
    "txfee": 400000,
    "dust": 72800,
    "protocol": {
      "type": "QRC20",
      "protocol_data": {
        "platform": "QTUM",
        "contract_address": "0xd8dec2b605005749abbf4b060edad3070e23cf5c"
      }
    },
    "pubtype": 58,
    "p2shtype": 50,
    "wiftype": 128,
    "segwit": false,
    "decimals": 18,
    "derivation_path": "m/44'/2301'"
  },
  {
    "coin": "OC-QRC20",
    "name": "qtum",
    "fname": "OceanChain",
    "rpcport": 3889,
    "mm2": 1,
    "required_confirmations": 3,
    "mature_confirmations": 2000,
    "avg_blocktime": 32,
    "txfee": 400000,
    "dust": 72800,
    "protocol": {
      "type": "QRC20",
      "protocol_data": {
        "platform": "QTUM",
        "contract_address": "0xf397f39ce992b0f5bdc7ec1109d676d07f7af2f9"
      }
    },
    "pubtype": 58,
    "p2shtype": 50,
    "wiftype": 128,
    "segwit": false,
    "decimals": 8,
    "derivation_path": "m/44'/2301'"
  },
  {
    "coin": "PUT-QRC20",
    "name": "qtum",
    "fname": "Profile Utility Token",
    "rpcport": 3889,
    "mm2": 1,
    "required_confirmations": 3,
    "mature_confirmations": 2000,
    "avg_blocktime": 32,
    "txfee": 400000,
    "dust": 72800,
    "protocol": {
      "type": "QRC20",
      "protocol_data": {
        "platform": "QTUM",
        "contract_address": "0x4060e21ac01b5c5d2a3f01cecd7cbf820f50be95"
      }
    },
    "pubtype": 58,
    "p2shtype": 50,
    "wiftype": 128,
    "segwit": false,
    "decimals": 8,
    "derivation_path": "m/44'/2301'"
  },
  {
    "coin": "OKB-ERC20",
    "name": "okb_erc20",
    "fname": "OKB",
    "rpcport": 80,
    "mm2": 1,
    "chain_id": 1,
    "required_confirmations": 3,
    "avg_blocktime": 15,
    "protocol": {
      "type": "ERC20",
      "protocol_data": {
        "platform": "ETH",
        "contract_address": "0x75231F58b43240C9718Dd58B4967c5114342a86c"
      }
    },
    "decimals": 18,
    "derivation_path": "m/44'/60'",
    "trezor_coin": "OKB",
    "links": {
      "github": "https://github.com/okex/okberc20token",
      "homepage": "https://www.okex.com/"
    }
  },
  {
    "coin": "SEELE-ERC20",
    "name": "seele_erc20",
    "fname": "Seele",
    "rpcport": 80,
    "mm2": 1,
    "chain_id": 1,
    "required_confirmations": 3,
    "avg_blocktime": 15,
    "protocol": {
      "type": "ERC20",
      "protocol_data": {
        "platform": "ETH",
        "contract_address": "0xB1e93236ab6073fdAC58adA5564897177D4bcC43"
      }
    },
    "decimals": 18,
    "derivation_path": "m/44'/60'",
    "trezor_coin": "Seele",
    "links": {
      "homepage": "http://seele.pro"
    }
  },
  {
    "coin": "REV-ERC20",
    "name": "rev_erc20",
    "fname": "Revain",
    "rpcport": 80,
    "mm2": 1,
    "chain_id": 1,
    "required_confirmations": 3,
    "avg_blocktime": 15,
    "protocol": {
      "type": "ERC20",
      "protocol_data": {
        "platform": "ETH",
        "contract_address": "0x2ef52Ed7De8c5ce03a4eF0efbe9B7450F2D7Edc9"
      }
    },
    "decimals": 6,
    "derivation_path": "m/44'/60'",
    "trezor_coin": "Revain",
    "links": {
      "github": "https://github.com/Revain",
      "homepage": "https://revain.org"
    }
  },
  {
    "coin": "SNT-ERC20",
    "name": "snt_erc20",
    "fname": "Status",
    "rpcport": 80,
    "mm2": 1,
    "chain_id": 1,
    "required_confirmations": 3,
    "avg_blocktime": 15,
    "protocol": {
      "type": "ERC20",
      "protocol_data": {
        "platform": "ETH",
        "contract_address": "0x744d70FDBE2Ba4CF95131626614a1763DF805B9E"
      }
    },
    "decimals": 18,
    "derivation_path": "m/44'/60'",
    "trezor_coin": "Status Network Token",
    "links": {
      "github": "https://github.com/status-im",
      "homepage": "https://status.im"
    }
  },
  {
    "coin": "ANT-ERC20",
    "name": "ant_erc20",
    "fname": "Aragon",
    "rpcport": 80,
    "mm2": 1,
    "chain_id": 1,
    "required_confirmations": 3,
    "avg_blocktime": 15,
    "protocol": {
      "type": "ERC20",
      "protocol_data": {
        "platform": "ETH",
        "contract_address": "0xa117000000f279D81A1D3cc75430fAA017FA5A2e"
      }
    },
    "decimals": 18,
    "derivation_path": "m/44'/60'"
  },
  {
    "coin": "BEST-ERC20",
    "name": "best_erc20",
    "fname": "Bitpanda Ecosystem",
    "rpcport": 80,
    "mm2": 1,
    "chain_id": 1,
    "required_confirmations": 3,
    "avg_blocktime": 15,
    "protocol": {
      "type": "ERC20",
      "protocol_data": {
        "platform": "ETH",
        "contract_address": "0x1B073382E63411E3BcfFE90aC1B9A43feFa1Ec6F"
      }
    },
    "decimals": 8,
    "derivation_path": "m/44'/60'"
  },
  {
    "coin": "CVT-ERC20",
    "name": "cvt_erc20",
    "fname": "CyberVein",
    "rpcport": 80,
    "mm2": 1,
    "chain_id": 1,
    "required_confirmations": 3,
    "avg_blocktime": 15,
    "protocol": {
      "type": "ERC20",
      "protocol_data": {
        "platform": "ETH",
        "contract_address": "0xBe428c3867F05deA2A89Fc76a102b544eaC7f772"
      }
    },
    "decimals": 18,
    "derivation_path": "m/44'/60'",
    "trezor_coin": "CyberVein",
    "links": {
      "homepage": "http://www.cybervein.org"
    }
  },
  {
    "coin": "DX-ERC20",
    "name": "dx_erc20",
    "fname": "DxChain",
    "rpcport": 80,
    "mm2": 1,
    "chain_id": 1,
    "required_confirmations": 3,
    "avg_blocktime": 15,
    "protocol": {
      "type": "ERC20",
      "protocol_data": {
        "platform": "ETH",
        "contract_address": "0x973e52691176d36453868D9d86572788d27041A9"
      }
    },
    "decimals": 18,
    "derivation_path": "m/44'/60'"
  },
  {
    "coin": "STORJ-ERC20",
    "name": "storj_erc20",
    "fname": "Storj",
    "rpcport": 80,
    "mm2": 1,
    "chain_id": 1,
    "required_confirmations": 3,
    "avg_blocktime": 15,
    "protocol": {
      "type": "ERC20",
      "protocol_data": {
        "platform": "ETH",
        "contract_address": "0xB64ef51C888972c908CFacf59B47C1AfBC0Ab8aC"
      }
    },
    "decimals": 8,
    "derivation_path": "m/44'/60'",
    "trezor_coin": "STORJ",
    "links": {
      "github": "https://github.com/Storj",
      "homepage": "https://storj.io"
    }
  },
  {
    "coin": "TRAC-ERC20",
    "name": "trac_erc20",
    "fname": "OriginTrail",
    "rpcport": 80,
    "mm2": 1,
    "chain_id": 1,
    "required_confirmations": 3,
    "avg_blocktime": 15,
    "protocol": {
      "type": "ERC20",
      "protocol_data": {
        "platform": "ETH",
        "contract_address": "0xaA7a9CA87d3694B5755f213B5D04094b8d0F0A6F"
      }
    },
    "decimals": 18,
    "derivation_path": "m/44'/60'",
    "trezor_coin": "OriginTrail",
    "links": {
      "homepage": "https://origintrail.io"
    }
  },
  {
    "coin": "UBQ",
    "name": "ubiq",
    "fname": "Ubiq",
    "rpcport": 80,
    "mm2": 1,
    "chain_id": 8,
    "required_confirmations": 3,
    "avg_blocktime": 15,
    "protocol": {
      "type": "ETH"
    },
    "derivation_path": "m/44'/108'",
    "trezor_coin": "Ubiq",
    "links": {
      "homepage": "https://ubiqsmart.com"
    }
  },
  {
    "coin": "PNK-ERC20",
    "name": "pnk_erc20",
    "fname": "Kleros",
    "rpcport": 80,
    "mm2": 1,
    "chain_id": 1,
    "required_confirmations": 3,
    "avg_blocktime": 15,
    "protocol": {
      "type": "ERC20",
      "protocol_data": {
        "platform": "ETH",
        "contract_address": "0x93ED3FBe21207Ec2E8f2d3c3de6e058Cb73Bc04d"
      }
    },
    "decimals": 18,
    "derivation_path": "m/44'/60'",
    "trezor_coin": "Pinakion",
    "links": {
      "github": "https://github.com/kleros",
      "homepage": "https://kleros.io"
    }
  },
  {
    "coin": "SKL-ERC20",
    "name": "skl_erc20",
    "fname": "SKALE",
    "rpcport": 80,
    "mm2": 1,
    "chain_id": 1,
    "required_confirmations": 3,
    "avg_blocktime": 15,
    "protocol": {
      "type": "ERC20",
      "protocol_data": {
        "platform": "ETH",
        "contract_address": "0x00c83aeCC790e8a4453e5dD3B0B4b3680501a7A7"
      }
    },
    "decimals": 18,
    "derivation_path": "m/44'/60'"
  },
  {
    "coin": "CVC-ERC20",
    "name": "cvc_erc20",
    "fname": "Civic",
    "rpcport": 80,
    "mm2": 1,
    "chain_id": 1,
    "required_confirmations": 3,
    "avg_blocktime": 15,
    "protocol": {
      "type": "ERC20",
      "protocol_data": {
        "platform": "ETH",
        "contract_address": "0x41e5560054824eA6B0732E656E3Ad64E20e94E45"
      }
    },
    "decimals": 8,
    "derivation_path": "m/44'/60'",
    "trezor_coin": "Civic",
    "links": {
      "homepage": "https://www.civic.com"
    }
  },
  {
    "coin": "UTK-ERC20",
    "name": "utk_erc20",
    "fname": "Utrust",
    "rpcport": 80,
    "mm2": 1,
    "chain_id": 1,
    "required_confirmations": 3,
    "avg_blocktime": 15,
    "protocol": {
      "type": "ERC20",
      "protocol_data": {
        "platform": "ETH",
        "contract_address": "0xdc9Ac3C20D1ed0B540dF9b1feDC10039Df13F99c"
      }
    },
    "decimals": 18,
    "derivation_path": "m/44'/60'",
    "trezor_coin": "Utrust",
    "links": {
      "github": "https://github.com/utrustdev/",
      "homepage": "https://utrust.com"
    }
  },
  {
    "coin": "MLN-ERC20",
    "name": "mln_erc20",
    "fname": "Enzyme",
    "rpcport": 80,
    "mm2": 1,
    "chain_id": 1,
    "required_confirmations": 3,
    "avg_blocktime": 15,
    "protocol": {
      "type": "ERC20",
      "protocol_data": {
        "platform": "ETH",
        "contract_address": "0xec67005c4E498Ec7f55E092bd1d35cbC47C91892"
      }
    },
    "decimals": 18,
    "derivation_path": "m/44'/60'"
  },
  {
    "coin": "XOR-ERC20",
    "name": "xor_erc20",
    "fname": "Sora",
    "rpcport": 80,
    "mm2": 1,
    "chain_id": 1,
    "required_confirmations": 3,
    "avg_blocktime": 15,
    "protocol": {
      "type": "ERC20",
      "protocol_data": {
        "platform": "ETH",
        "contract_address": "0x40FD72257597aA14C7231A7B1aaa29Fce868F677"
      }
    },
    "decimals": 18,
    "derivation_path": "m/44'/60'"
  },
  {
    "coin": "UQC-ERC20",
    "name": "uqc_erc20",
    "fname": "Uquid Coin",
    "rpcport": 80,
    "mm2": 1,
    "chain_id": 1,
    "required_confirmations": 3,
    "avg_blocktime": 15,
    "protocol": {
      "type": "ERC20",
      "protocol_data": {
        "platform": "ETH",
        "contract_address": "0x8806926Ab68EB5a7b909DcAf6FdBe5d93271D6e2"
      }
    },
    "decimals": 18,
    "derivation_path": "m/44'/60'",
    "trezor_coin": "Uquid Coin",
    "links": {
      "homepage": "https://uquidcoin.com"
    }
  },
  {
    "coin": "UOS-ERC20",
    "name": "uos_erc20",
    "fname": "Ultra",
    "rpcport": 80,
    "mm2": 1,
    "chain_id": 1,
    "required_confirmations": 3,
    "avg_blocktime": 15,
    "protocol": {
      "type": "ERC20",
      "protocol_data": {
        "platform": "ETH",
        "contract_address": "0xD13c7342e1ef687C5ad21b27c2b65D772cAb5C8c"
      }
    },
    "decimals": 4,
    "derivation_path": "m/44'/60'"
  },
  {
    "coin": "SHR-ERC20",
    "name": "shr_erc20",
    "fname": "Share",
    "rpcport": 80,
    "mm2": 1,
    "chain_id": 1,
    "decimals": 2,
    "required_confirmations": 3,
    "avg_blocktime": 15,
    "protocol": {
      "type": "ERC20",
      "protocol_data": {
        "platform": "ETH",
        "contract_address": "0xd98F75b1A3261dab9eEd4956c93F33749027a964"
      }
    },
    "derivation_path": "m/44'/60'"
  },
  {
    "coin": "SHR-BEP20",
    "name": "shr_bep20",
    "fname": "Share",
    "rpcport": 80,
    "mm2": 1,
    "chain_id": 56,
    "decimals": 18,
    "avg_blocktime": 3,
    "required_confirmations": 3,
    "protocol": {
      "type": "ERC20",
      "protocol_data": {
        "platform": "BNB",
        "contract_address": "0x5fb4968fC85868DF3aD2d6e59883a10570f01D18"
      }
    },
    "derivation_path": "m/44'/714'"
  },
  {
    "coin": "S4F-ERC20",
    "name": "s4f_erc20",
    "fname": "S4FE",
    "rpcport": 80,
    "mm2": 1,
    "chain_id": 1,
    "decimals": 18,
    "required_confirmations": 3,
    "avg_blocktime": 15,
    "protocol": {
      "type": "ERC20",
      "protocol_data": {
        "platform": "ETH",
        "contract_address": "0xAec7d1069e3a914a3EB50f0BFB1796751f2ce48a"
      }
    },
    "derivation_path": "m/44'/60'"
  },
  {
    "coin": "S4F-BEP20",
    "name": "s4f_bep20",
    "fname": "S4FE",
    "rpcport": 80,
    "mm2": 1,
    "chain_id": 56,
    "decimals": 18,
    "avg_blocktime": 3,
    "required_confirmations": 3,
    "protocol": {
      "type": "ERC20",
      "protocol_data": {
        "platform": "BNB",
        "contract_address": "0x788D2780992222360f674cc12C36478870b8E6ED"
      }
    },
    "derivation_path": "m/44'/714'"
  },
  {
    "coin": "tBCH",
    "name": "Bitcoin Cash Testnet",
    "fname": "Bitcoin Cash Testnet",
    "is_testnet": true,
    "pubtype": 111,
    "p2shtype": 196,
    "wiftype": 239,
    "txfee": 0,
    "estimate_fee_blocks": 2,
    "segwit": false,
    "fork_id": "0x40",
    "address_format": {
      "format": "cashaddress",
      "network": "bchtest"
    },
    "mm2": 1,
    "required_confirmations": 1,
    "avg_blocktime": 600,
    "protocol": {
      "type": "BCH",
      "protocol_data": {
        "slp_prefix": "slptest"
      }
    }
  },
  {
    "coin": "UFO",
    "name": "ufo",
    "fname": "Uniform Fiscal Object",
    "sign_message_prefix": "UFO Signed Message:\n",
    "rpcport": 8087,
    "pubtype": 27,
    "p2shtype": 68,
    "wiftype": 155,
    "txfee": 100000,
    "segwit": true,
    "bech32_hrp": "uf",
    "mm2": 1,
    "required_confirmations": 6,
    "avg_blocktime": 1.5,
    "protocol": {
      "type": "UTXO"
    },
    "derivation_path": "m/44'/202'",
    "links": {
      "github": "https://github.com/fiscalobject/ufo",
      "homepage": "https://ufobject.com"
    }
  },
  {
    "coin": "USBL",
    "name": "bitdollar",
    "fname": "Balanced Dollar",
    "confpath": "USERHOME/.bitdollar/bitdollar.conf",
    "rpcport": 35573,
    "pubtype": 65,
    "p2shtype": 66,
    "wiftype": 193,
    "txfee": 0,
    "mm2": 1,
    "required_confirmations": 2,
    "avg_blocktime": 150,
    "protocol": {
      "type": "UTXO"
    }
  },
  {
    "coin": "USDF",
    "fname": "Fake USD",
    "is_testnet": true,
    "protocol": {
      "type": "SLPTOKEN",
      "protocol_data": {
        "decimals": 4,
        "token_id": "bb309e48930671582bea508f9a1d9b491e49b69be3d6f372dc08da2ac6e90eb7",
        "platform": "tBCH",
        "required_confirmations": 1,
        "slp_prefix": "slptest"
      }
    },
    "mm2": 1
  },
  {
    "coin": "WHIVE",
    "name": "whive",
    "fname": "Whive",
    "rpcport": 1867,
    "pubtype": 73,
    "p2shtype": 10,
    "wiftype": 128,
    "txfee": 0,
    "dust": 1000,
    "segwit": true,
    "bech32_hrp": "wv",
    "mm2": 1,
    "wallet_only": false,
    "required_confirmations": 1,
    "mature_confirmations": 100,
    "avg_blocktime": 600,
    "protocol": {
      "type": "UTXO"
    }
  },
  {
    "coin": "WHIVE-segwit",
    "name": "whive",
    "fname": "Whive",
    "rpcport": 1867,
    "pubtype": 73,
    "p2shtype": 10,
    "wiftype": 128,
    "txfee": 0,
    "dust": 1000,
    "segwit": true,
    "bech32_hrp": "wv",
    "address_format": {
      "format": "segwit"
    },
    "orderbook_ticker": "WHIVE",
    "mm2": 1,
    "required_confirmations": 1,
    "mature_confirmations": 100,
    "avg_blocktime": 600,
    "protocol": {
      "type": "UTXO"
    }
  },
  {
    "coin": "XEC",
    "name": "xec",
    "fname": "eCash",
    "rpcport": 8332,
    "pubtype": 0,
    "p2shtype": 5,
    "wiftype": 128,
    "txfee": 0,
    "estimate_fee_blocks": 2,
    "segwit": false,
    "fork_id": "0x40",
    "address_format": {
      "format": "cashaddress",
      "network": "ecash"
    },
    "mm2": 1,
    "decimals": 2,
    "required_confirmations": 1,
    "avg_blocktime": 600,
    "protocol": {
      "type": "UTXO"
    },
    "derivation_path": "m/44'/1899'"
  },
  {
    "coin": "SIBM-BEP20",
    "name": "sibm_bep20",
    "fname": "SibMining",
    "rpcport": 80,
    "mm2": 1,
    "chain_id": 56,
    "avg_blocktime": 3,
    "required_confirmations": 3,
    "protocol": {
      "type": "ERC20",
      "protocol_data": {
        "platform": "BNB",
        "contract_address": "0xee8EE60503fd0a735cC972A08E3a5B2026DDCe47"
      }
    },
    "derivation_path": "m/44'/714'"
  },
  {
    "coin": "ZOMBIE",
    "asset": "ZOMBIE",
    "fname": "Zombie",
    "txversion": 4,
    "overwintered": 1,
    "avg_blocktime": 60,
    "is_testnet": true,
    "mm2": 1,
    "protocol": {
      "type": "ZHTLC",
      "protocol_data": {
        "consensus_params": {
          "overwinter_activation_height": 0,
          "sapling_activation_height": 1,
          "blossom_activation_height": null,
          "heartwood_activation_height": null,
          "canopy_activation_height": null,
          "coin_type": 133,
          "hrp_sapling_extended_spending_key": "secret-extended-key-main",
          "hrp_sapling_extended_full_viewing_key": "zxviews",
          "hrp_sapling_payment_address": "zs",
          "b58_pubkey_address_prefix": [
            28,
            184
          ],
          "b58_script_address_prefix": [
            28,
            189
          ]
        },
        "z_derivation_path": "m/32'/133'"
      }
    },
    "derivation_path": "m/44'/133'",
    "required_confirmations": 3
  },
  {
    "coin": "ZINU-BEP20",
    "name": "zinu_bep20",
    "fname": "Zombie Inu",
    "rpcport": 80,
    "mm2": 1,
    "chain_id": 56,
    "avg_blocktime": 3,
    "required_confirmations": 3,
    "protocol": {
      "type": "ERC20",
      "protocol_data": {
        "platform": "BNB",
        "contract_address": "0x21F9B5b2626603e3F40bfc13d01AfB8c431D382F"
      }
    },
    "derivation_path": "m/44'/714'"
  },
  {
    "coin": "RUNES",
    "name": "runebase",
    "fname": "Runebase",
    "rpcport": 9432,
    "pubtype": 61,
    "p2shtype": 123,
    "wiftype": 216,
    "txfee": 5000000,
    "dust": 400000,
    "mature_confirmations": 120,
    "segwit": true,
    "bech32_hrp": "rc",
    "mm2": 1,
    "required_confirmations": 6,
    "avg_blocktime": 120,
    "protocol": {
      "type": "UTXO"
    }
  },
  {
    "coin": "ACTN",
    "asset": "ACTN",
    "fname": "Action Coin",
    "sign_message_prefix": "Komodo Signed Message:\n",
    "rpcport": 51677,
    "txversion": 4,
    "overwintered": 1,
    "txfee": 1000,
    "mm2": 1,
    "required_confirmations": 2,
    "requires_notarization": false,
    "avg_blocktime": 60,
    "protocol": {
      "type": "UTXO"
    },
    "derivation_path": "m/44'/141'",
    "trezor_coin": "Komodo"
  },
  {
    "coin": "ACTN-BEP20",
    "name": "actn_bep20",
    "fname": "Action Coin",
    "rpcport": 80,
    "mm2": 1,
    "chain_id": 56,
    "avg_blocktime": 3,
    "required_confirmations": 3,
    "protocol": {
      "type": "ERC20",
      "protocol_data": {
        "platform": "BNB",
        "contract_address": "0xD7380b10bF3886B34Ab3422DEa42E408850375CA"
      }
    },
    "derivation_path": "m/44'/714'"
  },
  {
    "coin": "ATOM",
    "avg_blocktime": 7,
    "name": "cosmos",
    "fname": "Cosmos",
    "mm2": 1,
    "wallet_only": true,
    "protocol": {
      "type": "TENDERMINT",
      "protocol_data": {
        "decimals": 6,
        "denom": "uatom",
        "account_prefix": "cosmos",
        "chain_registry_name": "cosmoshub",
        "chain_id": "cosmoshub-4"
      }
    },
    "derivation_path": "m/44'/118'"
  },
  {
    "coin": "IRIS",
    "avg_blocktime": 7,
    "name": "iris",
    "fname": "IRISnet",
    "chain_id": 6688,
    "mm2": 1,
    "protocol": {
      "type": "TENDERMINT",
      "protocol_data": {
        "decimals": 6,
        "denom": "uiris",
        "account_prefix": "iaa",
        "chain_id": "irishub-1",
        "chain_registry_name": "irishub",
        "gas_price": 0.5
      }
    },
    "derivation_path": "m/44'/566'"
  },
  {
    "coin": "IRIS-BEP20",
    "name": "iris_bep20",
    "fname": "IRISnet",
    "rpcport": 80,
    "mm2": 1,
    "chain_id": 56,
    "decimals": 18,
    "avg_blocktime": 3,
    "required_confirmations": 3,
    "protocol": {
      "type": "ERC20",
      "protocol_data": {
        "platform": "BNB",
        "contract_address": "0x05C50a62b0b87bE1fFB1Cf3b77d9eDBa834ef6f7"
      }
    },
    "derivation_path": "m/44'/714'"
  },
  {
    "coin": "OSMO",
    "avg_blocktime": 7,
    "name": "osmosis",
    "fname": "Osmosis",
    "mm2": 1,
    "wallet_only": true,
    "protocol": {
      "type": "TENDERMINT",
      "protocol_data": {
        "decimals": 6,
        "denom": "uosmo",
        "account_prefix": "osmo",
        "chain_registry_name": "osmosis",
        "chain_id": "osmosis-1",
        "gas_price": 0.5
      }
    },
    "derivation_path": "m/44'/118'"
  },
  {
    "coin": "ATOM-IBC_IRIS",
    "name": "cosmos_ibc_iris",
    "fname": "Cosmos",
    "avg_blocktime": 7,
    "mm2": 1,
    "protocol": {
      "type": "TENDERMINTTOKEN",
      "protocol_data": {
        "platform": "IRIS",
        "decimals": 6,
        "denom": "ibc/27394FB092D2ECCD56123C74F36E4C1F926001CEADA9CA97EA622B25F41E5EB2",
        "gas_price": 0.5
      }
    },
    "derivation_path": "m/44'/566'"
  },
  {
    "coin": "MAZA",
    "name": "mazacoin",
    "fname": "MazaCoin",
    "sign_message_prefix": "Mazacoin Signed Message:\n",
    "rpcport": 12832,
    "pubtype": 50,
    "p2shtype": 9,
    "wiftype": 244,
    "decimals": 8,
    "signature_version": "base",
    "txfee": 10000,
    "segwit": true,
    "bech32_hrp": "maza",
    "mm2": 1,
    "required_confirmations": 3,
    "avg_blocktime": 60,
    "protocol": {
      "type": "UTXO"
    },
    "derivation_path": "m/44'/13'",
    "links": {
      "github": "https://github.com/Mazacoin",
      "homepage": "https://www.mazacoin.org"
    }
  },
  {
    "coin": "CRNC",
    "name": "crioniccoin",
    "fname": "CrionicCoin",
    "sign_message_prefix": "Crioniccoin Signed Message:\n",
    "rpcport": 4466,
    "pubtype": 28,
    "p2shtype": 45,
    "wiftype": 176,
    "decimals": 8,
    "signature_version": "base",
    "txfee": 10000,
    "segwit": true,
    "bech32_hrp": "crnc",
    "mm2": 1,
    "required_confirmations": 3,
    "avg_blocktime": 20,
    "protocol": {
      "type": "UTXO"
    },
    "derivation_path": "m/44'/192'",
    "links": {
      "github": "https://github.com/diabaths/Crionic-Coin",
      "homepage": "https://coin.crionic.org"
    }
  },
  {
    "coin": "EVR",
    "name": "evrmore",
    "fname": "Evrmore Coin",
    "sign_message_prefix": "Evrmore Signed Message:\n",
    "rpcport": 8819,
    "pubtype": 33,
    "p2shtype": 92,
    "wiftype": 128,
    "segwit": true,
    "txfee": 1000000,
    "mm2": 1,
    "required_confirmations": 3,
    "avg_blocktime": 60,
    "protocol": {
      "type": "UTXO"
    },
    "derivation_path": "m/44'/175'",
    "links": {
      "github": "https://github.com/EvrmoreOrg/Evrmore",
      "homepage": "https://evrmorecoin.org"
    }
  },
  {
    "coin": "BKC",
    "name": "bunkercoin",
    "fname": "Bunkercoin",
    "sign_message_prefix": "Bunkercoin Signed Message:\n",
    "rpcport": 22555,
    "pubtype": 25,
    "p2shtype": 22,
    "wiftype": 158,
    "txfee": 1000000,
    "force_min_relay_fee": true,
    "dust": 1000000,
    "mm2": 1,
    "required_confirmations": 10,
    "avg_blocktime": 60,
    "protocol": {
      "type": "UTXO"
    },
    "derivation_path": "m/44'/3'",
    "links": {
      "github": "https://github.com/bunkercoin/bunkercoin",
      "homepage": "https://bunkercoin.org"
    }
  },
  {
    "coin": "KIIRO",
    "name": "kiiro",
    "fname": "Kiiro",
    "sign_message_prefix": "Zcoin Signed Message:\n",
    "rpcport": 8999,
    "pubtype": 45,
    "p2shtype": 7,
    "wiftype": 210,
    "txfee": 1000,
    "mm2": 1,
    "required_confirmations": 3,
    "avg_blocktime": 150,
    "protocol": {
      "type": "UTXO"
    },
    "links": {
      "github": "https://github.com/kiirocoin/kiiro",
      "homepage": "https://kiirocoin.org"
    }
  },
  {
    "coin": "KIIRO-BEP20",
    "name": "kiiro_bep20",
    "fname": "Kiiro",
    "rpcport": 80,
    "mm2": 1,
    "chain_id": 56,
    "avg_blocktime": 3,
    "required_confirmations": 3,
    "protocol": {
      "type": "ERC20",
      "protocol_data": {
        "platform": "BNB",
        "contract_address": "0x347862372f7C8f83D69025234367Ac11c5241Db3"
      }
    },
    "derivation_path": "m/44'/714'"
  },
  {
    "coin": "MEWC",
    "name": "meowcoin",
    "fname": "Meowcoin",
    "sign_message_prefix": "Meowcoin Signed Message:\n",
    "rpcport": 9766,
    "pubtype": 50,
    "p2shtype": 122,
    "wiftype": 112,
    "segwit": false,
    "txfee": 1000000,
    "dust": 1000000,
    "mm2": 1,
    "required_confirmations": 3,
    "avg_blocktime": 60,
    "protocol": {
      "type": "UTXO"
    },
    "derivation_path": "m/44'/1669'",
    "links": {
      "github": "https://github.com/Meowcoin-Foundation/Meowcoin",
      "homepage": "https://www.mewccrypto.com/"
    }
  },
  {
    "coin": "IRISTEST",
    "avg_blocktime": 7,
    "name": "iristest",
    "fname": "Iris Test",
    "mm2": 1,
    "wallet_only": false,
    "is_testnet": true,
    "protocol": {
      "type": "TENDERMINT",
      "protocol_data": {
        "decimals": 6,
        "denom": "unyan",
        "account_prefix": "iaa",
        "chain_id": "nyancat-9",
        "gas_price": 0.5
      }
    },
    "derivation_path": "m/44'/1'"
  },
  {
    "coin": "NUCLEUSTEST",
    "avg_blocktime": 5,
    "name": "nucleus-test",
    "fname": "Nucleus Test",
    "mm2": 1,
    "wallet_only": false,
    "is_testnet": true,
    "protocol":{
        "type":"TENDERMINT",
        "protocol_data": {
            "decimals": 6,
            "denom": "unucl",
            "account_prefix": "nuc",
            "chain_registry_name": "nucleus",
            "chain_id": "nucleus-3"
        }
    },
    "derivation_path": "m/44'/1'"
  },
  {
    "coin":"IRISTEST-IBC_NUCLEUSTEST",
    "avg_blocktime": 5,
    "name": "iristest-ibc-nucleus-test",
    "fname": "Iris Test",
    "mm2": 1,
    "wallet_only": false,
    "is_testnet": true,
    "protocol":{
        "type":"TENDERMINTTOKEN",
        "protocol_data": {
            "platform": "NUCLEUSTEST",
            "decimals": 6,
            "denom": "ibc/F7F28FF3C09024A0225EDBBDB207E5872D2B4EF2FB874FE47B05EF9C9A7D211C"
        }
    },
    "derivation_path": "m/44'/1'"
  },
  {
    "coin":"ATOM-IBC_NUCLEUSTEST",
    "avg_blocktime": 5,
    "name": "cosmos-ibc-nucleus-test",
    "fname": "Cosmos",
    "mm2": 1,
    "wallet_only": false,
    "is_testnet": true,
    "protocol":{
        "type":"TENDERMINTTOKEN",
        "protocol_data": {
            "platform": "NUCLEUSTEST",
            "decimals": 6,
            "denom": "ibc/9117A26BA81E29FA4F78F57DC2BD90CD3D26848101BA880445F119B22A1E254E"
        }
    }
  },
  {
    "coin":"OSMO-IBC_NUCLEUSTEST",
    "avg_blocktime": 5,
    "name": "cosmos-ibc-nucleus-test",
    "fname": "Osmosis",
    "mm2": 1,
    "wallet_only": false,
    "is_testnet": true,
    "protocol":{
        "type":"TENDERMINTTOKEN",
        "protocol_data": {
            "platform": "NUCLEUSTEST",
            "decimals": 6,
            "denom": "ibc/47BD209179859CDE4A2806763D7189B6E6FE13A17880FE2B42DE1E6C1E329E23"
        }
    }
  },
  {
    "coin": "LUPA",
    "sign_message_prefix": "Komodo Signed Message:\n",
    "asset": "LUPA",
    "fname": "Lupaza",
    "rpcport": 64151,
    "txversion": 4,
    "overwintered": 1,
    "mm2": 1,
    "required_confirmations": 5,
    "avg_blocktime": 60,
    "protocol": {
      "type": "UTXO"
    },
    "derivation_path": "m/44'/141'",
    "trezor_coin": "Komodo"
  },
  {
    "coin": "ZOIN",
    "name": "zoin",
    "fname": "ZoinCommunity",
    "sign_message_prefix": "Zoincoin Signed Message:\n",
    "rpcport": 8256,
    "pubtype": 80,
    "p2shtype": 53,
    "wiftype": 208,
    "segwit": false,
    "txfee": 1000000,
    "dust": 1000000,
    "mm2": 1,
    "required_confirmations": 3,
    "avg_blocktime": 150,
    "protocol": {
      "type": "UTXO"
    },
    "derivation_path": "m/44'/60'",
    "links": {
      "github": "https://github.com/seopub/zoincomumity",
      "homepage": "http://zoincommunity.com/"
    }
  },
  {
    "coin": "NFT_ETH",
    "name": "nft_ethereum",
    "fname": "Ethereum",
    "rpcport": 80,
    "mm2": 1,
    "chain_id": 1,
    "sign_message_prefix": "Ethereum Signed Message:\n",
    "required_confirmations": 3,
    "avg_blocktime": 15,
    "protocol": {
      "type": "NFT",
      "protocol_data": {
        "platform": "ETH"
      }
    },
    "derivation_path": "m/44'/60'"
  },
  {
    "coin": "NFT_AVAX",
    "name": "nft_avax",
    "fname": "Avalanche",
    "rpcport": 80,
    "mm2": 1,
    "chain_id": 43114,
    "required_confirmations": 3,
    "avg_blocktime": 2.4,
    "protocol": {
      "type": "NFT",
      "protocol_data": {
        "platform": "AVAX"
      }
    },
    "derivation_path": "m/44'/9000'",
    "trezor_coin": "Avalanche C-Chain",
    "links": {
      "homepage": "https://www.avax.network/"
    }
  },
  {
    "coin": "NFT_BNB",
    "name": "nft_binancesmartchain",
    "fname": "Binance Coin",
    "avg_blocktime": 3,
    "rpcport": 80,
    "mm2": 1,
    "chain_id": 56,
    "required_confirmations": 3,
    "protocol": {
      "type": "NFT",
      "protocol_data": {
        "platform": "BNB"
      }
    },
    "derivation_path": "m/44'/714'",
    "trezor_coin": "Binance Smart Chain",
    "links": {
      "homepage": "https://www.binance.org"
    }
  },
  {
    "coin": "NFT_FTM",
    "name": "nft_ftm",
    "fname": "Fantom",
    "rpcport": 80,
    "mm2": 1,
    "chain_id": 250,
    "required_confirmations": 3,
    "avg_blocktime": 1.8,
    "protocol": {
      "type": "NFT",
      "protocol_data": {
        "platform": "FTM"
      }
    },
    "derivation_path": "m/44'/1007'",
    "trezor_coin": "Fantom Opera",
    "links": {
      "homepage": "https://fantom.foundation"
    }
  },
  {
    "coin": "NFT_MATIC",
    "name": "nft_matic",
    "fname": "Polygon",
    "rpcport": 80,
    "mm2": 1,
    "chain_id": 137,
    "avg_blocktime": 1.8,
    "required_confirmations": 20,
    "protocol": {
      "type": "NFT",
      "protocol_data": {
        "platform": "MATIC"
      }
    },
    "derivation_path": "m/44'/966'",
    "trezor_coin": "Polygon",
    "links": {
      "homepage": "https://polygon.technology/"
    }
  }
]<|MERGE_RESOLUTION|>--- conflicted
+++ resolved
@@ -4163,10 +4163,6 @@
         "contract_address": "0x99956D38059cf7bEDA96Ec91Aa7BB2477E0901DD"
       }
     },
-<<<<<<< HEAD
-    "derivation_path": "m/44'/714'"
-  },
-=======
     "derivation_path": "m/44'/714'",
     "use_access_list": true,
     "max_eth_tx_type": 2,
@@ -4176,8 +4172,7 @@
         "erc20_receiver_spend": 85000,
         "erc20_sender_refund": 85000
     }
-  },  
->>>>>>> 8bd87b2f
+  },
   {
     "coin": "DPC",
     "name": "dualpowecoin",
@@ -4890,7 +4885,6 @@
     },
     "derivation_path": "m/44'/60'",
     "use_access_list": true,
-    "max_eth_tx_type": 2,
     "max_eth_tx_type": 2,
     "gas_limit": {
         "eth_send_coins": 100000,
