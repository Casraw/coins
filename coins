--- conflicted
+++ resolved
@@ -15077,8 +15077,6 @@
     }
   },
   {
-<<<<<<< HEAD
-=======
     "coin": "IRISTEST",
     "avg_blocktime": 7,
     "name": "iristest",
@@ -15171,7 +15169,6 @@
     }
   },
   {
->>>>>>> 91ad545e
     "coin": "ZOIN",
     "name": "zoin",
     "fname": "ZoinCommunity",
