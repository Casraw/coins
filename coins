[
  {
    "coin": "1INCH-AVX20",
    "name": "1inch_avx20",
    "fname": "1Inch",
    "rpcport": 80,
    "mm2": 1,
    "chain_id": 43114,
    "required_confirmations": 3,
    "avg_blocktime": 2.4,
    "decimals": 18,
    "protocol": {
      "type": "ERC20",
      "protocol_data": {
        "platform": "AVAX",
        "contract_address": "0xd501281565bf7789224523144Fe5D98e8B28f267"
      }
    }
  },
  {
    "coin": "ILNF-PLG20",
    "name": "ilnf_plg20",
    "fname": "Ilien Fuel",
    "rpcport": 80,
    "mm2": 1,
    "chain_id": 137,
    "decimals": 18,
    "avg_blocktime": 1.8,
    "required_confirmations": 3,
    "protocol": {
      "type": "ERC20",
      "protocol_data": {
        "platform": "MATIC",
        "contract_address": "0xaFf5Ed00c57b0E0c22123dbA28Cb6A5B26651Bbd"
      }
    }
  },
  {
    "coin": "ILNF-BEP20",
    "name": "ilnf_bep20",
    "fname": "Ilien Fuel",
    "rpcport": 80,
    "mm2": 1,
    "chain_id": 56,
    "decimals": 18,
    "avg_blocktime": 3,
    "required_confirmations": 3,
    "protocol": {
      "type": "ERC20",
      "protocol_data": {
        "platform": "BNB",
        "contract_address": "0x0D6e16c7066421607F8D334D6C02A48031fc2Eba"
      }
    }
  },
  {
    "coin": "1INCH-BEP20",
    "name": "1inch_bep20",
    "fname": "1Inch",
    "rpcport": 80,
    "mm2": 1,
    "chain_id": 56,
    "avg_blocktime": 3,
    "required_confirmations": 3,
    "protocol": {
      "type": "ERC20",
      "protocol_data": {
        "platform": "BNB",
        "contract_address": "0x111111111117dC0aa78b770fA6A738034120C302"
      }
    }
  },
  {
    "coin": "1INCH-ERC20",
    "name": "1inch_erc20",
    "fname": "1Inch",
    "rpcport": 80,
    "mm2": 1,
    "chain_id": 1,
    "avg_blocktime": 15,
    "required_confirmations": 3,
    "decimals": 18,
    "protocol": {
      "type": "ERC20",
      "protocol_data": {
        "platform": "ETH",
        "contract_address": "0x111111111117dC0aa78b770fA6A738034120C302"
      }
    }
  },
  {
    "coin": "1INCH-KRC20",
    "name": "1inch_krc20",
    "fname": "1Inch",
    "rpcport": 80,
    "mm2": 1,
    "chain_id": 321,
    "decimals": 18,
    "avg_blocktime": 3,
    "required_confirmations": 3,
    "protocol": {
      "type": "ERC20",
      "protocol_data": {
        "platform": "KCS",
        "contract_address": "0x79f3244F3FFd7500A31a90Bb83C7D56649c2C7C5"
      }
    }
  },
  {
    "coin": "1INCH-PLG20",
    "name": "1inch_plg20",
    "fname": "1Inch",
    "rpcport": 80,
    "mm2": 1,
    "chain_id": 137,
    "decimals": 18,
    "avg_blocktime": 1.8,
    "required_confirmations": 3,
    "protocol": {
      "type": "ERC20",
      "protocol_data": {
        "platform": "MATIC",
        "contract_address": "0x9c2C5fd7b07E95EE044DDeba0E97a665F142394f"
      }
    }
  },
  {
    "coin": "PGX-PLG20",
    "name": "pegaxy_stone",
    "fname": "Pegaxy Stone",
    "rpcport": 80,
    "mm2": 1,
    "chain_id": 137,
    "decimals": 18,
    "avg_blocktime": 1.8,
    "required_confirmations": 3,
    "protocol": {
      "type": "ERC20",
      "protocol_data": {
        "platform": "MATIC",
        "contract_address": "0xc1c93D475dc82Fe72DBC7074d55f5a734F8cEEAE"
      }
    }
  },
  {
    "coin": "AAVE-AVX20",
    "name": "aave_avx20",
    "fname": "AAVE",
    "rpcport": 80,
    "mm2": 1,
    "chain_id": 43114,
    "required_confirmations": 3,
    "avg_blocktime": 2.4,
    "decimals": 18,
    "protocol": {
      "type": "ERC20",
      "protocol_data": {
        "platform": "AVAX",
        "contract_address": "0x63a72806098Bd3D9520cC43356dD78afe5D386D9"
      }
    }
  },
  {
    "coin": "AAVE-BEP20",
    "name": "aave_bep20",
    "fname": "AAVE",
    "rpcport": 80,
    "mm2": 1,
    "chain_id": 56,
    "avg_blocktime": 3,
    "required_confirmations": 3,
    "protocol": {
      "type": "ERC20",
      "protocol_data": {
        "platform": "BNB",
        "contract_address": "0xfb6115445Bff7b52FeB98650C87f44907E58f802"
      }
    }
  },
  {
    "coin": "AAVE-ERC20",
    "name": "aave_erc20",
    "fname": "AAVE",
    "rpcport": 80,
    "mm2": 1,
    "chain_id": 1,
    "avg_blocktime": 15,
    "required_confirmations": 3,
    "decimals": 18,
    "protocol": {
      "type": "ERC20",
      "protocol_data": {
        "platform": "ETH",
        "contract_address": "0x7Fc66500c84A76Ad7e9c93437bFc5Ac33E2DDaE9"
      }
    }
  },
  {
    "coin": "AAVE-FTM20",
    "name": "aave_ftm20",
    "fname": "AAVE",
    "rpcport": 80,
    "mm2": 1,
    "chain_id": 250,
    "decimals": 18,
    "avg_blocktime": 1.8,
    "required_confirmations": 3,
    "protocol": {
      "type": "ERC20",
      "protocol_data": {
        "platform": "FTM",
        "contract_address": "0x6a07A792ab2965C72a5B8088d3a069A7aC3a993B"
      }
    }
  },
  {
    "coin": "AAVE-HCO20",
    "name": "aave_hco20",
    "fname": "AAVE",
    "rpcport": 80,
    "mm2": 1,
    "chain_id": 128,
    "decimals": 18,
    "avg_blocktime": 3,
    "required_confirmations": 3,
    "protocol": {
      "type": "ERC20",
      "protocol_data": {
        "platform": "HT",
        "contract_address": "0x202b4936fE1a82A4965220860aE46d7d3939Bb25"
      }
    }
  },
  {
    "coin": "AAVE-KRC20",
    "name": "aave_krc20",
    "fname": "AAVE",
    "rpcport": 80,
    "mm2": 1,
    "chain_id": 321,
    "decimals": 18,
    "avg_blocktime": 3,
    "required_confirmations": 3,
    "protocol": {
      "type": "ERC20",
      "protocol_data": {
        "platform": "KCS",
        "contract_address": "0xE76e97C157658004eE22e01C03a5e21A4655A2Fd"
      }
    }
  },
  {
    "coin": "AAVE-PLG20",
    "name": "aave_plg20",
    "fname": "AAVE",
    "rpcport": 80,
    "mm2": 1,
    "chain_id": 137,
    "decimals": 18,
    "avg_blocktime": 1.8,
    "required_confirmations": 3,
    "protocol": {
      "type": "ERC20",
      "protocol_data": {
        "platform": "MATIC",
        "contract_address": "0xD6DF932A45C0f255f85145f286eA0b292B21C90B"
      }
    }
  },
  {
    "coin": "ABY",
    "name": "artbyte",
    "fname": "ArtByte",
    "isPoS": 1,
    "rpcport": 9262,
    "pubtype": 28,
    "p2shtype": 85,
    "wiftype": 153,
    "txfee": 100000,
    "dust": 100000,
    "mm2": 1,
    "mature_confirmations": 550,
    "required_confirmations": 7,
    "avg_blocktime": 45,
    "protocol": {
      "type": "UTXO"
    }
  },
  {
    "coin": "ADA-BEP20",
    "name": "ada_bep20",
    "fname": "Cardano",
    "rpcport": 80,
    "mm2": 1,
    "chain_id": 56,
    "avg_blocktime": 3,
    "required_confirmations": 3,
    "protocol": {
      "type": "ERC20",
      "protocol_data": {
        "platform": "BNB",
        "contract_address": "0x3EE2200Efb3400fAbB9AacF31297cBdD1d435D47"
      }
    }
  },
  {
    "coin": "ADX-BEP20",
    "name": "adx_bep20",
    "fname": "AdEx",
    "rpcport": 80,
    "mm2": 1,
    "chain_id": 56,
    "avg_blocktime": 3,
    "required_confirmations": 3,
    "protocol": {
      "type": "ERC20",
      "protocol_data": {
        "platform": "BNB",
        "contract_address": "0x6bfF4Fb161347ad7de4A625AE5aa3A1CA7077819"
      }
    }
  },
  {
    "coin": "ADX-ERC20",
    "name": "adx_erc20",
    "fname": "AdEx",
    "rpcport": 80,
    "mm2": 1,
    "chain_id": 1,
    "avg_blocktime": 15,
    "required_confirmations": 3,
    "protocol": {
      "type": "ERC20",
      "protocol_data": {
        "platform": "ETH",
        "contract_address": "0xADE00C28244d5CE17D72E40330B1c318cD12B7c3"
      }
    }
  },
  {
    "coin": "AGIX-ERC20",
    "name": "agix_erc20",
    "fname": "SingularityNET",
    "rpcport": 80,
    "mm2": 1,
    "chain_id": 1,
    "decimals": 8,
    "avg_blocktime": 15,
    "required_confirmations": 3,
    "protocol": {
      "type": "ERC20",
      "protocol_data": {
        "platform": "ETH",
        "contract_address": "0x5B7533812759B45C2B44C19e320ba2cD2681b542"
      }
    }
  },
  {
    "coin": "AGIX-PLG20",
    "name": "agix_plg20",
    "fname": "SingularityNET",
    "rpcport": 80,
    "mm2": 1,
    "chain_id": 137,
    "decimals": 8,
    "avg_blocktime": 1.8,
    "required_confirmations": 3,
    "protocol": {
      "type": "ERC20",
      "protocol_data": {
        "platform": "MATIC",
        "contract_address": "0x190Eb8a183D22a4bdf278c6791b152228857c033"
      }
    }
  },
  {
    "coin": "ANKR-BEP20",
    "name": "ankr_bep20",
    "fname": "Ankr",
    "rpcport": 80,
    "mm2": 1,
    "chain_id": 56,
    "avg_blocktime": 3,
    "required_confirmations": 3,
    "protocol": {
      "type": "ERC20",
      "protocol_data": {
        "platform": "BNB",
        "contract_address": "0xf307910A4c7bbc79691fD374889b36d8531B08e3"
      }
    }
  },
  {
    "coin": "ANKR-ERC20",
    "name": "ankr_erc20",
    "fname": "Ankr",
    "rpcport": 80,
    "mm2": 1,
    "chain_id": 1,
    "avg_blocktime": 15,
    "required_confirmations": 3,
    "protocol": {
      "type": "ERC20",
      "protocol_data": {
        "platform": "ETH",
        "contract_address": "0x8290333ceF9e6D528dD5618Fb97a76f268f3EDD4"
      }
    }
  },
  {
    "coin": "ANKR-PLG20",
    "name": "ankr_plg20",
    "fname": "Ankr",
    "rpcport": 80,
    "mm2": 1,
    "chain_id": 137,
    "decimals": 18,
    "avg_blocktime": 1.8,
    "required_confirmations": 3,
    "protocol": {
      "type": "ERC20",
      "protocol_data": {
        "platform": "MATIC",
        "contract_address": "0x101A023270368c0D50BFfb62780F4aFd4ea79C35"
      }
    }
  },
  {
    "coin": "APE-ERC20",
    "name": "ape_erc20",
    "fname": "ApeCoin",
    "rpcport": 80,
    "mm2": 1,
    "chain_id": 1,
    "decimals": 18,
    "avg_blocktime": 15,
    "required_confirmations": 3,
    "protocol": {
      "type": "ERC20",
      "protocol_data": {
        "platform": "ETH",
        "contract_address": "0x4d224452801ACEd8B2F0aebE155379bb5D594381"
      }
    }
  },
  {
    "coin": "APE-BEP20",
    "name": "ape_bep20",
    "fname": "ApeCoin",
    "rpcport": 80,
    "mm2": 1,
    "chain_id": 56,
    "decimals": 18,
    "avg_blocktime": 3,
    "required_confirmations": 3,
    "protocol": {
      "type": "ERC20",
      "protocol_data": {
        "platform": "BNB",
        "contract_address": "0xC762043E211571eB34f1ef377e5e8e76914962f9"
      }
    }
  },
  {
    "coin": "APE-FTM20",
    "name": "ape_ftm20",
    "fname": "ApeCoin",
    "rpcport": 80,
    "mm2": 1,
    "chain_id": 250,
    "decimals": 18,
    "avg_blocktime": 1.8,
    "required_confirmations": 3,
    "protocol": {
      "type": "ERC20",
      "protocol_data": {
        "platform": "FTM",
        "contract_address": "0x2d72A97a31Dc920dB03330780d30074626e39C8A"
      }
    }
  },
  {
    "coin": "APE-PLG20",
    "name": "ape_plg20",
    "fname": "ApeCoin",
    "rpcport": 80,
    "mm2": 1,
    "chain_id": 137,
    "decimals": 18,
    "avg_blocktime": 1.8,
    "required_confirmations": 3,
    "protocol": {
      "type": "ERC20",
      "protocol_data": {
        "platform": "MATIC",
        "contract_address": "0xB7b31a6BC18e48888545CE79e83E06003bE70930"
      }
    }
  },
  {
    "coin": "ARPA-BEP20",
    "name": "arpa_bep20",
    "fname": "ARPA Chain",
    "rpcport": 80,
    "mm2": 1,
    "chain_id": 56,
    "avg_blocktime": 3,
    "required_confirmations": 3,
    "protocol": {
      "type": "ERC20",
      "protocol_data": {
        "platform": "BNB",
        "contract_address": "0x6F769E65c14Ebd1f68817F5f1DcDb61Cfa2D6f7e"
      }
    }
  },
  {
    "coin": "ARPA-ERC20",
    "name": "arpa_erc20",
    "fname": "ARPA Chain",
    "rpcport": 80,
    "mm2": 1,
    "chain_id": 1,
    "avg_blocktime": 15,
    "required_confirmations": 3,
    "protocol": {
      "type": "ERC20",
      "protocol_data": {
        "platform": "ETH",
        "contract_address": "0xBA50933C268F567BDC86E1aC131BE072C6B0b71a"
      }
    }
  },
  {
    "coin": "ARRR",
    "asset": "PIRATE",
    "fname": "Pirate",
    "txversion": 4,
    "overwintered": 1,
    "mm2": 1,
    "avg_blocktime": 60,
    "protocol": {
      "type": "ZHTLC",
      "protocol_data": {
        "consensus_params": {
          "overwinter_activation_height": 152855,
          "sapling_activation_height": 152855,
          "blossom_activation_height": null,
          "heartwood_activation_height": null,
          "canopy_activation_height": null,
          "coin_type": 133,
          "hrp_sapling_extended_spending_key": "secret-extended-key-main",
          "hrp_sapling_extended_full_viewing_key": "zxviews",
          "hrp_sapling_payment_address": "zs",
          "b58_pubkey_address_prefix": [
            28,
            184
          ],
          "b58_script_address_prefix": [
            28,
            189
          ]
        },
        "check_point_block": {
          "height": 1900000,
          "time": 1652512363,
          "hash": "44797f3bb78323a7717007f1e289a3689e0b5b3433385dbd8e6f6a1700000000",
          "sapling_tree": "01e40c26f4a28071535b95ae637d30a209531e92a33de0a649e51183771025fd0f016cdc51442fcb328d047a709dc0f41e0173953404711045b3ef3036d7fd4151271501d6c94c5ce6787826af809aaee83768c4b7d4f02c8dc2d24cf60ed5f127a5d730018a752ea9d9efb3e1ac0e6e705ac9f7f9863cfa8f612ad43802175338d8d7cc6000000001fc3542434eff03075ea5f0a64f1dfb2f042d281b1a057e9f6c765b533ce51219013ad9484b1e901e62b93e7538f913dcb27695380c3bc579e79f5cc900f28e596e0001431da5f01fe11d58300134caf5ac76e0b1b7486fd02425dd8871bca4afa94d4b01bb39de1c1d10a25ce0cc775bc74b6b0f056c28639e7c5b7651bb8460060085530000000001732ddf661e68c9e335599bb0b18b048d2f1c06b20eabd18239ad2f3cc45fa910014496bab5eedab205b5f2a206bd1db30c5bc8bc0c1914a102f87010f3431be21a0000010b5fd8e7610754075f936463780e85841f3ab8ca2978f9afdf7c2c250f16a75f01db56bc66eb1cd54ec6861e5cf24af2f4a17991556a52ca781007569e95b9842401c03877ecdd98378b321250640a1885604d675aaa50380e49da8cfa6ff7deaf15"
        }
      }
    },
    "required_confirmations": 3
  },
  {
    "coin": "ARRR-BEP20",
    "name": "arrr_bep20",
    "fname": "Pirate",
    "rpcport": 80,
    "mm2": 1,
    "wallet_only": true,
    "decimals": 8,
    "chain_id": 56,
    "avg_blocktime": 3,
    "required_confirmations": 3,
    "protocol": {
      "type": "ERC20",
      "protocol_data": {
        "platform": "BNB",
        "contract_address": "0xCDAF240C90F989847c56aC9Dee754F76F41c5833"
      }
    }
  },
  {
    "coin": "ATOM-BEP20",
    "name": "atom_bep20",
    "fname": "Cosmos",
    "rpcport": 80,
    "mm2": 1,
    "chain_id": 56,
    "avg_blocktime": 3,
    "required_confirmations": 3,
    "protocol": {
      "type": "ERC20",
      "protocol_data": {
        "platform": "BNB",
        "contract_address": "0x0Eb3a705fc54725037CC9e008bDede697f62F335"
      }
    }
  },
  {
    "coin": "ATOM-PLG20",
    "name": "atom_plg20",
    "fname": "Cosmos",
    "rpcport": 80,
    "mm2": 1,
    "chain_id": 137,
    "decimals": 6,
    "avg_blocktime": 1.8,
    "required_confirmations": 3,
    "protocol": {
      "type": "ERC20",
      "protocol_data": {
        "platform": "MATIC",
        "contract_address": "0xac51C4c48Dc3116487eD4BC16542e27B5694Da1b"
      }
    }
  },
  {
    "coin": "AUR",
    "name": "auroracoin",
    "fname": "Auroracoin",
    "sign_message_prefix": "AuroraCoin Signed Message:\n",
    "rpcport": 12341,
    "pubtype": 23,
    "p2shtype": 5,
    "wiftype": 176,
    "txfee": 5000,
    "segwit": false,
    "bech32_hrp": "aur",
    "mm2": 1,
    "required_confirmations": 5,
    "avg_blocktime": 60,
    "protocol": {
      "type": "UTXO"
    }
  },
  {
    "coin": "AVA-BEP20",
    "name": "ava_bep20",
    "fname": "Travala.com",
    "rpcport": 80,
    "mm2": 1,
    "chain_id": 56,
    "avg_blocktime": 3,
    "required_confirmations": 3,
    "protocol": {
      "type": "ERC20",
      "protocol_data": {
        "platform": "BNB",
        "contract_address": "0x13616F44Ba82D63c8C0DC3Ff843D36a8ec1c05a9"
      }
    }
  },
  {
    "coin": "AVAXT",
    "name": "avaxt",
    "fname": "Avalanche Testnet",
    "is_testnet": true,
    "rpcport": 80,
    "mm2": 1,
    "chain_id": 43113,
    "required_confirmations": 3,
    "avg_blocktime": 2.4,
    "protocol": {
      "type": "ETH"
    }
  },
  {
    "coin": "AVAX",
    "name": "avax",
    "fname": "Avalanche",
    "rpcport": 80,
    "mm2": 1,
    "chain_id": 43114,
    "required_confirmations": 3,
    "avg_blocktime": 2.4,
    "protocol": {
      "type": "ETH"
    }
  },
  {
    "coin": "AVAX-BEP20",
    "name": "avax_bep20",
    "fname": "Avalanche",
    "rpcport": 80,
    "mm2": 1,
    "chain_id": 56,
    "avg_blocktime": 3,
    "required_confirmations": 3,
    "protocol": {
      "type": "ERC20",
      "protocol_data": {
        "platform": "BNB",
        "contract_address": "0x1CE0c2827e2eF14D5C4f29a091d735A204794041"
      }
    }
  },
  {
    "coin": "AVN",
    "name": "avian",
    "fname": "Avian",
    "rpcport": 7896,
    "pubtype": 60,
    "p2shtype": 122,
    "wiftype": 128,
    "segwit": false,
    "fork_id": "0x40",
    "signature_version": "base",
    "txfee": 1000000,
    "mm2": 1,
    "required_confirmations": 3,
    "avg_blocktime": 30,
    "protocol": {
      "type": "UTXO"
    }
  },
  {
    "coin": "AVN-PLG20",
    "name": "avn_plg20",
    "fname": "Avian",
    "rpcport": 80,
    "mm2": 1,
    "chain_id": 137,
    "decimals": 18,
    "avg_blocktime": 1.8,
    "required_confirmations": 3,
    "protocol": {
      "type": "ERC20",
      "protocol_data": {
        "platform": "MATIC",
        "contract_address": "0x752DC265EAf6Da2Db0F8e4a32D5596D3f18e8701"
      }
    }
  },
  {
    "coin": "AWC",
    "name": "atomic-wallet-coin",
    "fname": "Atomic Wallet Coin",
    "rpcport": 80,
    "mm2": 1,
    "chain_id": 1,
    "required_confirmations": 3,
    "avg_blocktime": 15,
    "protocol": {
      "type": "ERC20",
      "protocol_data": {
        "platform": "ETH",
        "contract_address": "0xaD22f63404f7305e4713CcBd4F296f34770513f4"
      }
    }
  },
  {
    "coin": "AXE",
    "name": "axe",
    "fname": "Axe",
    "rpcport": 9337,
    "pubtype": 55,
    "p2shtype": 16,
    "wiftype": 204,
    "txfee": 10000,
    "confpath": "USERHOME/.axecore/axe.conf",
    "mm2": 1,
    "mature_confirmations": 101,
    "required_confirmations": 3,
    "avg_blocktime": 150,
    "protocol": {
      "type": "UTXO"
    }
  },
  {
    "coin": "AXS-BEP20",
    "name": "axs_bep20",
    "fname": "Axie Infinity",
    "rpcport": 80,
    "mm2": 1,
    "chain_id": 56,
    "avg_blocktime": 3,
    "required_confirmations": 3,
    "protocol": {
      "type": "ERC20",
      "protocol_data": {
        "platform": "BNB",
        "contract_address": "0x715D400F88C167884bbCc41C5FeA407ed4D2f8A0"
      }
    }
  },
  {
    "coin": "AXS-ERC20",
    "name": "axs_erc20",
    "fname": "Axie Infinity",
    "rpcport": 80,
    "mm2": 1,
    "chain_id": 1,
    "avg_blocktime": 15,
    "required_confirmations": 3,
    "protocol": {
      "type": "ERC20",
      "protocol_data": {
        "platform": "ETH",
        "contract_address": "0xBB0E17EF65F82Ab018d8EDd776e8DD940327B28b"
      }
    }
  },
  {
    "coin": "AYA",
    "name": "aryacoin",
    "fname": "Aryacoin",
    "sign_message_prefix": "Aryacoin Signed Message:\n",
    "rpcport": 9332,
    "pubtype": 23,
    "p2shtype": 5,
    "wiftype": 176,
    "txfee": 100000,
    "dust": 54600,
    "mm2": 1,
    "required_confirmations": 2,
    "requires_notarization": true,
    "avg_blocktime": 30,
    "protocol": {
      "type": "UTXO"
    }
  },
  {
    "coin": "BABYDOGE-BEP20",
    "name": "babydoge_bep20",
    "fname": "Baby Doge Coin",
    "rpcport": 80,
    "mm2": 1,
    "chain_id": 56,
    "avg_blocktime": 3,
    "required_confirmations": 3,
    "protocol": {
      "type": "ERC20",
      "protocol_data": {
        "platform": "BNB",
        "contract_address": "0xc748673057861a797275CD8A068AbB95A902e8de"
      }
    }
  },
  {
    "coin": "BAL-BEP20",
    "name": "bal_bep20",
    "fname": "Balancer",
    "rpcport": 80,
    "mm2": 1,
    "chain_id": 56,
    "avg_blocktime": 3,
    "required_confirmations": 3,
    "protocol": {
      "type": "ERC20",
      "protocol_data": {
        "platform": "BNB",
        "contract_address": "0xd4ed60d8368a92b5F1ca33aF61eF2A94714B2d46"
      }
    }
  },
  {
    "coin": "BAL-ERC20",
    "name": "bal_erc20",
    "fname": "Balancer",
    "rpcport": 80,
    "mm2": 1,
    "chain_id": 1,
    "avg_blocktime": 15,
    "required_confirmations": 3,
    "decimals": 18,
    "protocol": {
      "type": "ERC20",
      "protocol_data": {
        "platform": "ETH",
        "contract_address": "0xba100000625a3754423978a60c9317c58a424e3D"
      }
    }
  },
  {
    "coin": "BAL-KRC20",
    "name": "bal_krc20",
    "fname": "Balancer",
    "rpcport": 80,
    "mm2": 1,
    "chain_id": 321,
    "decimals": 18,
    "avg_blocktime": 3,
    "required_confirmations": 3,
    "protocol": {
      "type": "ERC20",
      "protocol_data": {
        "platform": "KCS",
        "contract_address": "0xFC31366Be1795c1Ff444b9fBF55759733aD4d26D"
      }
    }
  },
  {
    "coin": "BAL-PLG20",
    "name": "bal_plg20",
    "fname": "Balancer",
    "rpcport": 80,
    "mm2": 1,
    "chain_id": 137,
    "decimals": 18,
    "avg_blocktime": 1.8,
    "required_confirmations": 3,
    "protocol": {
      "type": "ERC20",
      "protocol_data": {
        "platform": "MATIC",
        "contract_address": "0x9a71012B13CA4d3D0Cdc72A177DF3ef03b0E76A3"
      }
    }
  },
  {
    "coin": "BANANO-BEP20",
    "name": "banano_bep20",
    "fname": "Banano",
    "rpcport": 80,
    "mm2": 1,
    "chain_id": 56,
    "avg_blocktime": 3,
    "required_confirmations": 3,
    "protocol": {
      "type": "ERC20",
      "protocol_data": {
        "platform": "BNB",
        "contract_address": "0xe20B9e246db5a0d21BF9209E4858Bc9A3ff7A034"
      }
    }
  },
  {
    "coin": "BAND-BEP20",
    "name": "band_bep20",
    "fname": "Band Protocol",
    "rpcport": 80,
    "mm2": 1,
    "chain_id": 56,
    "avg_blocktime": 3,
    "required_confirmations": 3,
    "protocol": {
      "type": "ERC20",
      "protocol_data": {
        "platform": "BNB",
        "contract_address": "0xAD6cAEb32CD2c308980a548bD0Bc5AA4306c6c18"
      }
    }
  },
  {
    "coin": "BAND-ERC20",
    "name": "band_erc20",
    "fname": "Band Protocol",
    "rpcport": 80,
    "mm2": 1,
    "chain_id": 1,
    "avg_blocktime": 15,
    "required_confirmations": 3,
    "decimals": 18,
    "protocol": {
      "type": "ERC20",
      "protocol_data": {
        "platform": "ETH",
        "contract_address": "0xBA11D00c5f74255f56a5E366F4F77f5A186d7f55"
      }
    }
  },
  {
    "coin": "BAND-FTM20",
    "name": "band_ftm20",
    "fname": "Band Protocol",
    "rpcport": 80,
    "mm2": 1,
    "chain_id": 250,
    "decimals": 18,
    "avg_blocktime": 1.8,
    "required_confirmations": 3,
    "protocol": {
      "type": "ERC20",
      "protocol_data": {
        "platform": "FTM",
        "contract_address": "0x46E7628E8b4350b2716ab470eE0bA1fa9e76c6C5"
      }
    }
  },
  {
    "coin": "BAND-PLG20",
    "name": "band_plg20",
    "fname": "Band Protocol",
    "rpcport": 80,
    "mm2": 1,
    "chain_id": 137,
    "decimals": 18,
    "avg_blocktime": 1.8,
    "required_confirmations": 3,
    "protocol": {
      "type": "ERC20",
      "protocol_data": {
        "platform": "MATIC",
        "contract_address": "0xA8b1E0764f85f53dfe21760e8AfE5446D82606ac"
      }
    }
  },
  {
    "coin": "BAT-AVX20",
    "name": "bat_avx20",
    "fname": "Basic Attention Token",
    "rpcport": 80,
    "mm2": 1,
    "chain_id": 43114,
    "required_confirmations": 3,
    "avg_blocktime": 2.4,
    "decimals": 18,
    "protocol": {
      "type": "ERC20",
      "protocol_data": {
        "platform": "AVAX",
        "contract_address": "0x98443B96EA4b0858FDF3219Cd13e98C7A4690588"
      }
    }
  },
  {
    "coin": "BAT-ERC20",
    "name": "bat_erc20",
    "fname": "Basic Attention Token",
    "rpcport": 80,
    "mm2": 1,
    "chain_id": 1,
    "required_confirmations": 3,
    "avg_blocktime": 15,
    "protocol": {
      "type": "ERC20",
      "protocol_data": {
        "platform": "ETH",
        "contract_address": "0x0D8775F648430679A709E98d2b0Cb6250d2887EF"
      }
    }
  },
  {
    "coin": "BAT-BEP20",
    "name": "bat_bep20",
    "fname": "Basic Attention Token",
    "rpcport": 80,
    "mm2": 1,
    "chain_id": 56,
    "avg_blocktime": 3,
    "required_confirmations": 3,
    "protocol": {
      "type": "ERC20",
      "protocol_data": {
        "platform": "BNB",
        "contract_address": "0x101d82428437127bF1608F699CD651e6Abf9766E"
      }
    }
  },
  {
    "coin": "BAT-KRC20",
    "name": "bat_krc20",
    "fname": "Basic Attention Token",
    "rpcport": 80,
    "mm2": 1,
    "chain_id": 321,
    "decimals": 18,
    "avg_blocktime": 3,
    "required_confirmations": 3,
    "protocol": {
      "type": "ERC20",
      "protocol_data": {
        "platform": "KCS",
        "contract_address": "0x0bF46C86Ce3B904660aE85677EaA20B0C1b24064"
      }
    }
  },
  {
    "coin": "BAT-PLG20",
    "name": "bat_plg20",
    "fname": "Basic Attention Token",
    "rpcport": 80,
    "mm2": 1,
    "chain_id": 137,
    "decimals": 18,
    "avg_blocktime": 1.8,
    "required_confirmations": 3,
    "protocol": {
      "type": "ERC20",
      "protocol_data": {
        "platform": "MATIC",
        "contract_address": "0x3Cef98bb43d732E2F285eE605a8158cDE967D219"
      }
    }
  },
  {
    "coin": "BCH",
    "name": "bch",
    "fname": "Bitcoin Cash",
    "rpcport": 33333,
    "pubtype": 0,
    "p2shtype": 5,
    "wiftype": 128,
    "txfee": 1000,
    "segwit": false,
    "fork_id": "0x40",
    "address_format": {
      "format": "cashaddress",
      "network": "bitcoincash"
    },
    "mm2": 1,
    "sign_message_prefix": "Bitcoin Signed Message:\n",
    "required_confirmations": 1,
    "avg_blocktime": 600,
    "protocol": {
      "type": "BCH",
      "protocol_data": {
        "slp_prefix": "simpleledger"
      }
    }
  },
  {
    "coin": "USDT-SLP",
    "fname": "Tether",
    "protocol": {
      "type": "SLPTOKEN",
      "protocol_data": {
        "decimals": 8,
        "token_id": "9fc89d6b7d5be2eac0b3787c5b8236bca5de641b5bafafc8f450727b63615c11",
        "platform": "BCH",
        "required_confirmations": 1,
        "slp_prefix": "simpleledger"
      }
    },
    "mm2": 1
  },
  {
    "coin": "TTT-SLP",
    "fname": "Trinity Trust Token",
    "protocol": {
      "type": "SLPTOKEN",
      "protocol_data": {
        "decimals": 2,
        "token_id": "5321508197ffed321c5fc9a1427e5c68b31d2c1ec92ae1c495f8acb08d8d66cd",
        "platform": "BCH",
        "required_confirmations": 1,
        "slp_prefix": "simpleledger"
      }
    },
    "mm2": 1
  },
  {
    "coin": "ASLP-SLP",
    "fname": "AtomicSLP",
    "protocol": {
      "type": "SLPTOKEN",
      "protocol_data": {
        "decimals": 2,
        "token_id": "926894cbf50269b15c97559b9acfc1bd88cd5f20703313ce0ea0683ecdb40911",
        "platform": "BCH",
        "required_confirmations": 1,
        "slp_prefix": "simpleledger"
      }
    },
    "mm2": 1
  },
  {
    "coin": "SPICE-SLP",
    "fname": "Spice",
    "protocol": {
      "type": "SLPTOKEN",
      "protocol_data": {
        "decimals": 8,
        "token_id": "4de69e374a8ed21cbddd47f2338cc0f479dc58daa2bbe11cd604ca488eca0ddf",
        "platform": "BCH",
        "required_confirmations": 1,
        "slp_prefix": "simpleledger"
      }
    },
    "mm2": 1
  },
  {
    "coin": "FLEXUSD-ERC20",
    "name": "flexusd_erc20",
    "fname": "flexUSD",
    "rpcport": 80,
    "mm2": 1,
    "chain_id": 1,
    "decimals": 18,
    "avg_blocktime": 15,
    "required_confirmations": 3,
    "protocol": {
      "type": "ERC20",
      "protocol_data": {
        "platform": "ETH",
        "contract_address": "0xa774FFB4AF6B0A91331C084E1aebAE6Ad535e6F3"
      }
    }
  },
  {
    "coin": "FLEXUSD-SLP",
    "fname": "FlexUSD",
    "protocol": {
      "type": "SLPTOKEN",
      "protocol_data": {
        "decimals": 6,
        "token_id": "dd21be4532d93661e8ffe16db6535af0fb8ee1344d1fef81a193e2b4cfa9fbc9",
        "platform": "BCH",
        "required_confirmations": 1,
        "slp_prefix": "simpleledger"
      }
    },
    "mm2": 1
  },
  {
    "coin": "SOUR-SLP",
    "fname": "Sour",
    "protocol": {
      "type": "SLPTOKEN",
      "protocol_data": {
        "decimals": 8,
        "token_id": "6448381f9649ecacd8c30189cfbfee71a91b6b9738ea494fe33f8b8b51cbfca0",
        "platform": "BCH",
        "required_confirmations": 1,
        "slp_prefix": "simpleledger"
      }
    },
    "mm2": 1
  },
  {
    "coin": "PSF-SLP",
    "fname": "PS Foundation",
    "protocol": {
      "type": "SLPTOKEN",
      "protocol_data": {
        "decimals": 8,
        "token_id": "38e97c5d7d3585a2cbf3f9580c82ca33985f9cb0845d4dcce220cb709f9538b0",
        "platform": "BCH",
        "required_confirmations": 1,
        "slp_prefix": "simpleledger"
      }
    },
    "mm2": 1
  },
  {
    "coin": "JOY-PLG20",
    "name": "joy_plg20",
    "fname": "Joystick.club",
    "rpcport": 80,
    "mm2": 1,
    "chain_id": 137,
    "decimals": 18,
    "avg_blocktime": 1.8,
    "required_confirmations": 3,
    "protocol": {
      "type": "ERC20",
      "protocol_data": {
        "platform": "MATIC",
        "contract_address": "0x218645F85Ff27FC456ef46c3CdacBF5c40B2F9E8"
      }
    }
  },
  {
    "coin": "MAZE-SLP",
    "fname": "Maze",
    "protocol": {
      "type": "SLPTOKEN",
      "protocol_data": {
        "decimals": 6,
        "token_id": "bb553ac2ac7af0fcd4f24f9dfacc7f925bfb1446c6e18c7966db95a8d50fb378",
        "platform": "BCH",
        "required_confirmations": 1,
        "slp_prefix": "simpleledger"
      }
    },
    "mm2": 1
  },
  {
    "coin": "BCH-ERC20",
    "name": "bch_erc20",
    "fname": "Bitcoin Cash",
    "rpcport": 80,
    "mm2": 1,
    "chain_id": 1,
    "decimals": 8,
    "avg_blocktime": 15,
    "required_confirmations": 3,
    "protocol": {
      "type": "ERC20",
      "protocol_data": {
        "platform": "ETH",
        "contract_address": "0x85c4EdC43724e954e5849cAAab61A26a9CB65F1B"
      }
    }
  },
  {
    "coin": "BCH-BEP20",
    "name": "bch_bep20",
    "fname": "Bitcoin Cash",
    "rpcport": 80,
    "mm2": 1,
    "chain_id": 56,
    "decimals": 18,
    "avg_blocktime": 3,
    "required_confirmations": 3,
    "protocol": {
      "type": "ERC20",
      "protocol_data": {
        "platform": "BNB",
        "contract_address": "0x8fF795a6F4D97E7887C79beA79aba5cc76444aDf"
      }
    }
  },
  {
    "coin": "BCH-HCO20",
    "name": "bch_hco20",
    "fname": "Bitcoin Cash",
    "rpcport": 80,
    "mm2": 1,
    "chain_id": 128,
    "avg_blocktime": 3,
    "decimals": 18,
    "required_confirmations": 3,
    "protocol": {
      "type": "ERC20",
      "protocol_data": {
        "platform": "HT",
        "contract_address": "0xeF3CEBD77E0C52cb6f60875d9306397B5Caca375"
      }
    }
  },
  {
    "coin": "BET",
    "asset": "BET",
    "fname": "BET",
    "rpcport": 14250,
    "txversion": 4,
    "overwintered": 1,
    "mm2": 1,
    "sign_message_prefix": "Komodo Signed Message:\n",
    "required_confirmations": 2,
    "requires_notarization": true,
    "avg_blocktime": 60,
    "protocol": {
      "type": "UTXO"
    }
  },
  {
    "coin": "BIDR-BEP20",
    "name": "bidr_bep20",
    "fname": "BIDR",
    "rpcport": 80,
    "mm2": 1,
    "avg_blocktime": 3,
    "required_confirmations": 3,
    "protocol": {
      "type": "ERC20",
      "protocol_data": {
        "platform": "BNB",
        "contract_address": "0x9A2f5556e9A637e8fBcE886d8e3cf8b316a1D8a2"
      }
    }
  },
  {
    "coin": "BLK",
    "name": "blackmore",
    "fname": "BlackCoin",
    "sign_message_prefix": "BlackCoin Signed Message:\n",
    "isPoS": 1,
    "rpcport": 15715,
    "pubtype": 25,
    "p2shtype": 85,
    "wiftype": 153,
    "txfee": 100000,
    "dust": 100000,
    "segwit": true,
    "mm2": 1,
    "required_confirmations": 5,
    "mature_confirmations": 500,
    "avg_blocktime": 66,
    "protocol": {
      "type": "UTXO"
    }
  },
  {
    "coin": "BLK-BEP20",
    "name": "blk_bep20",
    "fname": "BlackCoin",
    "rpcport": 80,
    "mm2": 1,
    "chain_id": 56,
    "decimals": 18,
    "avg_blocktime": 3,
    "required_confirmations": 3,
    "protocol": {
      "type": "ERC20",
      "protocol_data": {
        "platform": "BNB",
        "contract_address": "0xd2cDfD5d26dfA1D11116B9ED7DBd7C6B88C6e1D3"
      }
    }
  },
  {
    "coin": "tBLK",
    "name": "blackmore",
    "fname": "BlackCoin Testnet",
    "isPoS": 1,
    "rpcport": 25715,
    "pubtype": 111,
    "p2shtype": 196,
    "wiftype": 239,
    "txfee": 100000,
    "segwit": true,
    "mm2": 1,
    "is_testnet": true,
    "required_confirmations": 5,
    "mature_confirmations": 10,
    "avg_blocktime": 66,
    "protocol": {
      "type": "UTXO"
    }
  },
  {
    "coin": "BNB",
    "name": "binancesmartchain",
    "fname": "Binance Coin",
    "avg_blocktime": 3,
    "rpcport": 80,
    "mm2": 1,
    "chain_id": 56,
    "required_confirmations": 3,
    "protocol": {
      "type": "ETH"
    }
  },
  {
    "coin": "BONE-ERC20",
    "name": "bone_erc20",
    "fname": "Bone ShibaSwap",
    "rpcport": 80,
    "mm2": 1,
    "chain_id": 1,
    "avg_blocktime": 15,
    "required_confirmations": 3,
    "protocol": {
      "type": "ERC20",
      "protocol_data": {
        "platform": "ETH",
        "contract_address": "0x9813037ee2218799597d83D4a5B6F3b6778218d9"
      }
    }
  },
  {
    "coin": "RBTC",
    "name": "rsksmartbitcoin",
    "fname": "RSK Smart Bitcoin",
    "sign_message_prefix": "RSK Signed Message:\n",
    "wallet_only": true,
    "avg_blocktime": 6,
    "rpcport": 80,
    "mm2": 1,
    "alias_ticker": "BTC",
    "chain_id": 30,
    "required_confirmations": 1,
    "protocol": {
      "type": "ETH"
    }
  },
  {
    "coin": "BNBT",
    "name": "binancesmartchaintest",
    "fname": "Binance Coin Testnet",
    "avg_blocktime": 15,
    "rpcport": 80,
    "chain_id": 97,
    "mm2": 1,
    "is_testnet": true,
    "required_confirmations": 3,
    "protocol": {
      "type": "ETH"
    }
  },
  {
    "coin": "BNT-BEP20",
    "name": "bnt_bep20",
    "fname": "Bancor",
    "rpcport": 80,
    "mm2": 1,
    "chain_id": 56,
    "avg_blocktime": 3,
    "required_confirmations": 3,
    "protocol": {
      "type": "ERC20",
      "protocol_data": {
        "platform": "BNB",
        "contract_address": "0xA069008A669e2Af00a86673D9D584cfb524A42Cc"
      }
    }
  },
  {
    "coin": "BNT-ERC20",
    "name": "bnt_erc20",
    "fname": "Bancor",
    "rpcport": 80,
    "mm2": 1,
    "chain_id": 1,
    "avg_blocktime": 15,
    "required_confirmations": 3,
    "decimals": 18,
    "protocol": {
      "type": "ERC20",
      "protocol_data": {
        "platform": "ETH",
        "contract_address": "0x1F573D6Fb3F13d689FF844B4cE37794d79a7FF1C"
      }
    }
  },
  {
    "coin": "BNT-PLG20",
    "name": "bnt_plg20",
    "fname": "Bancor",
    "rpcport": 80,
    "mm2": 1,
    "chain_id": 137,
    "decimals": 18,
    "avg_blocktime": 1.8,
    "required_confirmations": 3,
    "protocol": {
      "type": "ERC20",
      "protocol_data": {
        "platform": "MATIC",
        "contract_address": "0xc26D47d5c33aC71AC5CF9F776D63Ba292a4F7842"
      }
    }
  },
  {
    "coin": "BOTS",
    "asset": "BOTS",
    "fname": "BOTS",
    "rpcport": 11964,
    "txversion": 4,
    "overwintered": 1,
    "mm2": 1,
    "sign_message_prefix": "Komodo Signed Message:\n",
    "required_confirmations": 2,
    "requires_notarization": true,
    "avg_blocktime": 60,
    "protocol": {
      "type": "UTXO"
    }
  },
  {
    "coin": "BRZ-BEP20",
    "name": "brz_bep20",
    "fname": "Brazilian Digital Token",
    "rpcport": 80,
    "mm2": 1,
    "chain_id": 56,
    "decimals": 4,
    "avg_blocktime": 3,
    "required_confirmations": 3,
    "protocol": {
      "type": "ERC20",
      "protocol_data": {
        "platform": "BNB",
        "contract_address": "0x71be881e9C5d4465B3FfF61e89c6f3651E69B5bb"
      }
    }
  },
  {
    "coin": "BRZ-ERC20",
    "name": "brz_erc20",
    "fname": "Brazilian Digital Token",
    "rpcport": 80,
    "mm2": 1,
    "chain_id": 1,
    "decimals": 4,
    "avg_blocktime": 15,
    "required_confirmations": 3,
    "protocol": {
      "type": "ERC20",
      "protocol_data": {
        "platform": "ETH",
        "contract_address": "0x420412E765BFa6d85aaaC94b4f7b708C89be2e2B"
      }
    }
  },
  {
    "coin": "BRZ-PLG20",
    "name": "brz_plg20",
    "fname": "Brazilian Digital Token",
    "rpcport": 80,
    "mm2": 1,
    "chain_id": 137,
    "decimals": 4,
    "avg_blocktime": 1.8,
    "required_confirmations": 3,
    "protocol": {
      "type": "ERC20",
      "protocol_data": {
        "platform": "MATIC",
        "contract_address": "0x491a4eB4f1FC3BfF8E1d2FC856a6A46663aD556f"
      }
    }
  },
  {
    "coin": "BRZ-AVX20",
    "name": "brz_avx20",
    "fname": "Brazilian Digital Token",
    "rpcport": 80,
    "mm2": 1,
    "chain_id": 43114,
    "decimals": 4,
    "avg_blocktime": 2.4,
    "required_confirmations": 3,
    "protocol": {
      "type": "ERC20",
      "protocol_data": {
        "platform": "AVAX",
        "contract_address": "0x491a4eB4f1FC3BfF8E1d2FC856a6A46663aD556f"
      }
    }
  },
  {
    "coin": "BSTY",
    "name": "globalboost",
    "fname": "GlobalBoost-Y",
    "rpcport": 8225,
    "pubtype": 77,
    "p2shtype": 139,
    "wiftype": 208,
    "txfee": 200000,
    "segwit": true,
    "bech32_hrp": "gb",
    "mm2": 1,
    "required_confirmations": 1,
    "avg_blocktime": 600,
    "protocol": {
      "type": "UTXO"
    }
  },
  {
    "coin": "BSTY-segwit",
    "name": "globalboost",
    "fname": "GlobalBoost-Y",
    "rpcport": 8225,
    "pubtype": 77,
    "p2shtype": 139,
    "wiftype": 208,
    "txfee": 200000,
    "segwit": true,
    "bech32_hrp": "gb",
    "address_format": {
      "format": "segwit"
    },
    "orderbook_ticker": "BSTY",
    "mm2": 1,
    "required_confirmations": 1,
    "avg_blocktime": 600,
    "protocol": {
      "type": "UTXO"
    }
  },
  {
    "coin": "BTC",
    "name": "bitcoin",
    "fname": "Bitcoin",
    "rpcport": 8332,
    "pubtype": 0,
    "p2shtype": 5,
    "wiftype": 128,
    "segwit": true,
    "bech32_hrp": "bc",
    "txfee": 0,
    "estimate_fee_mode": "ECONOMICAL",
    "mm2": 1,
    "sign_message_prefix": "Bitcoin Signed Message:\n",
    "enable_spv_proof": true,
    "block_headers_verification_params": {
      "difficulty_check": true,
      "constant_difficulty": false,
      "difficulty_algorithm": "Bitcoin Mainnet",
      "genesis_block_header": "010000006fe28c0ab6f1b372c1a6a246ae63f74f931e8365e15a089c68d6190000000000982051fd1e4ba744bbbe680e1fee14677ba1a3c3540bf7b1cdb606e857233e0e61bc6649ffff001d01e36299"
    },
    "required_confirmations": 1,
    "avg_blocktime": 600,
    "protocol": {
      "type": "UTXO"
    },
    "derivation_path": "m/44'/0'",
    "trezor_coin": "Bitcoin"
  },
  {
    "coin": "BTC-segwit",
    "name": "bitcoin",
    "fname": "Bitcoin",
    "rpcport": 8332,
    "pubtype": 0,
    "p2shtype": 5,
    "wiftype": 128,
    "segwit": true,
    "bech32_hrp": "bc",
    "address_format": {
      "format": "segwit"
    },
    "orderbook_ticker": "BTC",
    "txfee": 0,
    "estimate_fee_mode": "ECONOMICAL",
    "mm2": 1,
    "enable_spv_proof": true,
    "block_headers_verification_params": {
      "difficulty_check": true,
      "constant_difficulty": false,
      "difficulty_algorithm": "Bitcoin Mainnet",
      "genesis_block_header": "010000006fe28c0ab6f1b372c1a6a246ae63f74f931e8365e15a089c68d6190000000000982051fd1e4ba744bbbe680e1fee14677ba1a3c3540bf7b1cdb606e857233e0e61bc6649ffff001d01e36299"
    },
    "required_confirmations": 1,
    "avg_blocktime": 600,
    "protocol": {
      "type": "UTXO"
    }
  },
  {
    "coin": "BTC-BEP20",
    "name": "btc_bep20",
    "fname": "Bitcoin",
    "rpcport": 80,
    "mm2": 1,
    "chain_id": 56,
    "avg_blocktime": 3,
    "required_confirmations": 3,
    "protocol": {
      "type": "ERC20",
      "protocol_data": {
        "platform": "BNB",
        "contract_address": "0x7130d2A12B9BCbFAe4f2634d864A1Ee1Ce3Ead9c"
      }
    }
  },
  {
    "coin": "BTCZ",
    "name": "bitcoinz",
    "fname": "BitcoinZ",
    "sign_message_prefix": "BitcoinZ Signed Message:\n",
    "rpcport": 1979,
    "taddr": 28,
    "pubtype": 184,
    "p2shtype": 189,
    "wiftype": 128,
    "txfee": 10000,
    "txversion": 4,
    "overwintered": 1,
    "mm2": 1,
    "required_confirmations": 2,
    "avg_blocktime": 150,
    "protocol": {
      "type": "UTXO"
    }
  },
  {
    "coin": "BTCZ-BEP20",
    "name": "btcz_bep20",
    "fname": "BitcoinZ",
    "rpcport": 80,
    "mm2": 1,
    "chain_id": 56,
    "decimals": 8,
    "avg_blocktime": 3,
    "required_confirmations": 3,
    "protocol": {
      "type": "ERC20",
      "protocol_data": {
        "platform": "BNB",
        "contract_address": "0xcBBB3e5099F769F6d4E2b8b92DC0e268f7E099D8"
      }
    }
  },
  {
    "coin": "BTE",
    "name": "bitweb",
    "fname": "Bitweb",
    "rpcport": 1605,
    "pubtype": 33,
    "p2shtype": 30,
    "wiftype": 128,
    "segwit": true,
    "bech32_hrp": "web",
    "txfee": 20000,
    "mm2": 1,
    "required_confirmations": 3,
    "avg_blocktime": 60,
    "protocol": {
      "type": "UTXO"
    }
  },
  {
    "coin": "BTE-segwit",
    "name": "bitweb",
    "fname": "Bitweb",
    "rpcport": 1605,
    "pubtype": 33,
    "p2shtype": 30,
    "wiftype": 128,
    "segwit": true,
    "bech32_hrp": "web",
    "address_format": {
      "format": "segwit"
    },
    "orderbook_ticker": "BTE",
    "txfee": 20000,
    "mm2": 1,
    "required_confirmations": 3,
    "avg_blocktime": 60,
    "protocol": {
      "type": "UTXO"
    }
  },
  {
    "coin": "BTT-BEP20",
    "name": "btt_bep20",
    "fname": "BitTorrent (OLD)",
    "rpcport": 80,
    "mm2": 1,
    "chain_id": 56,
    "avg_blocktime": 3,
    "required_confirmations": 3,
    "protocol": {
      "type": "ERC20",
      "protocol_data": {
        "platform": "BNB",
        "contract_address": "0x8595F9dA7b868b1822194fAEd312235E43007b49"
      }
    }
  },
  {
    "coin": "BTTC-BEP20",
    "name": "bttc_bep20",
    "fname": "BitTorrent",
    "rpcport": 80,
    "mm2": 1,
    "chain_id": 56,
    "decimals": 18,
    "avg_blocktime": 3,
    "required_confirmations": 3,
    "protocol": {
      "type": "ERC20",
      "protocol_data": {
        "platform": "BNB",
        "contract_address": "0x352Cb5E19b12FC216548a2677bD0fce83BaE434B"
      }
    }
  },
  {
    "coin": "BTU-ERC20",
    "name": "btu_erc20",
    "fname": "BTU Protocol",
    "rpcport": 80,
    "mm2": 1,
    "chain_id": 1,
    "decimals": 18,
    "avg_blocktime": 15,
    "required_confirmations": 3,
    "protocol": {
      "type": "ERC20",
      "protocol_data": {
        "platform": "ETH",
        "contract_address": "0xb683D83a532e2Cb7DFa5275eED3698436371cc9f"
      }
    }
  },
  {
    "coin": "BTU-PLG20",
    "name": "btu_plg20",
    "fname": "BTU Protocol",
    "rpcport": 80,
    "mm2": 1,
    "chain_id": 137,
    "decimals": 18,
    "avg_blocktime": 1.8,
    "required_confirmations": 3,
    "protocol": {
      "type": "ERC20",
      "protocol_data": {
        "platform": "MATIC",
        "contract_address": "0xFdc26CDA2d2440d0E83CD1DeE8E8bE48405806DC"
      }
    }
  },
  {
    "coin": "BTX",
    "name": "bitcore",
    "fname": "BitCore",
    "rpcport": 9469,
    "pubtype": 3,
    "p2shtype": 125,
    "wiftype": 128,
    "segwit": true,
    "bech32_hrp": "btx",
    "txfee": 20000,
    "mm2": 1,
    "required_confirmations": 3,
    "avg_blocktime": 150,
    "protocol": {
      "type": "UTXO"
    }
  },
  {
    "coin": "BTX-segwit",
    "name": "bitcore",
    "fname": "BitCore",
    "rpcport": 9469,
    "pubtype": 3,
    "p2shtype": 125,
    "wiftype": 128,
    "segwit": true,
    "bech32_hrp": "btx",
    "address_format": {
      "format": "segwit"
    },
    "orderbook_ticker": "BTX",
    "txfee": 20000,
    "mm2": 1,
    "required_confirmations": 3,
    "avg_blocktime": 150,
    "protocol": {
      "type": "UTXO"
    }
  },
  {
    "coin": "BTX-BEP20",
    "name": "btx_bep20",
    "fname": "BitCore",
    "rpcport": 80,
    "mm2": 1,
    "chain_id": 56,
    "decimals": 8,
    "avg_blocktime": 3,
    "required_confirmations": 3,
    "protocol": {
      "type": "ERC20",
      "protocol_data": {
        "platform": "BNB",
        "contract_address": "0x000000089fb24237dA101020Ff8e2AfD14624687"
      }
    }
  },
  {
    "coin": "BUSD-AVX20",
    "name": "busd_avx20",
    "fname": "Binance USD",
    "rpcport": 80,
    "mm2": 1,
    "chain_id": 43114,
    "required_confirmations": 3,
    "avg_blocktime": 2.4,
    "decimals": 18,
    "protocol": {
      "type": "ERC20",
      "protocol_data": {
        "platform": "AVAX",
        "contract_address": "0x19860CCB0A68fd4213aB9D8266F7bBf05A8dDe98"
      }
    }
  },
  {
    "coin": "BUSD-MVR20",
    "name": "busd_mvr20",
    "fname": "Binance USD",
    "rpcport": 80,
    "mm2": 1,
    "chain_id": 1285,
    "avg_blocktime": 15,
    "decimals": 18,
    "required_confirmations": 3,
    "protocol": {
      "type": "ERC20",
      "protocol_data": {
        "platform": "MOVR",
        "contract_address": "0x5D9ab5522c64E1F6ef5e3627ECCc093f56167818"
      }
    }
  },
  {
    "coin": "BUSD-ERC20",
    "name": "busd_erc20",
    "fname": "Binance USD",
    "rpcport": 80,
    "mm2": 1,
    "chain_id": 1,
    "required_confirmations": 3,
    "avg_blocktime": 15,
    "protocol": {
      "type": "ERC20",
      "protocol_data": {
        "platform": "ETH",
        "contract_address": "0x4Fabb145d64652a948d72533023f6E7A623C7C53"
      }
    }
  },
  {
    "coin": "BUSD-BEP20",
    "name": "busd_bep20",
    "fname": "Binance USD",
    "rpcport": 80,
    "mm2": 1,
    "chain_id": 56,
    "avg_blocktime": 3,
    "required_confirmations": 3,
    "protocol": {
      "type": "ERC20",
      "protocol_data": {
        "platform": "BNB",
        "contract_address": "0xe9e7CEA3DedcA5984780Bafc599bD69ADd087D56"
      }
    }
  },
  {
    "coin": "BUSD-PLG20",
    "name": "busd_plg20",
    "fname": "Binance USD",
    "rpcport": 80,
    "mm2": 1,
    "chain_id": 137,
    "decimals": 18,
    "avg_blocktime": 1.8,
    "required_confirmations": 3,
    "protocol": {
      "type": "ERC20",
      "protocol_data": {
        "platform": "MATIC",
        "contract_address": "0xdAb529f40E671A1D4bF91361c21bf9f0C9712ab7"
      }
    }
  },
  {
    "coin": "CADC-ERC20",
    "name": "cadc_erc20",
    "fname": "CAD Coin",
    "rpcport": 80,
    "mm2": 1,
    "chain_id": 1,
    "decimals": 18,
    "avg_blocktime": 15,
    "required_confirmations": 3,
    "protocol": {
      "type": "ERC20",
      "protocol_data": {
        "platform": "ETH",
        "contract_address": "0xcaDC0acd4B445166f12d2C07EAc6E2544FbE2Eef"
      }
    }
  },
  {
    "coin": "CADC-OLD",
    "name": "cadc_old",
    "fname": "CAD Coin (OLD)",
    "rpcport": 80,
    "mm2": 1,
    "chain_id": 137,
    "decimals": 18,
    "avg_blocktime": 1.8,
    "required_confirmations": 3,
    "protocol": {
      "type": "ERC20",
      "protocol_data": {
        "platform": "MATIC",
        "contract_address": "0x5d146d8B1dACb1EBBA5cb005ae1059DA8a1FbF57"
      }
    }
  },
  {
    "coin": "CADC-PLG20",
    "name": "cadc_plg20",
    "fname": "CAD Coin",
    "rpcport": 80,
    "mm2": 1,
    "chain_id": 137,
    "decimals": 18,
    "avg_blocktime": 1.8,
    "required_confirmations": 3,
    "protocol": {
      "type": "ERC20",
      "protocol_data": {
        "platform": "MATIC",
        "contract_address": "0x9de41aFF9f55219D5bf4359F167d1D0c772A396D"
      }
    }
  },
  {
    "coin": "CAKE",
    "name": "cake",
    "fname": "PancakeSwap",
    "rpcport": 80,
    "mm2": 1,
    "chain_id": 56,
    "avg_blocktime": 3,
    "required_confirmations": 3,
    "protocol": {
      "type": "ERC20",
      "protocol_data": {
        "platform": "BNB",
        "contract_address": "0x0E09FaBB73Bd3Ade0a17ECC321fD13a19e81cE82"
      }
    }
  },
  {
    "coin": "CASE",
    "name": "case_bep20",
    "fname": "Case Token",
    "rpcport": 80,
    "mm2": 1,
    "chain_id": 56,
    "decimals": 8,
    "avg_blocktime": 3,
    "required_confirmations": 3,
    "protocol": {
      "type": "ERC20",
      "protocol_data": {
        "platform": "BNB",
        "contract_address": "0x5cafe85d8983f61C059df359c504F1Bab8009e9e"
      }
    }
  },
  {
    "coin": "CCL",
    "sign_message_prefix": "Komodo Signed Message:\n",
    "asset": "CCL",
    "fname": "CoinCollect",
    "rpcport": 20849,
    "txversion": 4,
    "overwintered": 1,
    "mm2": 1,
    "required_confirmations": 2,
    "requires_notarization": true,
    "avg_blocktime": 60,
    "protocol": {
      "type": "UTXO"
    }
  },
  {
    "coin": "CDN",
    "name": "canadaecoin",
    "fname": "Canada eCoin",
    "sign_message_prefix": "Canada eCoin Signed Message:\n",
    "rpcport": 34330,
    "pubtype": 28,
    "p2shtype": 5,
    "wiftype": 156,
    "txfee": 200000,
    "dust": 54600,
    "segwit": true,
    "bech32_hrp": "cdn",
    "mm2": 1,
    "required_confirmations": 2,
    "avg_blocktime": 300,
    "protocol": {
      "type": "UTXO"
    }
  },
  {
    "coin": "CDN-segwit",
    "name": "canadaecoin",
    "fname": "Canada eCoin",
    "rpcport": 34330,
    "pubtype": 28,
    "p2shtype": 5,
    "wiftype": 156,
    "txfee": 200000,
    "dust": 54600,
    "segwit": true,
    "bech32_hrp": "cdn",
    "address_format": {
      "format": "segwit"
    },
    "orderbook_ticker": "CDN",
    "mm2": 1,
    "required_confirmations": 2,
    "avg_blocktime": 300,
    "protocol": {
      "type": "UTXO"
    }
  },
  {
    "coin": "CEL-ERC20",
    "name": "cel_erc20",
    "fname": "Celsius",
    "rpcport": 80,
    "mm2": 1,
    "chain_id": 1,
    "decimals": 4,
    "avg_blocktime": 15,
    "required_confirmations": 3,
    "protocol": {
      "type": "ERC20",
      "protocol_data": {
        "platform": "ETH",
        "contract_address": "0xaaAEBE6Fe48E54f431b0C390CfaF0b017d09D42d"
      }
    }
  },
  {
    "coin": "CEL-PLG20",
    "name": "cel_plg20",
    "fname": "Celsius",
    "rpcport": 80,
    "mm2": 1,
    "chain_id": 137,
    "decimals": 4,
    "avg_blocktime": 1.8,
    "required_confirmations": 3,
    "protocol": {
      "type": "ERC20",
      "protocol_data": {
        "platform": "MATIC",
        "contract_address": "0xD85d1e945766Fea5Eda9103F918Bd915FbCa63E6"
      }
    }
  },
  {
    "coin": "CELR-ERC20",
    "name": "celr_erc20",
    "fname": "Celer Network",
    "rpcport": 80,
    "mm2": 1,
    "chain_id": 1,
    "decimals": 18,
    "avg_blocktime": 15,
    "required_confirmations": 3,
    "protocol": {
      "type": "ERC20",
      "protocol_data": {
        "platform": "ETH",
        "contract_address": "0x4F9254C83EB525f9FCf346490bbb3ed28a81C667"
      }
    }
  },
  {
    "coin": "CELR-BEP20",
    "name": "celr_bep20",
    "fname": "Celer Network",
    "rpcport": 80,
    "mm2": 1,
    "chain_id": 56,
    "decimals": 18,
    "avg_blocktime": 3,
    "required_confirmations": 3,
    "protocol": {
      "type": "ERC20",
      "protocol_data": {
        "platform": "BNB",
        "contract_address": "0x1f9f6a696C6Fd109cD3956F45dC709d2b3902163"
      }
    }
  },
  {
    "coin": "CELR-ARB20",
    "name": "celr_arb20",
    "fname": "Celer Network",
    "rpcport": 80,
    "mm2": 1,
    "wallet_only": true,
    "chain_id": 42161,
    "decimals": 18,
    "avg_blocktime": 15,
    "required_confirmations": 3,
    "protocol": {
      "type": "ERC20",
      "protocol_data": {
        "platform": "ETH-ARB20",
        "contract_address": "0x3a8B787f78D775AECFEEa15706D4221B40F345AB"
      }
    }
  },
  {
    "coin": "CHTA",
    "name": "cheetahcoin",
    "fname": "Cheetahcoin",
    "rpcport": 8536,
    "pubtype": 28,
    "p2shtype": 5,
    "wiftype": 128,
    "txfee": 40000,
    "mm2": 1,
    "required_confirmations": 2,
    "avg_blocktime": 120,
    "protocol": {
      "type": "UTXO"
    }
  },
  {
    "coin": "CHIPS",
    "name": "chips",
    "fname": "Chips",
    "rpcport": 57776,
    "pubtype": 60,
    "p2shtype": 85,
    "wiftype": 188,
    "txfee": 10000,
    "segwit": true,
    "mm2": 1,
    "required_confirmations": 2,
    "requires_notarization": true,
    "avg_blocktime": 10,
    "protocol": {
      "type": "UTXO"
    }
  },
  {
    "coin": "CHSB-ERC20",
    "name": "chsb_erc20",
    "fname": "SwissBorg",
    "rpcport": 80,
    "mm2": 1,
    "chain_id": 1,
    "decimals": 8,
    "avg_blocktime": 15,
    "required_confirmations": 3,
    "protocol": {
      "type": "ERC20",
      "protocol_data": {
        "platform": "ETH",
        "contract_address": "0xba9d4199faB4f26eFE3551D490E3821486f135Ba"
      }
    }
  },
  {
    "coin": "CHSB-PLG20",
    "name": "chsb_plg20",
    "fname": "SwissBorg",
    "rpcport": 80,
    "mm2": 1,
    "chain_id": 137,
    "decimals": 8,
    "avg_blocktime": 1.8,
    "required_confirmations": 3,
    "protocol": {
      "type": "ERC20",
      "protocol_data": {
        "platform": "MATIC",
        "contract_address": "0x67Ce67ec4fCd4aCa0Fcb738dD080b2a21ff69D75"
      }
    }
  },
  {
    "coin": "CHZ-ERC20",
    "name": "chz_erc20",
    "fname": "Chiliz",
    "rpcport": 80,
    "mm2": 1,
    "chain_id": 1,
    "decimals": 18,
    "avg_blocktime": 15,
    "required_confirmations": 3,
    "protocol": {
      "type": "ERC20",
      "protocol_data": {
        "platform": "ETH",
        "contract_address": "0x3506424F91fD33084466F402d5D97f05F8e3b4AF"
      }
    }
  },
  {
    "coin": "CHZ-KRC20",
    "name": "chz_krc20",
    "fname": "Chiliz",
    "rpcport": 80,
    "mm2": 1,
    "chain_id": 321,
    "decimals": 18,
    "avg_blocktime": 3,
    "required_confirmations": 3,
    "protocol": {
      "type": "ERC20",
      "protocol_data": {
        "platform": "KCS",
        "contract_address": "0x6E8ce0519B7e4d691BaCE464099547E5fC17679c"
      }
    }
  },
  {
    "coin": "CHZ-PLG20",
    "name": "chz_plg20",
    "fname": "Chiliz",
    "rpcport": 80,
    "mm2": 1,
    "chain_id": 137,
    "decimals": 18,
    "avg_blocktime": 1.8,
    "required_confirmations": 3,
    "protocol": {
      "type": "ERC20",
      "protocol_data": {
        "platform": "MATIC",
        "contract_address": "0xf1938Ce12400f9a761084E7A80d37e732a4dA056"
      }
    }
  },
  {
    "coin": "CLC",
    "sign_message_prefix": "Komodo Signed Message:\n",
    "asset": "CLC",
    "fname": "Collider Coin",
    "rpcport": 31034,
    "txversion": 4,
    "overwintered": 1,
    "mm2": 1,
    "required_confirmations": 5,
    "requires_notarization": false,
    "avg_blocktime": 60,
    "protocol": {
      "type": "UTXO"
    }
  },
  {
    "coin": "COLX",
    "name": "ColossusXT",
    "fname": "ColossusXT",
    "rpcport": 51473,
    "pubtype": 30,
    "p2shtype": 13,
    "wiftype": 212,
    "txfee": 1000000000,
    "mm2": 1,
    "protocol": {
      "type": "UTXO"
    }
  },
  {
    "coin": "COMP-AVX20",
    "name": "comp_avx20",
    "fname": "Compound",
    "rpcport": 80,
    "mm2": 1,
    "chain_id": 43114,
    "required_confirmations": 3,
    "avg_blocktime": 2.4,
    "decimals": 18,
    "protocol": {
      "type": "ERC20",
      "protocol_data": {
        "platform": "AVAX",
        "contract_address": "0xc3048E19E76CB9a3Aa9d77D8C03c29Fc906e2437"
      }
    }
  },
  {
    "coin": "COMP-BEP20",
    "name": "comp_bep20",
    "fname": "Compound",
    "rpcport": 80,
    "mm2": 1,
    "chain_id": 56,
    "avg_blocktime": 3,
    "required_confirmations": 3,
    "protocol": {
      "type": "ERC20",
      "protocol_data": {
        "platform": "BNB",
        "contract_address": "0x52CE071Bd9b1C4B00A0b92D298c512478CaD67e8"
      }
    }
  },
  {
    "coin": "COMP-ERC20",
    "name": "comp_erc20",
    "fname": "Compound",
    "rpcport": 80,
    "mm2": 1,
    "chain_id": 1,
    "avg_blocktime": 15,
    "required_confirmations": 3,
    "decimals": 18,
    "protocol": {
      "type": "ERC20",
      "protocol_data": {
        "platform": "ETH",
        "contract_address": "0xc00e94Cb662C3520282E6f5717214004A7f26888"
      }
    }
  },
  {
    "coin": "COMP-KRC20",
    "name": "comp_krc20",
    "fname": "Compound",
    "rpcport": 80,
    "mm2": 1,
    "chain_id": 321,
    "decimals": 18,
    "avg_blocktime": 3,
    "required_confirmations": 3,
    "protocol": {
      "type": "ERC20",
      "protocol_data": {
        "platform": "KCS",
        "contract_address": "0x16c4106966cE30e06E806A7c40eEFb46d84cE7e5"
      }
    }
  },
  {
    "coin": "COMP-PLG20",
    "name": "comp_plg20",
    "fname": "Compound",
    "rpcport": 80,
    "mm2": 1,
    "chain_id": 137,
    "decimals": 18,
    "avg_blocktime": 1.8,
    "required_confirmations": 3,
    "protocol": {
      "type": "ERC20",
      "protocol_data": {
        "platform": "MATIC",
        "contract_address": "0x8505b9d2254A7Ae468c0E9dd10Ccea3A837aef5c"
      }
    }
  },
  {
    "coin": "CRO-ERC20",
    "name": "cro_erc20",
    "fname": "Crypto.com",
    "rpcport": 80,
    "mm2": 1,
    "chain_id": 1,
    "decimals": 8,
    "avg_blocktime": 15,
    "required_confirmations": 3,
    "protocol": {
      "type": "ERC20",
      "protocol_data": {
        "platform": "ETH",
        "contract_address": "0xA0b73E1Ff0B80914AB6fe0444E65848C4C34450b"
      }
    }
  },
  {
    "coin": "CRO-KRC20",
    "name": "cro_krc20",
    "fname": "Crypto.com",
    "rpcport": 80,
    "mm2": 1,
    "chain_id": 321,
    "decimals": 18,
    "avg_blocktime": 3,
    "required_confirmations": 3,
    "protocol": {
      "type": "ERC20",
      "protocol_data": {
        "platform": "KCS",
        "contract_address": "0x652D253b7Ca91810A4a05ACFc39729387c5090C0"
      }
    }
  },
  {
    "coin": "CRO-PLG20",
    "name": "cro_plg20",
    "fname": "Crypto.com",
    "rpcport": 80,
    "mm2": 1,
    "chain_id": 137,
    "decimals": 8,
    "avg_blocktime": 1.8,
    "required_confirmations": 3,
    "protocol": {
      "type": "ERC20",
      "protocol_data": {
        "platform": "MATIC",
        "contract_address": "0xAdA58DF0F643D959C2A47c9D4d4c1a4deFe3F11C"
      }
    }
  },
  {
    "coin": "CRV-ERC20",
    "name": "crv_erc20",
    "fname": "Curve DAO Token",
    "rpcport": 80,
    "mm2": 1,
    "chain_id": 1,
    "decimals": 18,
    "avg_blocktime": 15,
    "required_confirmations": 3,
    "protocol": {
      "type": "ERC20",
      "protocol_data": {
        "platform": "ETH",
        "contract_address": "0xD533a949740bb3306d119CC777fa900bA034cd52"
      }
    }
  },
  {
    "coin": "CRV-AVX20",
    "name": "crv_avx20",
    "fname": "Curve DAO Token",
    "rpcport": 80,
    "mm2": 1,
    "chain_id": 43114,
    "required_confirmations": 3,
    "avg_blocktime": 2.4,
    "decimals": 18,
    "protocol": {
      "type": "ERC20",
      "protocol_data": {
        "platform": "AVAX",
        "contract_address": "0x249848BeCA43aC405b8102Ec90Dd5F22CA513c06"
      }
    }
  },
  {
    "coin": "CRV-FTM20",
    "name": "crv_ftm20",
    "fname": "Curve DAO Token",
    "rpcport": 80,
    "mm2": 1,
    "chain_id": 250,
    "decimals": 18,
    "avg_blocktime": 1.8,
    "required_confirmations": 3,
    "protocol": {
      "type": "ERC20",
      "protocol_data": {
        "platform": "FTM",
        "contract_address": "0x1E4F97b9f9F913c46F1632781732927B9019C68b"
      }
    }
  },
  {
    "coin": "CRV-KRC20",
    "name": "crv_krc20",
    "fname": "Curve DAO Token",
    "rpcport": 80,
    "mm2": 1,
    "chain_id": 321,
    "decimals": 18,
    "avg_blocktime": 3,
    "required_confirmations": 3,
    "protocol": {
      "type": "ERC20",
      "protocol_data": {
        "platform": "KCS",
        "contract_address": "0x4500E16dA66b99e0C55D7B46EBBD59bc413BA171"
      }
    }
  },
  {
    "coin": "CRV-PLG20",
    "name": "crv_plg20",
    "fname": "Curve DAO Token",
    "rpcport": 80,
    "mm2": 1,
    "chain_id": 137,
    "decimals": 18,
    "avg_blocktime": 1.8,
    "required_confirmations": 3,
    "protocol": {
      "type": "ERC20",
      "protocol_data": {
        "platform": "MATIC",
        "contract_address": "0x172370d5Cd63279eFa6d502DAB29171933a610AF"
      }
    }
  },
  {
    "coin": "CRYPTO",
    "sign_message_prefix": "Komodo Signed Message:\n",
    "asset": "CRYPTO",
    "fname": "Crypto777",
    "rpcport": 8516,
    "txversion": 4,
    "overwintered": 1,
    "mm2": 1,
    "required_confirmations": 2,
    "requires_notarization": true,
    "avg_blocktime": 60,
    "protocol": {
      "type": "UTXO"
    }
  },
  {
    "coin": "CUMMIES-BEP20",
    "name": "cummies_bep20",
    "fname": "CumRocket",
    "rpcport": 80,
    "mm2": 1,
    "chain_id": 56,
    "avg_blocktime": 3,
    "required_confirmations": 3,
    "protocol": {
      "type": "ERC20",
      "protocol_data": {
        "platform": "BNB",
        "contract_address": "0x27Ae27110350B98d564b9A3eeD31bAeBc82d878d"
      }
    }
  },
  {
    "coin": "DAI-AVX20",
    "name": "dai_avx20",
    "fname": "Dai",
    "rpcport": 80,
    "mm2": 1,
    "chain_id": 43114,
    "required_confirmations": 3,
    "avg_blocktime": 2.4,
    "decimals": 18,
    "protocol": {
      "type": "ERC20",
      "protocol_data": {
        "platform": "AVAX",
        "contract_address": "0xd586E7F844cEa2F87f50152665BCbc2C279D8d70"
      }
    }
  },
  {
    "coin": "DAI-ERC20",
    "name": "dai_erc20",
    "fname": "Dai",
    "rpcport": 80,
    "mm2": 1,
    "chain_id": 1,
    "avg_blocktime": 15,
    "required_confirmations": 3,
    "protocol": {
      "type": "ERC20",
      "protocol_data": {
        "platform": "ETH",
        "contract_address": "0x6B175474E89094C44Da98b954EedeAC495271d0F"
      }
    }
  },
  {
    "coin": "DAI-BEP20",
    "name": "dai_bep20",
    "fname": "Dai",
    "rpcport": 80,
    "mm2": 1,
    "chain_id": 56,
    "avg_blocktime": 3,
    "required_confirmations": 3,
    "protocol": {
      "type": "ERC20",
      "protocol_data": {
        "platform": "BNB",
        "contract_address": "0x1AF3F329e8BE154074D8769D1FFa4eE058B1DBc3"
      }
    }
  },
  {
    "coin": "DAI-FTM20",
    "name": "dai_ftm20",
    "fname": "Dai",
    "rpcport": 80,
    "mm2": 1,
    "chain_id": 250,
    "decimals": 18,
    "avg_blocktime": 1.8,
    "required_confirmations": 3,
    "protocol": {
      "type": "ERC20",
      "protocol_data": {
        "platform": "FTM",
        "contract_address": "0x8D11eC38a3EB5E956B052f67Da8Bdc9bef8Abf3E"
      }
    }
  },
  {
    "coin": "DAI-HCO20",
    "name": "dai_hco20",
    "fname": "Dai",
    "rpcport": 80,
    "mm2": 1,
    "chain_id": 128,
    "decimals": 18,
    "avg_blocktime": 3,
    "required_confirmations": 3,
    "protocol": {
      "type": "ERC20",
      "protocol_data": {
        "platform": "HT",
        "contract_address": "0x3D760a45D0887DFD89A2F5385a236B29Cb46ED2a"
      }
    }
  },
  {
    "coin": "DAI-MVR20",
    "name": "dai_mvr20",
    "fname": "Dai",
    "rpcport": 80,
    "mm2": 1,
    "chain_id": 1285,
    "avg_blocktime": 15,
    "decimals": 18,
    "required_confirmations": 3,
    "protocol": {
      "type": "ERC20",
      "protocol_data": {
        "platform": "MOVR",
        "contract_address": "0x80A16016cC4A2E6a2CACA8a4a498b1699fF0f844"
      }
    }
  },
  {
    "coin": "DAI-PLG20",
    "name": "dai_plg20",
    "fname": "Dai",
    "rpcport": 80,
    "mm2": 1,
    "chain_id": 137,
    "decimals": 18,
    "avg_blocktime": 1.8,
    "required_confirmations": 3,
    "protocol": {
      "type": "ERC20",
      "protocol_data": {
        "platform": "MATIC",
        "contract_address": "0x8f3Cf7ad23Cd3CaDbD9735AFf958023239c6A063"
      }
    }
  },
  {
    "coin": "DASH",
    "name": "dashcore",
    "fname": "Dash",
    "confpath": "USERHOME/.dashcore/dash.conf",
    "rpcport": 9998,
    "pubtype": 76,
    "p2shtype": 16,
    "wiftype": 204,
    "txfee": 1000,
    "mm2": 1,
    "required_confirmations": 2,
    "avg_blocktime": 150,
    "protocol": {
      "type": "UTXO"
    },
    "derivation_path": "m/44'/5'",
    "trezor_coin": "Dash"
  },
  {
    "coin": "DDD-ERC20",
    "name": "ddd_erc20",
    "fname": "Scry.info",
    "required_confirmations": 3,
    "avg_blocktime": 15,
    "rpcport": 80,
    "mm2": 1,
    "chain_id": 1,
    "protocol": {
      "type": "ERC20",
      "protocol_data": {
        "platform": "ETH",
        "contract_address": "0x9F5F3CFD7a32700C93F971637407ff17b91c7342"
      }
    }
  },
  {
    "coin": "DENT-ERC20",
    "name": "dent_erc20",
    "fname": "Dent",
    "required_confirmations": 3,
    "avg_blocktime": 15,
    "rpcport": 80,
    "mm2": 1,
    "chain_id": 1,
    "protocol": {
      "type": "ERC20",
      "protocol_data": {
        "platform": "ETH",
        "contract_address": "0x3597bfD533a99c9aa083587B074434E61Eb0A258"
      }
    }
  },
  {
    "coin": "DEX",
    "sign_message_prefix": "Komodo Signed Message:\n",
    "asset": "DEX",
    "fname": "DEX",
    "rpcport": 11890,
    "txversion": 4,
    "overwintered": 1,
    "mm2": 1,
    "required_confirmations": 2,
    "requires_notarization": true,
    "avg_blocktime": 60,
    "protocol": {
      "type": "UTXO"
    }
  },
  {
    "coin": "DGB",
    "name": "digibyte",
    "fname": "DigiByte",
    "sign_message_prefix": "DigiByte Signed Message:\n",
    "rpcport": 14022,
    "pubtype": 30,
    "p2shtype": 63,
    "wiftype": 128,
    "txfee": 100000,
    "segwit": true,
    "bech32_hrp": "dgb",
    "mm2": 1,
    "required_confirmations": 7,
    "avg_blocktime": 15,
    "protocol": {
      "type": "UTXO"
    },
    "derivation_path": "m/44'/20'",
    "trezor_coin": "DigiByte"
  },
  {
    "coin": "DGB-segwit",
    "name": "digibyte",
    "fname": "Digibyte",
    "rpcport": 14022,
    "pubtype": 30,
    "p2shtype": 63,
    "wiftype": 128,
    "txfee": 100000,
    "segwit": true,
    "bech32_hrp": "dgb",
    "address_format": {
      "format": "segwit"
    },
    "orderbook_ticker": "DGB",
    "mm2": 1,
    "required_confirmations": 7,
    "avg_blocktime": 15,
    "protocol": {
      "type": "UTXO"
    }
  },
  {
    "coin": "DGC",
    "name": "digitalcoin",
    "fname": "Digitalcoin",
    "sign_message_prefix": "Digitalcoin Signed Message:\n",
    "rpcport": 7998,
    "pubtype": 30,
    "p2shtype": 5,
    "wiftype": 128,
    "txfee": 10000,
    "mm2": 1,
    "required_confirmations": 3,
    "avg_blocktime": 36,
    "protocol": {
      "type": "UTXO"
    }
  },
  {
    "coin": "DIA-ERC20",
    "name": "dia_erc20",
    "fname": "DIAToken",
    "rpcport": 80,
    "mm2": 1,
    "chain_id": 1,
    "decimals": 18,
    "avg_blocktime": 15,
    "required_confirmations": 3,
    "protocol": {
      "type": "ERC20",
      "protocol_data": {
        "platform": "ETH",
        "contract_address": "0x84cA8bc7997272c7CfB4D0Cd3D55cd942B3c9419"
      }
    }
  },
  {
    "coin": "DIA-BEP20",
    "name": "dia_bep20",
    "fname": "DIAToken",
    "rpcport": 80,
    "mm2": 1,
    "chain_id": 56,
    "decimals": 18,
    "avg_blocktime": 3,
    "required_confirmations": 3,
    "protocol": {
      "type": "ERC20",
      "protocol_data": {
        "platform": "BNB",
        "contract_address": "0x99956D38059cf7bEDA96Ec91Aa7BB2477E0901DD"
      }
    }
  },
  {
    "coin": "DIMI",
    "name": "diminutivecoin",
    "fname": "Diminutive Coin",
    "rpcport": 49122,
    "pubtype": 32,
    "p2shtype": 30,
    "wiftype": 181,
    "isPoS": 1,
    "txfee": 1000,
    "segwit": false,
    "mm2": 1,
    "mature_confirmations": 75,
    "required_confirmations": 7,
    "avg_blocktime": 75,
    "protocol": {
      "type": "UTXO"
    }
  },
  {
    "coin": "DIMI-BEP20",
    "name": "dimi_bep20",
    "fname": "Diminutive Coin",
    "rpcport": 80,
    "mm2": 1,
    "chain_id": 56,
    "avg_blocktime": 3,
    "required_confirmations": 3,
    "protocol": {
      "type": "ERC20",
      "protocol_data": {
        "platform": "BNB",
        "contract_address": "0xA33789a5478Add74e8D7628E817a281aAbD92dA9"
      }
    }
  },
  {
    "coin": "DIMI-QRC20",
    "name": "qtum",
    "fname": "Diminutive Coin",
    "rpcport": 3889,
    "pubtype": 58,
    "p2shtype": 50,
    "wiftype": 128,
    "segwit": false,
    "txfee": 0,
    "dust": 72800,
    "mm2": 1,
    "required_confirmations": 3,
    "mature_confirmations": 2000,
    "avg_blocktime": 32,
    "protocol": {
      "type": "QRC20",
      "protocol_data": {
        "platform": "QTUM",
        "contract_address": "0x2c660b0d4d53382aeef855d3010d697970fa0bd5"
      }
    }
  },
  {
    "coin": "DODO-BEP20",
    "name": "dodo_bep20",
    "fname": "DODO",
    "rpcport": 80,
    "mm2": 1,
    "chain_id": 56,
    "avg_blocktime": 3,
    "required_confirmations": 3,
    "protocol": {
      "type": "ERC20",
      "protocol_data": {
        "platform": "BNB",
        "contract_address": "0x67ee3Cb086F8a16f34beE3ca72FAD36F7Db929e2"
      }
    }
  },
  {
    "coin": "DODO-ERC20",
    "name": "dodo_erc20",
    "fname": "DODO",
    "rpcport": 80,
    "mm2": 1,
    "chain_id": 1,
    "avg_blocktime": 15,
    "required_confirmations": 3,
    "decimals": 18,
    "protocol": {
      "type": "ERC20",
      "protocol_data": {
        "platform": "ETH",
        "contract_address": "0x43Dfc4159D86F3A37A5A4B3D4580b888ad7d4DDd"
      }
    }
  },
  {
    "coin": "DODO-KRC20",
    "name": "dodo_krc20",
    "fname": "DODO",
    "rpcport": 80,
    "mm2": 1,
    "chain_id": 321,
    "decimals": 18,
    "avg_blocktime": 3,
    "required_confirmations": 3,
    "protocol": {
      "type": "ERC20",
      "protocol_data": {
        "platform": "KCS",
        "contract_address": "0x8724F9FB7B3f1bb6f2c90B3Ad3Fd6B3c20A06429"
      }
    }
  },
  {
    "coin": "DOGE",
    "name": "dogecoin",
    "fname": "Dogecoin",
    "sign_message_prefix": "Dogecoin Signed Message:\n",
    "rpcport": 22555,
    "pubtype": 30,
    "p2shtype": 22,
    "wiftype": 158,
    "txfee": 1000000,
    "force_min_relay_fee": true,
    "dust": 1000000,
    "mm2": 1,
    "required_confirmations": 2,
    "avg_blocktime": 60,
    "protocol": {
      "type": "UTXO"
    },
    "derivation_path": "m/44'/3'",
    "trezor_coin": "Dogecoin"
  },
  {
    "coin": "DOGE-BEP20",
    "name": "doge_bep20",
    "fname": "Dogecoin",
    "rpcport": 80,
    "mm2": 1,
    "chain_id": 56,
    "avg_blocktime": 3,
    "required_confirmations": 3,
    "protocol": {
      "type": "ERC20",
      "protocol_data": {
        "platform": "BNB",
        "contract_address": "0xbA2aE424d960c26247Dd6c32edC70B295c744C43"
      }
    }
  },
  {
    "coin": "DOGEDASH-BEP20",
    "name": "dogedash_bep20",
    "fname": "Doge Dash",
    "rpcport": 80,
    "mm2": 1,
    "chain_id": 56,
    "avg_blocktime": 3,
    "required_confirmations": 3,
    "protocol": {
      "type": "ERC20",
      "protocol_data": {
        "platform": "BNB",
        "contract_address": "0x7AE5709c585cCFB3e61fF312EC632C21A5F03F70"
      }
    }
  },
  {
    "coin": "DOGGY-BEP20",
    "name": "doggy_bep20",
    "fname": "Doggy",
    "rpcport": 80,
    "mm2": 1,
    "chain_id": 56,
    "avg_blocktime": 3,
    "required_confirmations": 3,
    "protocol": {
      "type": "ERC20",
      "protocol_data": {
        "platform": "BNB",
        "contract_address": "0x74926B3d118a63F6958922d3DC05eB9C6E6E00c6"
      }
    }
  },
  {
    "coin": "DOT-BEP20",
    "name": "dot_bep20",
    "fname": "Polkadot",
    "rpcport": 80,
    "mm2": 1,
    "chain_id": 56,
    "avg_blocktime": 3,
    "required_confirmations": 3,
    "protocol": {
      "type": "ERC20",
      "protocol_data": {
        "platform": "BNB",
        "contract_address": "0x7083609fCE4d1d8Dc0C979AAb8c869Ea2C873402"
      }
    }
  },
  {
    "coin": "DOT-HCO20",
    "name": "dot_hco20",
    "fname": "Polkadot",
    "rpcport": 80,
    "mm2": 1,
    "chain_id": 128,
    "decimals": 18,
    "avg_blocktime": 3,
    "required_confirmations": 3,
    "protocol": {
      "type": "ERC20",
      "protocol_data": {
        "platform": "HT",
        "contract_address": "0xA2c49cEe16a5E5bDEFDe931107dc1fae9f7773E3"
      }
    }
  },
  {
    "coin": "DP",
    "sign_message_prefix": "Komodo Signed Message:\n",
    "asset": "DP",
    "fname": "DigitalPrice",
    "rpcport": 28388,
    "txversion": 4,
    "overwintered": 1,
    "mm2": 1,
    "required_confirmations": 5,
    "requires_notarization": false,
    "avg_blocktime": 60,
    "protocol": {
      "type": "UTXO"
    }
  },
  {
    "coin": "DOI",
    "name": "doichain",
    "fname": "Doichain",
    "rpcport": 8339,
    "pubtype": 52,
    "p2shtype": 13,
    "wiftype": 180,
    "txfee": 1000,
    "dust": 5460,
    "segwit": true,
    "bech32_hrp": "dc",
    "mm2": 1,
    "required_confirmations": 2,
    "avg_blocktime": 600,
    "protocol": {
      "type": "UTXO"
    }
  },
  {
    "coin": "DUST",
    "sign_message_prefix": "Komodo Signed Message:\n",
    "asset": "DRAGONFAIRY",
    "fname": "Dragonfairy",
    "rpcport": 62842,
    "txversion": 4,
    "overwintered": 1,
    "mm2": 1,
    "required_confirmations": 3,
    "requires_notarization": false,
    "avg_blocktime": 30,
    "protocol": {
      "type": "UTXO"
    }
  },
  {
    "coin": "ECA",
    "name": "electra",
    "fname": "Electra",
    "rpcport": 5788,
    "pubtype": 33,
    "p2shtype": 40,
    "wiftype": 161,
    "txfee": 0,
    "dust": 5460,
    "txversion": 7,
    "mm2": 1,
    "confpath": "USERHOME/.electra/Electra.conf",
    "required_confirmations": 5,
    "avg_blocktime": 60,
    "protocol": {
      "type": "UTXO"
    }
  },
  {
    "coin": "EFL",
    "name": "egulden",
    "fname": "e-Gulden",
    "confpath": "USERHOME/.egulden/coin.conf",
    "rpcport": 21015,
    "pubtype": 48,
    "p2shtype": 5,
    "wiftype": 176,
    "txfee": 200000,
    "dust": 54600,
    "mm2": 1,
    "required_confirmations": 3,
    "avg_blocktime": 120,
    "protocol": {
      "type": "UTXO"
    }
  },
  {
    "coin": "EGLD-BEP20",
    "name": "egld_bep20",
    "fname": "Elrond",
    "rpcport": 80,
    "mm2": 1,
    "chain_id": 56,
    "avg_blocktime": 3,
    "required_confirmations": 3,
    "protocol": {
      "type": "ERC20",
      "protocol_data": {
        "platform": "BNB",
        "contract_address": "0xbF7c81FFF98BbE61B40Ed186e4AfD6DDd01337fe"
      }
    }
  },
  {
    "coin": "EILN-ERC20",
    "name": "eiln_erc20",
    "fname": "eIlien",
    "rpcport": 80,
    "mm2": 1,
    "chain_id": 1,
    "decimals": 18,
    "avg_blocktime": 15,
    "required_confirmations": 3,
    "protocol": {
      "type": "ERC20",
      "protocol_data": {
        "platform": "ETH",
        "contract_address": "0xb0DBa4BD6b6C4fC9A1263D8C19A57A6BdD740A52"
      }
    }
  },
  {
    "coin": "ELF-BEP20",
    "name": "elf_bep20",
    "fname": "aelf",
    "rpcport": 80,
    "mm2": 1,
    "chain_id": 56,
    "avg_blocktime": 3,
    "required_confirmations": 3,
    "protocol": {
      "type": "ERC20",
      "protocol_data": {
        "platform": "BNB",
        "contract_address": "0xa3f020a5C92e15be13CAF0Ee5C95cF79585EeCC9"
      }
    }
  },
  {
    "coin": "ELF-ERC20",
    "name": "elf_erc20",
    "fname": "aelf",
    "rpcport": 80,
    "mm2": 1,
    "chain_id": 1,
    "avg_blocktime": 15,
    "required_confirmations": 3,
    "decimals": 18,
    "protocol": {
      "type": "ERC20",
      "protocol_data": {
        "platform": "ETH",
        "contract_address": "0xbf2179859fc6D5BEE9Bf9158632Dc51678a4100e"
      }
    }
  },
  {
    "coin": "EMC2",
    "name": "einsteinium",
    "fname": "Einsteinium",
    "sign_message_prefix": "Einsteinium Signed Message:\n",
    "rpcport": 41879,
    "pubtype": 33,
    "p2shtype": 5,
    "wiftype": 176,
    "txfee": 100000,
    "dust": 54600,
    "mm2": 1,
    "required_confirmations": 2,
    "requires_notarization": true,
    "avg_blocktime": 60,
    "protocol": {
      "type": "UTXO"
    }
  },
  {
    "coin": "ENJ-ERC20",
    "name": "enj_erc20",
    "fname": "Enjin Coin",
    "rpcport": 80,
    "mm2": 1,
    "chain_id": 1,
    "decimals": 18,
    "avg_blocktime": 15,
    "required_confirmations": 3,
    "protocol": {
      "type": "ERC20",
      "protocol_data": {
        "platform": "ETH",
        "contract_address": "0xF629cBd94d3791C9250152BD8dfBDF380E2a3B9c"
      }
    }
  },
  {
    "coin": "ENJ-KRC20",
    "name": "enj_krc20",
    "fname": "Enjin Coin",
    "rpcport": 80,
    "mm2": 1,
    "chain_id": 321,
    "decimals": 18,
    "avg_blocktime": 3,
    "required_confirmations": 3,
    "protocol": {
      "type": "ERC20",
      "protocol_data": {
        "platform": "KCS",
        "contract_address": "0x6e2D990C8e718E7b6D86ed08eBf0FF2dEc05253B"
      }
    }
  },
  {
    "coin": "ENJ-PLG20",
    "name": "enj_plg20",
    "fname": "Enjin Coin",
    "rpcport": 80,
    "mm2": 1,
    "chain_id": 137,
    "decimals": 18,
    "avg_blocktime": 1.8,
    "required_confirmations": 3,
    "protocol": {
      "type": "ERC20",
      "protocol_data": {
        "platform": "MATIC",
        "contract_address": "0x7eC26842F195c852Fa843bB9f6D8B583a274a157"
      }
    }
  },
  {
    "coin": "EOS-BEP20",
    "name": "eos_bep20",
    "fname": "EOS",
    "rpcport": 80,
    "mm2": 1,
    "chain_id": 56,
    "avg_blocktime": 3,
    "required_confirmations": 3,
    "protocol": {
      "type": "ERC20",
      "protocol_data": {
        "platform": "BNB",
        "contract_address": "0x56b6fB708fC5732DEC1Afc8D8556423A2EDcCbD6"
      }
    }
  },
  {
    "coin": "ETC",
    "name": "ethereum classic",
    "fname": "Ethereum Classic",
    "rpcport": 80,
    "mm2": 1,
    "chain_id": 61,
    "required_confirmations": 3,
    "avg_blocktime": 15,
    "protocol": {
      "type": "ETH"
    }
  },
  {
    "coin": "ETC-BEP20",
    "name": "etc_bep20",
    "fname": "Ethereum Classic",
    "rpcport": 80,
    "mm2": 1,
    "chain_id": 56,
    "avg_blocktime": 3,
    "required_confirmations": 3,
    "protocol": {
      "type": "ERC20",
      "protocol_data": {
        "platform": "BNB",
        "contract_address": "0x3d6545b08693daE087E957cb1180ee38B9e3c25E"
      }
    }
  },
  {
    "coin": "ETH",
    "name": "ethereum",
    "fname": "Ethereum",
    "rpcport": 80,
    "mm2": 1,
    "chain_id": 1,
    "sign_message_prefix": "Ethereum Signed Message:\n",
    "required_confirmations": 3,
    "avg_blocktime": 15,
    "protocol": {
      "type": "ETH"
    }
  },
  {
    "coin": "ETH-AVX20",
    "name": "ethereum avalanche",
    "fname": "Ethereum",
    "rpcport": 80,
    "mm2": 1,
    "chain_id": 43114,
    "required_confirmations": 3,
    "avg_blocktime": 2.4,
    "decimals": 18,
    "protocol": {
      "type": "ERC20",
      "protocol_data": {
        "platform": "AVAX",
        "contract_address": "0x49D5c2BdFfac6CE2BFdB6640F4F80f226bc10bAB"
      }
    }
  },
  {
    "coin": "ETH-ARB20",
    "name": "eth_arb20",
    "fname": "Ethereum",
    "rpcport": 80,
    "mm2": 1,
    "chain_id": 42161,
    "required_confirmations": 3,
    "avg_blocktime": 15,
    "protocol": {
      "type": "ETH"
    }
  },
  {
    "coin": "ETH-BEP20",
    "name": "eth_bep20",
    "fname": "Ethereum",
    "rpcport": 80,
    "mm2": 1,
    "chain_id": 56,
    "avg_blocktime": 3,
    "required_confirmations": 3,
    "protocol": {
      "type": "ERC20",
      "protocol_data": {
        "platform": "BNB",
        "contract_address": "0x2170Ed0880ac9A755fd29B2688956BD959F933F8"
      }
    }
  },
  {
    "coin": "ETH-FTM20",
    "name": "eth_ftm20",
    "fname": "Ethereum",
    "rpcport": 80,
    "mm2": 1,
    "chain_id": 250,
    "decimals": 18,
    "avg_blocktime": 1.8,
    "required_confirmations": 3,
    "protocol": {
      "type": "ERC20",
      "protocol_data": {
        "platform": "FTM",
        "contract_address": "0x74b23882a30290451A17c44f4F05243b6b58C76d"
      }
    }
  },
  {
    "coin": "ETH-HCO20",
    "name": "eth_hco20",
    "fname": "Ethereum",
    "rpcport": 80,
    "mm2": 1,
    "chain_id": 128,
    "decimals": 18,
    "avg_blocktime": 3,
    "required_confirmations": 3,
    "protocol": {
      "type": "ERC20",
      "protocol_data": {
        "platform": "HT",
        "contract_address": "0x64FF637fB478863B7468bc97D30a5bF3A428a1fD"
      }
    }
  },
  {
    "coin": "ETH-KRC20",
    "name": "eth_krc20",
    "fname": "Ethereum",
    "rpcport": 80,
    "mm2": 1,
    "chain_id": 321,
    "decimals": 18,
    "avg_blocktime": 3,
    "required_confirmations": 3,
    "protocol": {
      "type": "ERC20",
      "protocol_data": {
        "platform": "KCS",
        "contract_address": "0xf55aF137A98607F7ED2eFEfA4cd2DfE70E4253b1"
      }
    }
  },
  {
    "coin": "ETH-PLG20",
    "name": "eth_plg20",
    "fname": "Ethereum",
    "rpcport": 80,
    "mm2": 1,
    "chain_id": 137,
    "decimals": 18,
    "avg_blocktime": 1.8,
    "required_confirmations": 3,
    "protocol": {
      "type": "ERC20",
      "protocol_data": {
        "platform": "MATIC",
        "contract_address": "0x7ceB23fD6bC0adD59E62ac25578270cFf1b9f619"
      }
    }
  },
  {
    "coin": "EURS-ERC20",
    "name": "eurs_erc20",
    "fname": "STASIS EURO",
    "rpcport": 80,
    "mm2": 1,
    "chain_id": 1,
    "decimals": 2,
    "avg_blocktime": 15,
    "required_confirmations": 3,
    "protocol": {
      "type": "ERC20",
      "protocol_data": {
        "platform": "ETH",
        "contract_address": "0xdB25f211AB05b1c97D595516F45794528a807ad8"
      }
    }
  },
  {
    "coin": "EURS-PLG20",
    "name": "eurs_plg20",
    "fname": "STASIS EURO",
    "rpcport": 80,
    "mm2": 1,
    "chain_id": 137,
    "decimals": 2,
    "avg_blocktime": 1.8,
    "required_confirmations": 3,
    "protocol": {
      "type": "ERC20",
      "protocol_data": {
        "platform": "MATIC",
        "contract_address": "0xE111178A87A3BFf0c8d18DECBa5798827539Ae99"
      }
    }
  },
  {
    "coin": "FET-ERC20",
    "name": "fet_erc20",
    "fname": "Fetch.ai",
    "rpcport": 80,
    "mm2": 1,
    "chain_id": 1,
    "decimals": 18,
    "avg_blocktime": 15,
    "required_confirmations": 3,
    "protocol": {
      "type": "ERC20",
      "protocol_data": {
        "platform": "ETH",
        "contract_address": "0xaea46A60368A7bD060eec7DF8CBa43b7EF41Ad85"
      }
    }
  },
  {
    "coin": "FET-BEP20",
    "name": "fet_bep20",
    "fname": "Fetch.ai",
    "rpcport": 80,
    "mm2": 1,
    "chain_id": 56,
    "decimals": 18,
    "avg_blocktime": 3,
    "required_confirmations": 3,
    "protocol": {
      "type": "ERC20",
      "protocol_data": {
        "platform": "BNB",
        "contract_address": "0x031b41e504677879370e9DBcF937283A8691Fa7f"
      }
    }
  },
  {
    "coin": "FET-PLG20",
    "name": "fet_plg20",
    "fname": "Fetch.ai",
    "rpcport": 80,
    "mm2": 1,
    "chain_id": 137,
    "decimals": 18,
    "avg_blocktime": 1.8,
    "required_confirmations": 3,
    "protocol": {
      "type": "ERC20",
      "protocol_data": {
        "platform": "MATIC",
        "contract_address": "0x7583FEDDbceFA813dc18259940F76a02710A8905"
      }
    }
  },
  {
    "coin": "FIL-BEP20",
    "name": "fil_bep20",
    "fname": "Filecoin",
    "rpcport": 80,
    "mm2": 1,
    "chain_id": 56,
    "avg_blocktime": 3,
    "required_confirmations": 3,
    "protocol": {
      "type": "ERC20",
      "protocol_data": {
        "platform": "BNB",
        "contract_address": "0x0D8Ce2A99Bb6e3B7Db580eD848240e4a0F9aE153"
      }
    }
  },
  {
    "coin": "FIL-HCO20",
    "name": "fil_hco20",
    "fname": "Filecoin",
    "rpcport": 80,
    "mm2": 1,
    "chain_id": 128,
    "decimals": 18,
    "avg_blocktime": 3,
    "required_confirmations": 3,
    "protocol": {
      "type": "ERC20",
      "protocol_data": {
        "platform": "HT",
        "contract_address": "0xae3a768f9aB104c69A7CD6041fE16fFa235d1810"
      }
    }
  },
  {
    "coin": "FIRO",
    "name": "firo",
    "fname": "Firo",
    "sign_message_prefix": "Firo Signed Message:\n",
    "rpcport": 8888,
    "pubtype": 82,
    "p2shtype": 7,
    "wiftype": 210,
    "txfee": 1000,
    "mm2": 1,
    "required_confirmations": 1,
    "avg_blocktime": 300,
    "protocol": {
      "type": "UTXO"
    }
  },
  {
    "coin": "FIRO-BEP20",
    "name": "firo_bep20",
    "fname": "Firo",
    "rpcport": 80,
    "mm2": 1,
    "chain_id": 56,
    "avg_blocktime": 3,
    "required_confirmations": 3,
    "protocol": {
      "type": "ERC20",
      "protocol_data": {
        "platform": "BNB",
        "contract_address": "0xd5d0322b6bAb6a762C79f8c81A0B674778E13aeD"
      }
    }
  },
  {
    "coin": "FJC",
    "name": "fujicoin",
    "fname": "Fujicoin",
    "sign_message_prefix": "FujiCoin Signed Message:\n",
    "rpcport": 3776,
    "pubtype": 36,
    "p2shtype": 16,
    "wiftype": 164,
    "segwit": true,
    "bech32_hrp": "fc",
    "txfee": 0,
    "mm2": 1,
    "required_confirmations": 3,
    "avg_blocktime": 60,
    "protocol": {
      "type": "UTXO"
    }
  },
  {
    "coin": "FJC-segwit",
    "name": "fujicoin",
    "fname": "Fujicoin",
    "rpcport": 3776,
    "pubtype": 36,
    "p2shtype": 16,
    "wiftype": 164,
    "segwit": true,
    "bech32_hrp": "fc",
    "address_format": {
      "format": "segwit"
    },
    "orderbook_ticker": "FJC",
    "txfee": 0,
    "mm2": 1,
    "required_confirmations": 3,
    "avg_blocktime": 60,
    "protocol": {
      "type": "UTXO"
    }
  },
  {
    "coin": "FJC-BEP20",
    "name": "fjc_bep20",
    "fname": "Fujicoin",
    "rpcport": 80,
    "mm2": 1,
    "chain_id": 56,
    "avg_blocktime": 3,
    "required_confirmations": 3,
    "protocol": {
      "type": "ERC20",
      "protocol_data": {
        "platform": "BNB",
        "contract_address": "0xd4451a8eE7D0978c60651a114b742Fa8d5857CDf"
      }
    }
  },
  {
    "coin": "FJCB",
    "name": "fjcb",
    "fname": "FJCB Fujicoin",
    "rpcport": 80,
    "mm2": 1,
    "chain_id": 56,
    "avg_blocktime": 3,
    "required_confirmations": 3,
    "protocol": {
      "type": "ERC20",
      "protocol_data": {
        "platform": "BNB",
        "contract_address": "0xda73AE86D38D9b5D22C64722320cCC071cB79ba3"
      }
    }
  },
  {
    "coin": "FLOKI-BEP20",
    "name": "floki_bep20",
    "fname": "Floki Inu",
    "rpcport": 80,
    "mm2": 1,
    "chain_id": 56,
    "avg_blocktime": 3,
    "required_confirmations": 3,
    "protocol": {
      "type": "ERC20",
      "protocol_data": {
        "platform": "BNB",
        "contract_address": "0xfb5B838b6cfEEdC2873aB27866079AC55363D37E"
      }
    }
  },
  {
    "coin": "STFIRO",
    "name": "firo_erc20",
    "fname": "StakedFIRO",
    "rpcport": 80,
    "mm2": 1,
    "chain_id": 1,
    "avg_blocktime": 15,
    "required_confirmations": 3,
    "decimals": 8,
    "protocol": {
      "type": "ERC20",
      "protocol_data": {
        "platform": "ETH",
        "contract_address": "0x160B1E5aaBFD70B2FC40Af815014925D71CEEd7E"
      }
    }
  },
  {
    "coin": "FLASH",
    "name": "flashcoin",
    "fname": "Flashcoin",
    "sign_message_prefix": "Flashcoin Signed Message:\n",
    "rpcport": 9332,
    "pubtype": 68,
    "p2shtype": 130,
    "wiftype": 196,
    "txfee": 10000000,
    "decimals": 10,
    "mm2": 1,
    "protocol": {
      "type": "UTXO"
    }
  },
  {
    "coin": "FLO",
    "name": "flo",
    "fname": "Florincoin",
    "rpcport": 7313,
    "pubtype": 35,
    "p2shtype": 8,
    "wiftype": 176,
    "txfee": 100000,
    "mm2": 1,
    "protocol": {
      "type": "UTXO"
    }
  },
  {
    "coin": "FLOW-BEP20",
    "name": "flow_bep20",
    "fname": "Flow",
    "rpcport": 80,
    "mm2": 1,
    "chain_id": 56,
    "decimals": 18,
    "avg_blocktime": 3,
    "required_confirmations": 3,
    "protocol": {
      "type": "ERC20",
      "protocol_data": {
        "platform": "BNB",
        "contract_address": "0xC943c5320B9c18C153d1e2d12cC3074bebfb31A2"
      }
    }
  },
  {
    "coin": "FTC",
    "name": "feathercoin",
    "fname": "Feathercoin",
    "sign_message_prefix": "Feathercoin Signed Message:\n",
    "rpcport": 9337,
    "pubtype": 14,
    "p2shtype": 5,
    "wiftype": 142,
    "txfee": 1000000,
    "segwit": true,
    "bech32_hrp": "fc",
    "mm2": 1,
    "required_confirmations": 5,
    "avg_blocktime": 60,
    "protocol": {
      "type": "UTXO"
    }
  },
  {
    "coin": "FTC-segwit",
    "name": "feathercoin",
    "fname": "Feathercoin",
    "rpcport": 9337,
    "pubtype": 14,
    "p2shtype": 5,
    "wiftype": 142,
    "txfee": 1000000,
    "segwit": true,
    "bech32_hrp": "fc",
    "address_format": {
      "format": "segwit"
    },
    "orderbook_ticker": "FTC",
    "mm2": 1,
    "required_confirmations": 5,
    "avg_blocktime": 60,
    "protocol": {
      "type": "UTXO"
    }
  },
  {
    "coin": "FTMT",
    "name": "ftmt",
    "fname": "Fantom Testnet",
    "is_testnet": true,
    "rpcport": 80,
    "mm2": 1,
    "chain_id": 4002,
    "required_confirmations": 3,
    "avg_blocktime": 15,
    "protocol": {
      "type": "ETH"
    }
  },
  {
    "coin": "FTM",
    "name": "ftm",
    "fname": "Fantom",
    "rpcport": 80,
    "mm2": 1,
    "chain_id": 250,
    "required_confirmations": 3,
    "avg_blocktime": 1.8,
    "protocol": {
      "type": "ETH"
    }
  },
  {
    "coin": "FTM-BEP20",
    "name": "ftm_bep20",
    "fname": "Fantom",
    "rpcport": 80,
    "mm2": 1,
    "chain_id": 56,
    "avg_blocktime": 3,
    "required_confirmations": 3,
    "protocol": {
      "type": "ERC20",
      "protocol_data": {
        "platform": "BNB",
        "contract_address": "0xAD29AbB318791D579433D831ed122aFeAf29dcfe"
      }
    }
  },
  {
    "coin": "FTM-ERC20",
    "name": "ftm_erc20",
    "fname": "Fantom",
    "rpcport": 80,
    "mm2": 1,
    "chain_id": 1,
    "avg_blocktime": 15,
    "required_confirmations": 3,
    "protocol": {
      "type": "ERC20",
      "protocol_data": {
        "platform": "ETH",
        "contract_address": "0x4E15361FD6b4BB609Fa63C81A2be19d873717870"
      }
    }
  },
  {
    "coin": "GALA-ERC20",
    "name": "gala_erc20",
    "fname": "Gala",
    "rpcport": 80,
    "mm2": 1,
    "chain_id": 1,
    "decimals": 8,
    "avg_blocktime": 15,
    "required_confirmations": 3,
    "protocol": {
      "type": "ERC20",
      "protocol_data": {
        "platform": "ETH",
        "contract_address": "0x15D4c048F83bd7e37d49eA4C83a07267Ec4203dA"
      }
    }
  },
  {
    "coin": "GALA-BEP20",
    "name": "gala_bep20",
    "fname": "Gala",
    "rpcport": 80,
    "mm2": 1,
    "chain_id": 56,
    "decimals": 18,
    "avg_blocktime": 3,
    "required_confirmations": 3,
    "protocol": {
      "type": "ERC20",
      "protocol_data": {
        "platform": "BNB",
        "contract_address": "0x7dDEE176F665cD201F93eEDE625770E2fD911990"
      }
    }
  },
  {
    "coin": "GIN",
    "name": "gincoin",
    "fname": "GINcoin",
    "rpcport": 10211,
    "pubtype": 38,
    "p2shtype": 10,
    "wiftype": 198,
    "txfee": 10000,
    "confpath": "USERHOME/.gincoincore/gincoin.conf",
    "mm2": 1,
    "protocol": {
      "type": "UTXO"
    }
  },
  {
    "coin": "GLEEC",
    "sign_message_prefix": "Komodo Signed Message:\n",
    "asset": "GLEEC",
    "fname": "Gleec",
    "rpcport": 23226,
    "txversion": 4,
    "overwintered": 1,
    "mm2": 1,
    "required_confirmations": 2,
    "requires_notarization": true,
    "avg_blocktime": 60,
    "protocol": {
      "type": "UTXO"
    }
  },
  {
    "coin": "GLM-ERC20",
    "name": "glm_erc20",
    "fname": "Golem",
    "rpcport": 80,
    "mm2": 1,
    "chain_id": 1,
    "decimals": 18,
    "avg_blocktime": 15,
    "required_confirmations": 3,
    "protocol": {
      "type": "ERC20",
      "protocol_data": {
        "platform": "ETH",
        "contract_address": "0x7DD9c5Cba05E151C895FDe1CF355C9A1D5DA6429"
      }
    }
  },
  {
    "coin": "GLM-PLG20",
    "name": "glm_plg20",
    "fname": "Golem",
    "rpcport": 80,
    "mm2": 1,
    "chain_id": 137,
    "decimals": 18,
    "avg_blocktime": 1.8,
    "required_confirmations": 3,
    "protocol": {
      "type": "ERC20",
      "protocol_data": {
        "platform": "MATIC",
        "contract_address": "0x0B220b82F3eA3B7F6d9A1D8ab58930C064A2b5Bf"
      }
    }
  },
  {
    "coin": "GM-BEP20",
    "name": "gm_bep20",
    "fname": "GM Wagmi",
    "rpcport": 80,
    "mm2": 1,
    "chain_id": 56,
    "avg_blocktime": 3,
    "required_confirmations": 3,
    "protocol": {
      "type": "ERC20",
      "protocol_data": {
        "platform": "BNB",
        "contract_address": "0xA55C1e67039B6d59E91eb4cDa2bfc5A854989102"
      }
    }
  },
  {
    "coin": "GMT-BEP20",
    "name": "gmt_bep20",
    "fname": "STEPN",
    "rpcport": 80,
    "mm2": 1,
    "chain_id": 56,
    "decimals": 8,
    "avg_blocktime": 3,
    "required_confirmations": 3,
    "protocol": {
      "type": "ERC20",
      "protocol_data": {
        "platform": "BNB",
        "contract_address": "0x3019BF2a2eF8040C242C9a4c5c4BD4C81678b2A1"
      }
    }
  },
  {
    "coin": "GMX-AVX20",
    "name": "gmx_avx20",
    "fname": "GMX",
    "rpcport": 80,
    "mm2": 1,
    "chain_id": 43114,
    "decimals": 18,
    "avg_blocktime": 2.4,
    "required_confirmations": 3,
    "protocol": {
      "type": "ERC20",
      "protocol_data": {
        "platform": "AVAX",
        "contract_address": "0x62edc0692BD897D2295872a9FFCac5425011c661"
      }
    }
  },
  {
    "coin": "GNO-ERC20",
    "name": "gno_erc20",
    "fname": "Gnosis",
    "rpcport": 80,
    "mm2": 1,
    "chain_id": 1,
    "decimals": 18,
    "avg_blocktime": 15,
    "required_confirmations": 3,
    "protocol": {
      "type": "ERC20",
      "protocol_data": {
        "platform": "ETH",
        "contract_address": "0x6810e776880C02933D47DB1b9fc05908e5386b96"
      }
    }
  },
  {
    "coin": "GNO-PLG20",
    "name": "gno_plg20",
    "fname": "Gnosis",
    "rpcport": 80,
    "mm2": 1,
    "chain_id": 137,
    "decimals": 18,
    "avg_blocktime": 1.8,
    "required_confirmations": 3,
    "protocol": {
      "type": "ERC20",
      "protocol_data": {
        "platform": "MATIC",
        "contract_address": "0x5FFD62D3C3eE2E81C00A7b9079FB248e7dF024A8"
      }
    }
  },
  {
    "coin": "GRS",
    "name": "groestlcoin",
    "fname": "Groestlcoin",
    "sign_message_prefix": "GroestCoin Signed Message:\n",
    "rpcport": 1441,
    "pubtype": 36,
    "p2shtype": 5,
    "wiftype": 128,
    "txfee": 0,
    "segwit": true,
    "bech32_hrp": "grs",
    "mm2": 1,
    "required_confirmations": 5,
    "avg_blocktime": 60,
    "protocol": {
      "type": "UTXO"
    }
  },
  {
    "coin": "GRS-segwit",
    "name": "groestlcoin",
    "fname": "Groestlcoin",
    "rpcport": 1441,
    "pubtype": 36,
    "p2shtype": 5,
    "wiftype": 128,
    "txfee": 0,
    "segwit": true,
    "bech32_hrp": "grs",
    "address_format": {
      "format": "segwit"
    },
    "orderbook_ticker": "GRS",
    "mm2": 1,
    "required_confirmations": 5,
    "avg_blocktime": 60,
    "protocol": {
      "type": "UTXO"
    }
  },
  {
    "coin": "GRT-AVX20",
    "name": "grt_avx20",
    "fname": "The Graph",
    "rpcport": 80,
    "mm2": 1,
    "chain_id": 43114,
    "required_confirmations": 3,
    "avg_blocktime": 2.4,
    "decimals": 18,
    "protocol": {
      "type": "ERC20",
      "protocol_data": {
        "platform": "AVAX",
        "contract_address": "0x8a0cAc13c7da965a312f08ea4229c37869e85cB9"
      }
    }
  },
  {
    "coin": "GRT-ERC20",
    "name": "grt_erc20",
    "fname": "The Graph",
    "rpcport": 80,
    "mm2": 1,
    "chain_id": 1,
    "decimals": 18,
    "avg_blocktime": 15,
    "required_confirmations": 3,
    "protocol": {
      "type": "ERC20",
      "protocol_data": {
        "platform": "ETH",
        "contract_address": "0xc944E90C64B2c07662A292be6244BDf05Cda44a7"
      }
    }
  },
  {
    "coin": "GRT-KRC20",
    "name": "grt_krc20",
    "fname": "The Graph",
    "rpcport": 80,
    "mm2": 1,
    "chain_id": 321,
    "decimals": 18,
    "avg_blocktime": 3,
    "required_confirmations": 3,
    "protocol": {
      "type": "ERC20",
      "protocol_data": {
        "platform": "KCS",
        "contract_address": "0xb49dd3eDB98FBe82A01DFcb556Cd016964baf5A3"
      }
    }
  },
  {
    "coin": "GRT-PLG20",
    "name": "grt_plg20",
    "fname": "The Graph",
    "rpcport": 80,
    "mm2": 1,
    "chain_id": 137,
    "decimals": 18,
    "avg_blocktime": 1.8,
    "required_confirmations": 3,
    "protocol": {
      "type": "ERC20",
      "protocol_data": {
        "platform": "MATIC",
        "contract_address": "0x5fe2B58c013d7601147DcdD68C143A77499f5531"
      }
    }
  },
  {
    "coin": "GST-BEP20",
    "name": "gst_bep20",
    "fname": "Green Satoshi Token",
    "rpcport": 80,
    "mm2": 1,
    "chain_id": 56,
    "decimals": 8,
    "avg_blocktime": 3,
    "required_confirmations": 3,
    "protocol": {
      "type": "ERC20",
      "protocol_data": {
        "platform": "BNB",
        "contract_address": "0x4a2c860cEC6471b9F5F5a336eB4F38bb21683c98"
      }
    }
  },
  {
    "coin": "HEX-ERC20",
    "name": "hex_erc20",
    "fname": "HEX",
    "rpcport": 80,
    "mm2": 1,
    "chain_id": 1,
    "decimals": 8,
    "avg_blocktime": 15,
    "required_confirmations": 3,
    "protocol": {
      "type": "ERC20",
      "protocol_data": {
        "platform": "ETH",
        "contract_address": "0x2b591e99afE9f32eAA6214f7B7629768c40Eeb39"
      }
    }
  },
  {
    "coin": "HEX-PLG20",
    "name": "hex_plg20",
    "fname": "HEX",
    "rpcport": 80,
    "mm2": 1,
    "chain_id": 137,
    "decimals": 8,
    "avg_blocktime": 1.8,
    "required_confirmations": 3,
    "protocol": {
      "type": "ERC20",
      "protocol_data": {
        "platform": "MATIC",
        "contract_address": "0x23D29D30e35C5e8D321e1dc9A8a61BFD846D4C5C"
      }
    }
  },
  {
    "coin": "HODL",
    "sign_message_prefix": "Komodo Signed Message:\n",
    "asset": "HODL",
    "fname": "HODL",
    "rpcport": 14431,
    "txversion": 4,
    "overwintered": 1,
    "mm2": 1,
    "required_confirmations": 2,
    "requires_notarization": true,
    "avg_blocktime": 60,
    "protocol": {
      "type": "UTXO"
    }
  },
  {
    "coin": "HOT-ERC20",
    "name": "hot_erc20",
    "fname": "Holo",
    "rpcport": 80,
    "mm2": 1,
    "chain_id": 1,
    "decimals": 18,
    "avg_blocktime": 15,
    "required_confirmations": 3,
    "protocol": {
      "type": "ERC20",
      "protocol_data": {
        "platform": "ETH",
        "contract_address": "0x6c6EE5e31d828De241282B9606C8e98Ea48526E2"
      }
    }
  },
  {
    "coin": "HOT-PLG20",
    "name": "hot_plg20",
    "fname": "Holo",
    "rpcport": 80,
    "mm2": 1,
    "chain_id": 137,
    "decimals": 18,
    "avg_blocktime": 1.8,
    "required_confirmations": 3,
    "protocol": {
      "type": "ERC20",
      "protocol_data": {
        "platform": "MATIC",
        "contract_address": "0x0C51f415cF478f8D08c246a6C6Ee180C5dC3A012"
      }
    }
  },
  {
    "coin": "HT",
    "name": "huobi-token",
    "fname": "Huobi Token",
    "rpcport": 80,
    "mm2": 1,
    "chain_id": 128,
    "required_confirmations": 3,
    "avg_blocktime": 3,
    "protocol": {
      "type": "ETH"
    }
  },
  {
    "coin": "HT-ERC20",
    "name": "huobi-token",
    "fname": "Huobi Token",
    "required_confirmations": 3,
    "avg_blocktime": 15,
    "rpcport": 80,
    "mm2": 1,
    "chain_id": 1,
    "protocol": {
      "type": "ERC20",
      "protocol_data": {
        "platform": "ETH",
        "contract_address": "0x6f259637dcD74C767781E37Bc6133cd6A68aa161"
      }
    }
  },
  {
    "coin": "HUSD-ERC20",
    "name": "husd_erc20",
    "fname": "HUSD",
    "rpcport": 80,
    "mm2": 1,
    "chain_id": 1,
    "decimals": 8,
    "avg_blocktime": 15,
    "required_confirmations": 3,
    "protocol": {
      "type": "ERC20",
      "protocol_data": {
        "platform": "ETH",
        "contract_address": "0xdF574c24545E5FfEcb9a659c229253D4111d87e1"
      }
    }
  },
  {
    "coin": "HUSD-HCO20",
    "name": "husd_hco20",
    "fname": "HUSD",
    "rpcport": 80,
    "mm2": 1,
    "chain_id": 128,
    "decimals": 8,
    "avg_blocktime": 3,
    "required_confirmations": 3,
    "protocol": {
      "type": "ERC20",
      "protocol_data": {
        "platform": "HT",
        "contract_address": "0x0298c2b32eaE4da002a15f36fdf7615BEa3DA047"
      }
    }
  },
  {
    "coin": "HUSD-KRC20",
    "name": "husd_krc20",
    "fname": "HUSD",
    "rpcport": 80,
    "mm2": 1,
    "chain_id": 321,
    "decimals": 18,
    "avg_blocktime": 3,
    "required_confirmations": 3,
    "protocol": {
      "type": "ERC20",
      "protocol_data": {
        "platform": "KCS",
        "contract_address": "0xBEc1e1009CE00ECf7F16372451Ac849b39C32897"
      }
    }
  },
  {
    "coin": "HUSD-PLG20",
    "name": "husd_plg20",
    "fname": "HUSD",
    "rpcport": 80,
    "mm2": 1,
    "chain_id": 137,
    "decimals": 8,
    "avg_blocktime": 1.8,
    "required_confirmations": 3,
    "protocol": {
      "type": "ERC20",
      "protocol_data": {
        "platform": "MATIC",
        "contract_address": "0x2088C47Fc0c78356c622F79dBa4CbE1cCfA84A91"
      }
    }
  },
  {
    "coin": "IC",
    "name": "ignition",
    "fname": "Ignition",
    "rpcport": 44155,
    "pubtype": 103,
    "p2shtype": 39,
    "wiftype": 138,
    "txfee": 1000,
    "dust": 1000,
    "isPoS": 1,
    "mm2": 1,
    "required_confirmations": 2,
    "avg_blocktime": 240,
    "protocol": {
      "type": "UTXO"
    }
  },
  {
    "coin": "IL8P",
    "name": "infiniloop",
    "fname": "InfiniLooP",
    "isPoS": 1,
    "rpcport": 9459,
    "pubtype": 33,
    "p2shtype": 85,
    "wiftype": 153,
    "txfee": 100000,
    "dust": 100000,
    "mm2": 1,
    "mature_confirmations": 500,
    "required_confirmations": 7,
    "avg_blocktime": 45,
    "protocol": {
      "type": "UTXO"
    }
  },
  {
    "coin": "ILN",
    "sign_message_prefix": "Komodo Signed Message:\n",
    "asset": "ILN",
    "fname": "Ilien",
    "rpcport": 12986,
    "txversion": 4,
    "overwintered": 1,
    "mm2": 1,
    "p2p": 12985,
    "magic": "feb4cb23",
    "nSPV": "5.9.102.210, 5.9.253.195, 5.9.253.196, 5.9.253.197, 5.9.253.198, 5.9.253.199, 5.9.253.200, 5.9.253.201, 5.9.253.202, 5.9.253.203",
    "required_confirmations": 2,
    "requires_notarization": true,
    "avg_blocktime": 60,
    "protocol": {
      "type": "UTXO"
    }
  },
  {
    "coin": "ILN-BEP20",
    "name": "iln_bep20",
    "fname": "Ilien",
    "rpcport": 80,
    "mm2": 1,
    "chain_id": 56,
    "decimals": 18,
    "avg_blocktime": 3,
    "required_confirmations": 3,
    "protocol": {
      "type": "ERC20",
      "protocol_data": {
        "platform": "BNB",
        "contract_address": "0xb49a312677BA1E80DDe23C17E46E80B3E86b533d"
      }
    }
  },
  {
    "coin": "ILN-PLG20",
    "name": "iln_plg20",
    "fname": "Ilien",
    "rpcport": 80,
    "mm2": 1,
    "chain_id": 137,
    "decimals": 18,
    "avg_blocktime": 1.8,
    "required_confirmations": 3,
    "protocol": {
      "type": "ERC20",
      "protocol_data": {
        "platform": "MATIC",
        "contract_address": "0x2bAa79e7C13C302210436455925E68aD8fA687F0"
      }
    }
  },
  {
    "coin": "ILNSW-PLG20",
    "name": "ilnsw_plg20",
    "fname": "Ilien Swap",
    "rpcport": 80,
    "mm2": 1,
    "chain_id": 137,
    "decimals": 18,
    "avg_blocktime": 1.8,
    "required_confirmations": 3,
    "protocol": {
      "type": "ERC20",
      "protocol_data": {
        "platform": "MATIC",
        "contract_address": "0x0483Ddbb510d22b206f2F3bDAC18528C952c4213"
      }
    }
  },
  {
    "coin": "INJ-BEP20",
    "name": "inj_bep20",
    "fname": "Injective Protocol",
    "rpcport": 80,
    "mm2": 1,
    "chain_id": 56,
    "avg_blocktime": 3,
    "required_confirmations": 3,
    "protocol": {
      "type": "ERC20",
      "protocol_data": {
        "platform": "BNB",
        "contract_address": "0xa2B726B1145A4773F68593CF171187d8EBe4d495"
      }
    }
  },
  {
    "coin": "INJ-ERC20",
    "name": "inj_erc20",
    "fname": "Injective Protocol",
    "rpcport": 80,
    "mm2": 1,
    "chain_id": 1,
    "avg_blocktime": 15,
    "required_confirmations": 3,
    "protocol": {
      "type": "ERC20",
      "protocol_data": {
        "platform": "ETH",
        "contract_address": "0xe28b3B32B6c345A34Ff64674606124Dd5Aceca30"
      }
    }
  },
  {
    "coin": "IOTA-BEP20",
    "name": "iota_bep20",
    "fname": "IOTA",
    "rpcport": 80,
    "mm2": 1,
    "chain_id": 56,
    "avg_blocktime": 3,
    "required_confirmations": 3,
    "protocol": {
      "type": "ERC20",
      "protocol_data": {
        "platform": "BNB",
        "contract_address": "0xd944f1D1e9d5f9Bb90b62f9D45e447D989580782"
      }
    }
  },
  {
    "coin": "IOTX-BEP20",
    "name": "iotx_bep20",
    "fname": "IoTeX",
    "rpcport": 80,
    "mm2": 1,
    "chain_id": 56,
    "avg_blocktime": 3,
    "required_confirmations": 3,
    "protocol": {
      "type": "ERC20",
      "protocol_data": {
        "platform": "BNB",
        "contract_address": "0x9678E42ceBEb63F23197D726B29b1CB20d0064E5"
      }
    }
  },
  {
    "coin": "IOTX-PLG20",
    "name": "iotx_plg20",
    "fname": "IoTeX",
    "rpcport": 80,
    "mm2": 1,
    "chain_id": 137,
    "decimals": 18,
    "avg_blocktime": 1.8,
    "required_confirmations": 3,
    "protocol": {
      "type": "ERC20",
      "protocol_data": {
        "platform": "MATIC",
        "contract_address": "0xf6372cDb9c1d3674E83842e3800F2A62aC9F3C66"
      }
    }
  },
  {
    "coin": "JDB-BEP20",
    "name": "jdb_bep20",
    "fname": "Jeet Detector Bot",
    "rpcport": 80,
    "mm2": 1,
    "chain_id": 56,
    "avg_blocktime": 3,
    "required_confirmations": 3,
    "protocol": {
      "type": "ERC20",
      "protocol_data": {
        "platform": "BNB",
        "contract_address": "0x7874CAFf04AFB8B6f5cbBE3ebec3f83Fcd882272"
      }
    }
  },
  {
    "coin": "JCHF-ERC20",
    "name": "jchf_erc20",
    "fname": "Jarvis Swiss Franc",
    "rpcport": 80,
    "mm2": 1,
    "chain_id": 1,
    "decimals": 18,
    "avg_blocktime": 15,
    "required_confirmations": 3,
    "protocol": {
      "type": "ERC20",
      "protocol_data": {
        "platform": "ETH",
        "contract_address": "0x53dfEa0A8CC2A2A2e425E1C174Bc162999723ea0"
      }
    }
  },
  {
    "coin": "JCHF-PLG20",
    "name": "jchf_plg20",
    "fname": "Jarvis Swiss Franc",
    "rpcport": 80,
    "mm2": 1,
    "chain_id": 137,
    "decimals": 18,
    "avg_blocktime": 1.8,
    "required_confirmations": 3,
    "protocol": {
      "type": "ERC20",
      "protocol_data": {
        "platform": "MATIC",
        "contract_address": "0xbD1463F02f61676d53fd183C2B19282BFF93D099"
      }
    }
  },
  {
    "coin": "JEUR-ERC20",
    "name": "jeur_erc20",
    "fname": "Jarvis Euro",
    "rpcport": 80,
    "mm2": 1,
    "chain_id": 1,
    "decimals": 18,
    "avg_blocktime": 15,
    "required_confirmations": 3,
    "protocol": {
      "type": "ERC20",
      "protocol_data": {
        "platform": "ETH",
        "contract_address": "0x0f17BC9a994b87b5225cFb6a2Cd4D667ADb4F20B"
      }
    }
  },
  {
    "coin": "JEUR-PLG20",
    "name": "jeur_plg20",
    "fname": "Jarvis Euro",
    "rpcport": 80,
    "mm2": 1,
    "chain_id": 137,
    "decimals": 18,
    "avg_blocktime": 1.8,
    "required_confirmations": 3,
    "protocol": {
      "type": "ERC20",
      "protocol_data": {
        "platform": "MATIC",
        "contract_address": "0x4e3Decbb3645551B8A19f0eA1678079FCB33fB4c"
      }
    }
  },
  {
    "coin": "JGBP-ERC20",
    "name": "jgbp_erc20",
    "fname": "Jarvis British Pound",
    "rpcport": 80,
    "mm2": 1,
    "chain_id": 1,
    "decimals": 18,
    "avg_blocktime": 15,
    "required_confirmations": 3,
    "protocol": {
      "type": "ERC20",
      "protocol_data": {
        "platform": "ETH",
        "contract_address": "0x7409856CAE628f5d578B285B45669b36E7005283"
      }
    }
  },
  {
    "coin": "JGBP-PLG20",
    "name": "jgbp_plg20",
    "fname": "Jarvis British Pound",
    "rpcport": 80,
    "mm2": 1,
    "chain_id": 137,
    "decimals": 18,
    "avg_blocktime": 1.8,
    "required_confirmations": 3,
    "protocol": {
      "type": "ERC20",
      "protocol_data": {
        "platform": "MATIC",
        "contract_address": "0x767058F11800FBA6A682E73A6e79ec5eB74Fac8c"
      }
    }
  },
  {
    "coin": "JJPY-PLG20",
    "name": "jjpy_plg20",
    "fname": "Jarvis Japanese Yen",
    "rpcport": 80,
    "mm2": 1,
    "chain_id": 137,
    "decimals": 18,
    "avg_blocktime": 1.8,
    "required_confirmations": 3,
    "protocol": {
      "type": "ERC20",
      "protocol_data": {
        "platform": "MATIC",
        "contract_address": "0x8343091F2499FD4b6174A46D067A920a3b851FF9"
      }
    }
  },
  {
    "coin": "JPYC-AVX20",
    "name": "jpyc_avx20",
    "fname": "JPY Coin",
    "rpcport": 80,
    "mm2": 1,
    "chain_id": 43114,
    "decimals": 18,
    "avg_blocktime": 2.4,
    "required_confirmations": 3,
    "protocol": {
      "type": "ERC20",
      "protocol_data": {
        "platform": "AVAX",
        "contract_address": "0x431D5dfF03120AFA4bDf332c61A6e1766eF37BDB"
      }
    }
  },
  {
    "coin": "JPYC-PLG20",
    "name": "jpyc_plg20",
    "fname": "JPY Coin",
    "rpcport": 80,
    "mm2": 1,
    "chain_id": 137,
    "decimals": 18,
    "avg_blocktime": 1.8,
    "required_confirmations": 3,
    "protocol": {
      "type": "ERC20",
      "protocol_data": {
        "platform": "MATIC",
        "contract_address": "0x431D5dfF03120AFA4bDf332c61A6e1766eF37BDB"
      }
    }
  },
  {
    "coin": "JRT-ERC20",
    "name": "jrt_erc20",
    "fname": "Jarvis Reward Token",
    "rpcport": 80,
    "mm2": 1,
    "chain_id": 1,
    "required_confirmations": 3,
    "avg_blocktime": 15,
    "protocol": {
      "type": "ERC20",
      "protocol_data": {
        "platform": "ETH",
        "contract_address": "0x8A9C67fee641579dEbA04928c4BC45F66e26343A"
      }
    }
  },
  {
    "coin": "JRT-PLG20",
    "name": "jrt_plg20",
    "fname": "Jarvis Reward Token",
    "rpcport": 80,
    "mm2": 1,
    "chain_id": 137,
    "decimals": 18,
    "avg_blocktime": 1.8,
    "required_confirmations": 3,
    "protocol": {
      "type": "ERC20",
      "protocol_data": {
        "platform": "MATIC",
        "contract_address": "0x596eBE76e2DB4470966ea395B0d063aC6197A8C5"
      }
    }
  },
  {
    "coin": "JST-BEP20",
    "name": "jst_bep20",
    "fname": "JUST",
    "rpcport": 80,
    "mm2": 1,
    "chain_id": 56,
    "decimals": 18,
    "avg_blocktime": 3,
    "required_confirmations": 3,
    "protocol": {
      "type": "ERC20",
      "protocol_data": {
        "platform": "BNB",
        "contract_address": "0xeA998D307ACA04D4f0A3B3036Aba84AE2E409C0A"
      }
    }
  },
  {
    "coin": "JUMBLR",
    "sign_message_prefix": "Komodo Signed Message:\n",
    "asset": "JUMBLR",
    "fname": "JUMBLR",
    "rpcport": 15106,
    "txversion": 4,
    "overwintered": 1,
    "mm2": 1,
    "required_confirmations": 2,
    "requires_notarization": true,
    "avg_blocktime": 60,
    "protocol": {
      "type": "UTXO"
    }
  },
  {
    "coin": "KCS",
    "name": "kucoin-token",
    "fname": "KuCoin Token",
    "rpcport": 80,
    "mm2": 1,
    "chain_id": 321,
    "required_confirmations": 3,
    "avg_blocktime": 3,
    "protocol": {
      "type": "ETH"
    }
  },
  {
    "coin": "KMD",
    "name": "komodo",
    "fname": "Komodo",
    "rpcport": 7771,
    "pubtype": 60,
    "p2shtype": 85,
    "wiftype": 188,
    "txversion": 4,
    "overwintered": 1,
    "txfee": 1000,
    "mm2": 1,
    "sign_message_prefix": "Komodo Signed Message:\n",
    "required_confirmations": 2,
    "requires_notarization": true,
    "avg_blocktime": 60,
    "protocol": {
      "type": "UTXO"
    },
    "derivation_path": "m/44'/141'",
    "trezor_coin": "Komodo"
  },
  {
    "coin": "KMD-BEP20",
    "name": "kmd_bep20",
    "fname": "Komodo",
    "rpcport": 80,
    "mm2": 1,
    "chain_id": 56,
    "avg_blocktime": 3,
    "required_confirmations": 3,
    "protocol": {
      "type": "ERC20",
      "protocol_data": {
        "platform": "BNB",
        "contract_address": "0x2003f7ba57Ea956B05B85C60B4B2Ceea9b111256"
      }
    }
  },
  {
    "coin": "KNC-BEP20",
    "name": "knc_bep20",
    "fname": "Kyber Network",
    "rpcport": 80,
    "mm2": 1,
    "chain_id": 56,
    "avg_blocktime": 3,
    "required_confirmations": 3,
    "protocol": {
      "type": "ERC20",
      "protocol_data": {
        "platform": "BNB",
        "contract_address": "0xfe56d5892BDffC7BF58f2E84BE1b2C32D21C308b"
      }
    }
  },
  {
    "coin": "KNC-ERC20",
    "name": "knc_erc20",
    "fname": "Kyber Network",
    "rpcport": 80,
    "mm2": 1,
    "chain_id": 1,
    "avg_blocktime": 15,
    "required_confirmations": 3,
    "protocol": {
      "type": "ERC20",
      "protocol_data": {
        "platform": "ETH",
        "contract_address": "0xdeFA4e8a7bcBA345F687a2f1456F5Edd9CE97202"
      }
    }
  },
  {
    "coin": "KNC-PLG20",
    "name": "knc_plg20",
    "fname": "Kyber Network",
    "rpcport": 80,
    "mm2": 1,
    "chain_id": 137,
    "decimals": 18,
    "avg_blocktime": 1.8,
    "required_confirmations": 3,
    "protocol": {
      "type": "ERC20",
      "protocol_data": {
        "platform": "MATIC",
        "contract_address": "0x1C954E8fe737F99f68Fa1CCda3e51ebDB291948C"
      }
    }
  },
  {
    "coin": "KNC-AVX20",
    "name": "knc_avx20",
    "fname": "Kyber Network",
    "rpcport": 80,
    "mm2": 1,
    "chain_id": 43114,
    "decimals": 18,
    "avg_blocktime": 2.4,
    "required_confirmations": 3,
    "protocol": {
      "type": "ERC20",
      "protocol_data": {
        "platform": "AVAX",
        "contract_address": "0x39fC9e94Caeacb435842FADeDeCB783589F50f5f"
      }
    }
  },
  {
    "coin": "KOIN",
    "sign_message_prefix": "Komodo Signed Message:\n",
    "asset": "KOIN",
    "fname": "Koinon",
    "rpcport": 10702,
    "txversion": 4,
    "overwintered": 1,
    "mm2": 1,
    "required_confirmations": 2,
    "requires_notarization": true,
    "avg_blocktime": 60,
    "protocol": {
      "type": "UTXO"
    }
  },
  {
    "coin": "KSM-BEP20",
    "name": "ksm_bep20",
    "fname": "Kusama",
    "rpcport": 80,
    "mm2": 1,
    "chain_id": 56,
    "decimals": 18,
    "avg_blocktime": 3,
    "required_confirmations": 3,
    "protocol": {
      "type": "ERC20",
      "protocol_data": {
        "platform": "BNB",
        "contract_address": "0x2aa69E8D25C045B659787BC1f03ce47a388DB6E8"
      }
    }
  },
  {
    "coin": "LABS",
    "sign_message_prefix": "Komodo Signed Message:\n",
    "asset": "LABS",
    "fname": "KMD Labs",
    "rpcport": 40265,
    "txversion": 4,
    "overwintered": 1,
    "mm2": 1,
    "required_confirmations": 5,
    "avg_blocktime": 60,
    "protocol": {
      "type": "UTXO"
    }
  },
  {
    "coin": "LBC",
    "name": "lbrycrd",
    "fname": "LBRY Credits",
    "sign_message_prefix": "LBRYcrd Signed Message:\n",
    "rpcport": 9245,
    "pubtype": 85,
    "p2shtype": 122,
    "wiftype": 28,
    "txfee": 10000,
    "segwit": true,
    "bech32_hrp": "lbc",
    "mm2": 1,
    "required_confirmations": 3,
    "avg_blocktime": 150,
    "protocol": {
      "type": "UTXO"
    }
  },
  {
    "coin": "LBC-segwit",
    "name": "lbrycrd",
    "fname": "LBRY Credits",
    "rpcport": 9245,
    "pubtype": 85,
    "p2shtype": 122,
    "wiftype": 28,
    "txfee": 10000,
    "segwit": true,
    "bech32_hrp": "lbc",
    "address_format": {
      "format": "segwit"
    },
    "orderbook_ticker": "LBC",
    "mm2": 1,
    "required_confirmations": 3,
    "avg_blocktime": 150,
    "protocol": {
      "type": "UTXO"
    }
  },
  {
    "coin": "LCC",
    "name": "litecoincash",
    "fname": "Litecoin Cash",
    "sign_message_prefix": "Litecoin Signed Message:\n",
    "rpcport": 62457,
    "pubtype": 28,
    "p2shtype": 50,
    "wiftype": 176,
    "decimals": 7,
    "fork_id": "0x40",
    "signature_version": "base",
    "txfee": 20000,
    "segwit": true,
    "bech32_hrp": "lcc",
    "mm2": 1,
    "required_confirmations": 4,
    "avg_blocktime": 150,
    "protocol": {
      "type": "UTXO"
    }
  },
  {
    "coin": "LCC-segwit",
    "name": "litecoincash",
    "fname": "Litecoin Cash",
    "rpcport": 62457,
    "pubtype": 28,
    "p2shtype": 5,
    "wiftype": 176,
    "decimals": 7,
    "fork_id": "0x40",
    "signature_version": "base",
    "txfee": 20000,
    "segwit": true,
    "bech32_hrp": "lcc",
    "address_format": {
      "format": "segwit"
    },
    "orderbook_ticker": "LCC",
    "mm2": 1,
    "required_confirmations": 4,
    "avg_blocktime": 150,
    "protocol": {
      "type": "UTXO"
    }
  },
  {
    "coin": "LDO-ERC20",
    "name": "ldo_erc20",
    "fname": "Lido DAO",
    "rpcport": 80,
    "mm2": 1,
    "chain_id": 1,
    "decimals": 18,
    "avg_blocktime": 15,
    "required_confirmations": 3,
    "protocol": {
      "type": "ERC20",
      "protocol_data": {
        "platform": "ETH",
        "contract_address": "0x5A98FcBEA516Cf06857215779Fd812CA3beF1B32"
      }
    }
  },
  {
    "coin": "LDO-PLG20",
    "name": "ldo_plg20",
    "fname": "Lido DAO",
    "rpcport": 80,
    "mm2": 1,
    "chain_id": 137,
    "decimals": 18,
    "avg_blocktime": 1.8,
    "required_confirmations": 3,
    "protocol": {
      "type": "ERC20",
      "protocol_data": {
        "platform": "MATIC",
        "contract_address": "0xC3C7d422809852031b44ab29EEC9F1EfF2A58756"
      }
    }
  },
  {
    "coin": "LNC",
    "name": "lightningcash",
    "fname": "LightningCash",
    "rpcport": 9110,
    "pubtype": 28,
    "p2shtype": 50,
    "wiftype": 176,
    "decimals": 8,
    "signature_version": "base",
    "txfee": 10000,
    "segwit": true,
    "bech32_hrp": "lnc",
    "mm2": 1,
    "required_confirmations": 6,
    "avg_blocktime": 5,
    "protocol": {
      "type": "UTXO"
    }
  },
  {
    "coin": "LEO-ERC20",
    "name": "leo_erc20",
    "fname": "LEO Token",
    "rpcport": 80,
    "mm2": 1,
    "chain_id": 1,
    "decimals": 18,
    "avg_blocktime": 15,
    "required_confirmations": 3,
    "protocol": {
      "type": "ERC20",
      "protocol_data": {
        "platform": "ETH",
        "contract_address": "0x2AF5D2aD76741191D15Dfe7bF6aC92d4Bd912Ca3"
      }
    }
  },
  {
    "coin": "LEO-PLG20",
    "name": "leo_plg20",
    "fname": "LEO Token",
    "rpcport": 80,
    "mm2": 1,
    "chain_id": 137,
    "decimals": 18,
    "avg_blocktime": 1.8,
    "required_confirmations": 3,
    "protocol": {
      "type": "ERC20",
      "protocol_data": {
        "platform": "MATIC",
        "contract_address": "0x06D02e9D62A13fC76BB229373FB3BBBD1101D2fC"
      }
    }
  },
  {
    "coin": "LINK-ERC20",
    "name": "link_erc20",
    "fname": "Chainlink",
    "required_confirmations": 3,
    "avg_blocktime": 15,
    "rpcport": 80,
    "mm2": 1,
    "chain_id": 1,
    "protocol": {
      "type": "ERC20",
      "protocol_data": {
        "platform": "ETH",
        "contract_address": "0x514910771AF9Ca656af840dff83E8264EcF986CA"
      }
    }
  },
  {
    "coin": "LINK-AVX20",
    "name": "link_avx20",
    "fname": "Chainlink",
    "rpcport": 80,
    "mm2": 1,
    "chain_id": 43114,
    "required_confirmations": 3,
    "avg_blocktime": 2.4,
    "decimals": 18,
    "protocol": {
      "type": "ERC20",
      "protocol_data": {
        "platform": "AVAX",
        "contract_address": "0x5947BB275c521040051D82396192181b413227A3"
      }
    }
  },
  {
    "coin": "LINK-BEP20",
    "name": "link_bep20",
    "fname": "Chainlink",
    "rpcport": 80,
    "mm2": 1,
    "chain_id": 56,
    "avg_blocktime": 3,
    "required_confirmations": 3,
    "protocol": {
      "type": "ERC20",
      "protocol_data": {
        "platform": "BNB",
        "contract_address": "0xF8A0BF9cF54Bb92F17374d9e9A321E6a111a51bD"
      }
    }
  },
  {
    "coin": "LINK-FTM20",
    "name": "link_ftm20",
    "fname": "Chainlink",
    "rpcport": 80,
    "mm2": 1,
    "chain_id": 250,
    "decimals": 18,
    "avg_blocktime": 1.8,
    "required_confirmations": 3,
    "protocol": {
      "type": "ERC20",
      "protocol_data": {
        "platform": "FTM",
        "contract_address": "0xb3654dc3D10Ea7645f8319668E8F54d2574FBdC8"
      }
    }
  },
  {
    "coin": "LINK-HCO20",
    "name": "link_hco20",
    "fname": "Chainlink",
    "rpcport": 80,
    "mm2": 1,
    "chain_id": 128,
    "decimals": 18,
    "avg_blocktime": 3,
    "required_confirmations": 3,
    "protocol": {
      "type": "ERC20",
      "protocol_data": {
        "platform": "HT",
        "contract_address": "0x9e004545c59D359F6B7BFB06a26390b087717b42"
      }
    }
  },
  {
    "coin": "LINK-KRC20",
    "name": "link_krc20",
    "fname": "Chainlink",
    "rpcport": 80,
    "mm2": 1,
    "chain_id": 321,
    "decimals": 18,
    "avg_blocktime": 3,
    "required_confirmations": 3,
    "protocol": {
      "type": "ERC20",
      "protocol_data": {
        "platform": "KCS",
        "contract_address": "0x47841910329aaa6b88D5e9DcdE9000195151dc72"
      }
    }
  },
  {
    "coin": "LINK-PLG20",
    "name": "link_plg20",
    "fname": "Chainlink",
    "rpcport": 80,
    "mm2": 1,
    "chain_id": 137,
    "decimals": 18,
    "avg_blocktime": 1.8,
    "required_confirmations": 3,
    "protocol": {
      "type": "ERC20",
      "protocol_data": {
        "platform": "MATIC",
        "contract_address": "0x53E0bca35eC356BD5ddDFebbD1Fc0fD03FaBad39"
      }
    }
  },
  {
    "coin": "LOOP-BEP20",
    "name": "loop_bep20",
    "fname": "LoopNetwork",
    "rpcport": 80,
    "mm2": 1,
    "chain_id": 56,
    "decimals": 18,
    "avg_blocktime": 3,
    "required_confirmations": 3,
    "protocol": {
      "type": "ERC20",
      "protocol_data": {
        "platform": "BNB",
        "contract_address": "0xcE186ad6430E2Fe494a22C9eDbD4c68794a28B35"
      }
    }
  },
  {
    "coin": "LRC-ERC20",
    "name": "lrc_erc20",
    "fname": "Loopring",
    "rpcport": 80,
    "mm2": 1,
    "chain_id": 1,
    "decimals": 18,
    "avg_blocktime": 15,
    "required_confirmations": 3,
    "protocol": {
      "type": "ERC20",
      "protocol_data": {
        "platform": "ETH",
        "contract_address": "0xBBbbCA6A901c926F240b89EacB641d8Aec7AEafD"
      }
    }
  },
  {
    "coin": "LRC-BEP20",
    "name": "lrc_bep20",
    "fname": "Loopring",
    "rpcport": 80,
    "mm2": 1,
    "chain_id": 56,
    "decimals": 18,
    "avg_blocktime": 3,
    "required_confirmations": 3,
    "protocol": {
      "type": "ERC20",
      "protocol_data": {
        "platform": "BNB",
        "contract_address": "0x66e4d38b20173F509A1fF5d82866949e4fE898da"
      }
    }
  },
  {
    "coin": "LRC-PLG20",
    "name": "lrc_plg20",
    "fname": "Loopring",
    "rpcport": 80,
    "mm2": 1,
    "chain_id": 137,
    "decimals": 18,
    "avg_blocktime": 1.8,
    "required_confirmations": 3,
    "protocol": {
      "type": "ERC20",
      "protocol_data": {
        "platform": "MATIC",
        "contract_address": "0x84e1670F61347CDaeD56dcc736FB990fBB47ddC1"
      }
    }
  },
  {
    "coin": "WCN",
    "name": "widecoin",
    "fname": "Widecoin",
    "rpcport": 8552,
    "pubtype": 73,
    "p2shtype": 33,
    "wiftype": 153,
    "txfee": 0,
    "segwit": true,
    "bech32_hrp": "wc",
    "mm2": 1,
    "required_confirmations": 2,
    "avg_blocktime": 30,
    "protocol": {
      "type": "UTXO"
    }
  },
  {
    "coin": "WCN-segwit",
    "name": "widecoin",
    "fname": "Widecoin",
    "rpcport": 8552,
    "pubtype": 73,
    "p2shtype": 33,
    "wiftype": 153,
    "txfee": 0,
    "segwit": true,
    "bech32_hrp": "wc",
    "address_format": {
      "format": "segwit"
    },
    "orderbook_ticker": "WCN",
    "mm2": 1,
    "required_confirmations": 2,
    "avg_blocktime": 30,
    "protocol": {
      "type": "UTXO"
    }
  },
  {
    "coin": "LEASH-ERC20",
    "name": "leash_erc20",
    "fname": "Doge Killer",
    "rpcport": 80,
    "mm2": 1,
    "chain_id": 1,
    "avg_blocktime": 15,
    "required_confirmations": 3,
    "protocol": {
      "type": "ERC20",
      "protocol_data": {
        "platform": "ETH",
        "contract_address": "0x27C70Cd1946795B66be9d954418546998b546634"
      }
    }
  },
  {
    "coin": "LOOM-ERC20",
    "name": "loom_erc20",
    "fname": "Loom Network",
    "rpcport": 80,
    "mm2": 1,
    "chain_id": 1,
    "decimals": 18,
    "avg_blocktime": 15,
    "required_confirmations": 3,
    "protocol": {
      "type": "ERC20",
      "protocol_data": {
        "platform": "ETH",
        "contract_address": "0x42476F744292107e34519F9c357927074Ea3F75D"
      }
    }
  },
  {
    "coin": "LOOM-BEP20",
    "name": "loom_bep20",
    "fname": "Loom Network",
    "rpcport": 80,
    "mm2": 1,
    "chain_id": 56,
    "decimals": 18,
    "avg_blocktime": 3,
    "required_confirmations": 3,
    "protocol": {
      "type": "ERC20",
      "protocol_data": {
        "platform": "BNB",
        "contract_address": "0xE6Ce27025F13f5213bBc560dC275e292965a392F"
      }
    }
  },
  {
    "coin": "LTC",
    "name": "litecoin",
    "fname": "Litecoin",
    "sign_message_prefix": "Litecoin Signed Message:\n",
    "rpcport": 9332,
    "pubtype": 48,
    "p2shtype": 50,
    "wiftype": 176,
    "txfee": 0,
    "dust": 5460,
    "segwit": true,
    "bech32_hrp": "ltc",
    "mm2": 1,
    "required_confirmations": 2,
    "avg_blocktime": 150,
    "protocol": {
      "type": "UTXO"
    },
    "derivation_path": "m/44'/2'",
    "trezor_coin": "Litecoin"
  },
  {
    "coin": "LTC-segwit",
    "name": "litecoin",
    "fname": "Litecoin",
    "rpcport": 9332,
    "pubtype": 48,
    "p2shtype": 50,
    "wiftype": 176,
    "txfee": 0,
    "dust": 5460,
    "segwit": true,
    "bech32_hrp": "ltc",
    "address_format": {
      "format": "segwit"
    },
    "orderbook_ticker": "LTC",
    "mm2": 1,
    "required_confirmations": 2,
    "avg_blocktime": 150,
    "protocol": {
      "type": "UTXO"
    }
  },
  {
    "coin": "LTFN",
    "name": "litecoinfinance",
    "fname": "Litecoin Finance",
    "rpcport": 39327,
    "txversion": 2,
    "pubtype": 28,
    "p2shtype": 53,
    "wiftype": 176,
    "fork_id": "0x2A40",
    "txfee": 20000,
    "segwit": true,
    "bech32_hrp": "ltfn",
    "mm2": 1,
    "required_confirmations": 3,
    "avg_blocktime": 150,
    "protocol": {
      "type": "UTXO"
    }
  },
  {
    "coin": "LTFN-segwit",
    "name": "litecoinfinance",
    "fname": "Litecoin Finance",
    "rpcport": 39327,
    "txversion": 2,
    "pubtype": 28,
    "p2shtype": 53,
    "wiftype": 176,
    "fork_id": "0x2A40",
    "txfee": 20000,
    "segwit": true,
    "bech32_hrp": "ltfn",
    "address_format": {
      "format": "segwit"
    },
    "orderbook_ticker": "LTFN",
    "mm2": 1,
    "required_confirmations": 3,
    "avg_blocktime": 150,
    "protocol": {
      "type": "UTXO"
    }
  },
  {
    "coin": "LUX",
    "name": "lux",
    "fname": "LUXCoin",
    "rpcport": 9888,
    "isPoS": 1,
    "pubtype": 48,
    "p2shtype": 63,
    "wiftype": 155,
    "txfee": 10000,
    "mm2": 1,
    "protocol": {
      "type": "UTXO"
    }
  },
  {
    "coin": "LYNX",
    "name": "lynx",
    "fname": "Lynx",
    "sign_message_prefix": "Lynx Signed Message:\n",
    "rpcport": 9332,
    "pubtype": 45,
    "p2shtype": 22,
    "wiftype": 173,
    "txfee": 0,
    "dust": 54600,
    "segwit": false,
    "mm2": 1,
    "required_confirmations": 1,
    "avg_blocktime": 1200,
    "protocol": {
      "type": "UTXO"
    }
  },
  {
    "coin": "MANA-ERC20",
    "name": "mana_erc20",
    "fname": "Decentraland",
    "rpcport": 80,
    "mm2": 1,
    "chain_id": 1,
    "decimals": 18,
    "avg_blocktime": 15,
    "required_confirmations": 3,
    "protocol": {
      "type": "ERC20",
      "protocol_data": {
        "platform": "ETH",
        "contract_address": "0x0F5D2fB29fb7d3CFeE444a200298f468908cC942"
      }
    }
  },
  {
    "coin": "MANA-BEP20",
    "name": "mana_bep20",
    "fname": "Decentraland",
    "rpcport": 80,
    "mm2": 1,
    "chain_id": 56,
    "decimals": 18,
    "avg_blocktime": 3,
    "required_confirmations": 3,
    "protocol": {
      "type": "ERC20",
      "protocol_data": {
        "platform": "BNB",
        "contract_address": "0x26433c8127d9b4e9B71Eaa15111DF99Ea2EeB2f8"
      }
    }
  },
  {
    "coin": "MANA-KRC20",
    "name": "mana_krc20",
    "fname": "Decentraland",
    "rpcport": 80,
    "mm2": 1,
    "chain_id": 321,
    "decimals": 18,
    "avg_blocktime": 3,
    "required_confirmations": 3,
    "protocol": {
      "type": "ERC20",
      "protocol_data": {
        "platform": "KCS",
        "contract_address": "0xC19a5caCC2bb68Ff09f2Fcc695F31493A039Fa5e"
      }
    }
  },
  {
    "coin": "MANA-PLG20",
    "name": "mana_plg20",
    "fname": "Decentraland",
    "rpcport": 80,
    "mm2": 1,
    "chain_id": 137,
    "decimals": 18,
    "avg_blocktime": 1.8,
    "required_confirmations": 3,
    "protocol": {
      "type": "ERC20",
      "protocol_data": {
        "platform": "MATIC",
        "contract_address": "0xA1c57f48F0Deb89f569dFbE6E2B7f46D33606fD4"
      }
    }
  },
  {
    "coin": "MATICTEST",
    "name": "matic testnet",
    "fname": "Matic Testnet",
    "is_testnet": true,
    "rpcport": 80,
    "mm2": 1,
    "chain_id": 80001,
    "avg_blocktime": 1.8,
    "required_confirmations": 3,
    "protocol": {
      "type": "ETH"
    }
  },
  {
    "coin": "MATIC",
    "name": "matic",
    "fname": "Polygon",
    "rpcport": 80,
    "mm2": 1,
    "chain_id": 137,
    "avg_blocktime": 1.8,
    "required_confirmations": 3,
    "protocol": {
      "type": "ETH"
    }
  },
  {
    "coin": "MATIC-BEP20",
    "name": "matic_bep20",
    "fname": "Polygon",
    "rpcport": 80,
    "mm2": 1,
    "chain_id": 56,
    "avg_blocktime": 3,
    "required_confirmations": 3,
    "protocol": {
      "type": "ERC20",
      "protocol_data": {
        "platform": "BNB",
        "contract_address": "0xCC42724C6683B7E57334c4E856f4c9965ED682bD"
      }
    }
  },
  {
    "coin": "MATIC-ERC20",
    "name": "matic_erc20",
    "fname": "Polygon",
    "rpcport": 80,
    "mm2": 1,
    "chain_id": 1,
    "avg_blocktime": 15,
    "required_confirmations": 3,
    "decimals": 18,
    "protocol": {
      "type": "ERC20",
      "protocol_data": {
        "platform": "ETH",
        "contract_address": "0x7D1AfA7B718fb893dB30A3aBc0Cfc608AaCfeBB0"
      }
    }
  },
  {
    "coin": "MATIC-HCO20",
    "name": "matic_hco20",
    "fname": "Polygon",
    "rpcport": 80,
    "mm2": 1,
    "chain_id": 128,
    "decimals": 18,
    "avg_blocktime": 3,
    "required_confirmations": 3,
    "protocol": {
      "type": "ERC20",
      "protocol_data": {
        "platform": "HT",
        "contract_address": "0xdB11743fe8B129b49b11236E8a715004BDabe7e5"
      }
    }
  },
  {
    "coin": "MATIC-KRC20",
    "name": "matic_krc20",
    "fname": "Polygon",
    "rpcport": 80,
    "mm2": 1,
    "chain_id": 321,
    "decimals": 18,
    "avg_blocktime": 3,
    "required_confirmations": 3,
    "protocol": {
      "type": "ERC20",
      "protocol_data": {
        "platform": "KCS",
        "contract_address": "0x1B8e27ABA297466fc6765Ce55BD12A8E216759da"
      }
    }
  },
  {
    "coin": "MC-ERC20",
    "name": "mc_erc20",
    "fname": "Merit Circle",
    "rpcport": 80,
    "mm2": 1,
    "chain_id": 1,
    "decimals": 18,
    "avg_blocktime": 15,
    "required_confirmations": 3,
    "protocol": {
      "type": "ERC20",
      "protocol_data": {
        "platform": "ETH",
        "contract_address": "0x949D48EcA67b17269629c7194F4b727d4Ef9E5d6"
      }
    }
  },
  {
    "coin": "MC-BEP20",
    "name": "mc_bep20",
    "fname": "Merit Circle",
    "rpcport": 80,
    "mm2": 1,
    "chain_id": 56,
    "decimals": 18,
    "avg_blocktime": 3,
    "required_confirmations": 3,
    "protocol": {
      "type": "ERC20",
      "protocol_data": {
        "platform": "BNB",
        "contract_address": "0x949D48EcA67b17269629c7194F4b727d4Ef9E5d6"
      }
    }
  },
  {
    "coin": "MCL",
    "sign_message_prefix": "Komodo Signed Message:\n",
    "asset": "MCL",
    "fname": "Marmara Credit Loops",
    "rpcport": 33825,
    "txversion": 4,
    "overwintered": 1,
    "mm2": 1,
    "required_confirmations": 5,
    "requires_notarization": false,
    "avg_blocktime": 60,
    "protocol": {
      "type": "UTXO"
    }
  },
  {
    "coin": "MESH",
    "sign_message_prefix": "Komodo Signed Message:\n",
    "asset": "MESH",
    "fname": "SuperMESH",
    "rpcport": 9455,
    "txversion": 4,
    "overwintered": 1,
    "mm2": 1,
    "required_confirmations": 4,
    "requires_notarization": false,
    "avg_blocktime": 60,
    "protocol": {
      "type": "UTXO"
    }
  },
  {
    "coin": "MGW",
    "sign_message_prefix": "Komodo Signed Message:\n",
    "asset": "MGW",
    "fname": "MultiGateway",
    "rpcport": 12386,
    "txversion": 4,
    "overwintered": 1,
    "mm2": 1,
    "required_confirmations": 2,
    "requires_notarization": true,
    "avg_blocktime": 60,
    "protocol": {
      "type": "UTXO"
    }
  },
  {
    "coin": "MINDS-ERC20",
    "name": "minds_erc20",
    "fname": "Minds",
    "rpcport": 80,
    "mm2": 1,
    "chain_id": 1,
    "avg_blocktime": 15,
    "required_confirmations": 3,
    "decimals": 18,
    "protocol": {
      "type": "ERC20",
      "protocol_data": {
        "platform": "ETH",
        "contract_address": "0xB26631c6dda06aD89B93C71400D25692de89c068"
      }
    }
  },
  {
    "coin": "MIL",
    "name": "mil",
    "fname": "Milevium",
    "rpcport": 41889,
    "pubtype": 50,
    "p2shtype": 196,
    "wiftype": 239,
    "txfee": 100000,
    "mm2": 0,
    "required_confirmations": 3,
    "avg_blocktime": 60,
    "protocol": {
      "type": "UTXO"
    }
  },
  {
    "coin": "MIR-ERC20",
    "name": "mir_erc20",
    "fname": "Mirror Protocol",
    "rpcport": 80,
    "mm2": 1,
    "chain_id": 1,
    "decimals": 18,
    "avg_blocktime": 15,
    "required_confirmations": 3,
    "protocol": {
      "type": "ERC20",
      "protocol_data": {
        "platform": "ETH",
        "contract_address": "0x09a3EcAFa817268f77BE1283176B946C4ff2E608"
      }
    }
  },
  {
    "coin": "MIR-BEP20",
    "name": "mir_bep20",
    "fname": "Mirror Protocol",
    "rpcport": 80,
    "mm2": 1,
    "chain_id": 56,
    "decimals": 18,
    "avg_blocktime": 3,
    "required_confirmations": 3,
    "protocol": {
      "type": "ERC20",
      "protocol_data": {
        "platform": "BNB",
        "contract_address": "0x5B6DcF557E2aBE2323c48445E8CC948910d8c2c9"
      }
    }
  },
  {
    "coin": "MKR-AVX20",
    "name": "mkr_avx20",
    "fname": "Maker",
    "rpcport": 80,
    "mm2": 1,
    "chain_id": 43114,
    "required_confirmations": 3,
    "avg_blocktime": 2.4,
    "decimals": 18,
    "protocol": {
      "type": "ERC20",
      "protocol_data": {
        "platform": "AVAX",
        "contract_address": "0x88128fd4b259552A9A1D457f435a6527AAb72d42"
      }
    }
  },
  {
    "coin": "MKR-BEP20",
    "name": "mkr_bep20",
    "fname": "Maker",
    "rpcport": 80,
    "mm2": 1,
    "chain_id": 56,
    "avg_blocktime": 3,
    "required_confirmations": 3,
    "protocol": {
      "type": "ERC20",
      "protocol_data": {
        "platform": "BNB",
        "contract_address": "0x5f0Da599BB2ccCfcf6Fdfd7D81743B6020864350"
      }
    }
  },
  {
    "coin": "MKR-ERC20",
    "name": "mkr_erc20",
    "fname": "Maker",
    "rpcport": 80,
    "mm2": 1,
    "chain_id": 1,
    "avg_blocktime": 15,
    "required_confirmations": 3,
    "decimals": 18,
    "protocol": {
      "type": "ERC20",
      "protocol_data": {
        "platform": "ETH",
        "contract_address": "0x9f8F72aA9304c8B593d555F12eF6589cC3A579A2"
      }
    }
  },
  {
    "coin": "MKR-KRC20",
    "name": "mkr_krc20",
    "fname": "Maker",
    "rpcport": 80,
    "mm2": 1,
    "chain_id": 321,
    "decimals": 18,
    "avg_blocktime": 3,
    "required_confirmations": 3,
    "protocol": {
      "type": "ERC20",
      "protocol_data": {
        "platform": "KCS",
        "contract_address": "0xdE81028C743f5304fe2cdEfac588f572d629a687"
      }
    }
  },
  {
    "coin": "MM-ERC20",
    "name": "mm_erc20",
    "fname": "Million",
    "rpcport": 80,
    "mm2": 1,
    "chain_id": 1,
    "avg_blocktime": 15,
    "required_confirmations": 3,
    "protocol": {
      "type": "ERC20",
      "protocol_data": {
        "platform": "ETH",
        "contract_address": "0x6B4c7A5e3f0B99FCD83e9c089BDDD6c7FCe5c611"
      }
    }
  },
  {
    "coin": "MM-AVX20",
    "name": "mm_avx20",
    "fname": "Million",
    "rpcport": 80,
    "mm2": 1,
    "chain_id": 43114,
    "required_confirmations": 3,
    "avg_blocktime": 2.4,
    "decimals": 18,
    "protocol": {
      "type": "ERC20",
      "protocol_data": {
        "platform": "AVAX",
        "contract_address": "0x993163CaD35162fB579D7B64e6695cB076EF5064"
      }
    }
  },
  {
    "coin": "MM-BEP20",
    "name": "mm_bep20",
    "fname": "Million",
    "rpcport": 80,
    "mm2": 1,
    "chain_id": 56,
    "decimals": 18,
    "avg_blocktime": 3,
    "required_confirmations": 3,
    "protocol": {
      "type": "ERC20",
      "protocol_data": {
        "platform": "BNB",
        "contract_address": "0xBF05279F9Bf1CE69bBFEd670813b7e431142Afa4"
      }
    }
  },
  {
    "coin": "MM-MVR20",
    "name": "mm_mvr20",
    "fname": "Million",
    "rpcport": 80,
    "mm2": 1,
    "chain_id": 1285,
    "avg_blocktime": 15,
    "decimals": 18,
    "required_confirmations": 3,
    "protocol": {
      "type": "ERC20",
      "protocol_data": {
        "platform": "MOVR",
        "contract_address": "0x95bf7E307BC1ab0BA38ae10fc27084bC36FcD605"
      }
    }
  },
  {
    "coin": "MM-PLG20",
    "name": "mm_plg20",
    "fname": "Million",
    "rpcport": 80,
    "mm2": 1,
    "chain_id": 137,
    "decimals": 18,
    "avg_blocktime": 1.8,
    "required_confirmations": 3,
    "protocol": {
      "type": "ERC20",
      "protocol_data": {
        "platform": "MATIC",
        "contract_address": "0x5647Fe4281F8F6F01E84BCE775AD4b828A7b8927"
      }
    }
  },
  {
    "coin": "MONA",
    "name": "monacoin",
    "fname": "MonaCoin",
    "sign_message_prefix": "Monacoin Signed Message:\n",
    "rpcport": 9402,
    "pubtype": 50,
    "p2shtype": 5,
    "wiftype": 176,
    "txfee": 100000,
    "dust": 100000,
    "segwit": true,
    "bech32_hrp": "mona",
    "mm2": 1,
    "required_confirmations": 5,
    "avg_blocktime": 90,
    "protocol": {
      "type": "UTXO"
    }
  },
  {
    "coin": "MONA-segwit",
    "name": "monacoin",
    "fname": "MonaCoin",
    "rpcport": 9402,
    "pubtype": 50,
    "p2shtype": 5,
    "wiftype": 176,
    "txfee": 100000,
    "dust": 100000,
    "segwit": true,
    "bech32_hrp": "mona",
    "address_format": {
      "format": "segwit"
    },
    "orderbook_ticker": "MONA",
    "mm2": 1,
    "required_confirmations": 5,
    "avg_blocktime": 90,
    "protocol": {
      "type": "UTXO"
    }
  },
  {
    "coin": "MORTY",
    "sign_message_prefix": "Komodo Signed Message:\n",
    "asset": "MORTY",
    "fname": "Morty",
    "is_testnet": true,
    "rpcport": 16348,
    "txversion": 4,
    "overwintered": 1,
    "mm2": 1,
    "required_confirmations": 1,
    "requires_notarization": false,
    "avg_blocktime": 60,
    "protocol": {
      "type": "UTXO"
    },
    "derivation_path": "m/44'/141'",
    "trezor_coin": "Komodo"
  },
  {
    "coin": "MOVR",
    "name": "moonriver",
    "fname": "Moonriver",
    "rpcport": 80,
    "mm2": 1,
    "chain_id": 1285,
    "required_confirmations": 3,
    "avg_blocktime": 15,
    "protocol": {
      "type": "ETH"
    }
  },
  {
    "coin": "GLMR",
    "name": "moonbeam",
    "fname": "Moonbeam",
    "rpcport": 80,
    "mm2": 1,
    "chain_id": 1284,
    "required_confirmations": 3,
    "avg_blocktime": 15,
    "protocol": {
      "type": "ETH"
    }
  },
  {
    "coin": "MSHARK",
    "sign_message_prefix": "Komodo Signed Message:\n",
    "asset": "MSHARK",
    "fname": "MiliShark",
    "rpcport": 8846,
    "txversion": 4,
    "overwintered": 1,
    "mm2": 1,
    "required_confirmations": 2,
    "requires_notarization": true,
    "avg_blocktime": 60,
    "protocol": {
      "type": "UTXO"
    }
  },
  {
    "coin": "NATURE",
    "asset": "NATURE",
    "fname": "Nature Digital Currency",
    "rpcport": 63380,
    "txversion": 4,
    "overwintered": 1,
    "mm2": 1,
    "required_confirmations": 2,
    "requires_notarization": false,
    "sign_message_prefix": "Komodo Signed Message:\n",
    "avg_blocktime": 2,
    "protocol": {
        "type": "UTXO"
    }
  },
  {
    "coin": "NAV",
    "name": "navcoin",
    "fname": "Navcoin",
    "sign_message_prefix": "Navcoin Signed Message:\n",
    "isPoS": 1,
    "txversion": 3,
    "confpath": "USERHOME/.navcoin4/navcoin.conf",
    "rpcport": 44444,
    "pubtype": 53,
    "p2shtype": 85,
    "wiftype": 150,
    "txfee": 10000,
    "mm2": 1,
    "required_confirmations": 10,
    "avg_blocktime": 30,
    "protocol": {
      "type": "UTXO"
    }
  },
  {
    "coin": "NAV-BEP20",
    "name": "nav_bep20",
    "fname": "Navcoin",
    "rpcport": 80,
    "mm2": 1,
    "chain_id": 56,
    "decimals": 8,
    "avg_blocktime": 3,
    "required_confirmations": 3,
    "protocol": {
      "type": "ERC20",
      "protocol_data": {
        "platform": "BNB",
        "contract_address": "0xBFEf6cCFC830D3BaCA4F6766a0d4AaA242Ca9F3D"
      }
    }
  },
  {
    "coin": "NEAR-BEP20",
    "name": "near_bep20",
    "fname": "NEAR Protocol",
    "rpcport": 80,
    "mm2": 1,
    "chain_id": 56,
    "avg_blocktime": 3,
    "required_confirmations": 3,
    "protocol": {
      "type": "ERC20",
      "protocol_data": {
        "platform": "BNB",
        "contract_address": "0x1Fa4a73a3F0133f0025378af00236f3aBDEE5D63"
      }
    }
  },
  {
    "coin": "NENG",
    "name": "nengcoin",
    "fname": "Nengcoin",
    "rpcport": 6376,
    "pubtype": 53,
    "p2shtype": 5,
    "wiftype": 176,
    "txfee": 200000,
    "mm2": 1,
    "required_confirmations": 2,
    "avg_blocktime": 60,
    "protocol": {
      "type": "UTXO"
    }
  },
  {
    "coin": "NEXO-ERC20",
    "name": "nexo_erc20",
    "fname": "Nexo",
    "rpcport": 80,
    "mm2": 1,
    "chain_id": 1,
    "decimals": 18,
    "avg_blocktime": 15,
    "required_confirmations": 3,
    "protocol": {
      "type": "ERC20",
      "protocol_data": {
        "platform": "ETH",
        "contract_address": "0xB62132e35a6c13ee1EE0f84dC5d40bad8d815206"
      }
    }
  },
  {
    "coin": "NEXO-KRC20",
    "name": "nexo_krc20",
    "fname": "Nexo",
    "rpcport": 80,
    "mm2": 1,
    "chain_id": 321,
    "decimals": 18,
    "avg_blocktime": 3,
    "required_confirmations": 3,
    "protocol": {
      "type": "ERC20",
      "protocol_data": {
        "platform": "KCS",
        "contract_address": "0xb7A18bd55e8E3E2262d7c8Ee7b4DD9B216Df0Faf"
      }
    }
  },
  {
    "coin": "NEXO-PLG20",
    "name": "nexo_plg20",
    "fname": "Nexo",
    "rpcport": 80,
    "mm2": 1,
    "chain_id": 137,
    "decimals": 18,
    "avg_blocktime": 1.8,
    "required_confirmations": 3,
    "protocol": {
      "type": "ERC20",
      "protocol_data": {
        "platform": "MATIC",
        "contract_address": "0x41b3966B4FF7b427969ddf5da3627d6AEAE9a48E"
      }
    }
  },
  {
    "coin": "NINJA",
    "sign_message_prefix": "Komodo Signed Message:\n",
    "asset": "NINJA",
    "fname": "Ninja",
    "rpcport": 8427,
    "txversion": 4,
    "overwintered": 1,
    "mm2": 1,
    "required_confirmations": 2,
    "requires_notarization": true,
    "avg_blocktime": 60,
    "protocol": {
      "type": "UTXO"
    }
  },
  {
    "coin": "NIX",
    "name": "nix",
    "fname": "NIX",
    "sign_message_prefix": "Nix Signed Message:\n",
    "rpcport": 6215,
    "pubtype": 38,
    "p2shtype": 53,
    "wiftype": 128,
    "txfee": 10000,
    "mm2": 1,
    "protocol": {
      "type": "UTXO"
    }
  },
  {
    "coin": "NMC",
    "name": "namecoin",
    "fname": "Namecoin",
    "rpcport": 8336,
    "pubtype": 52,
    "p2shtype": 13,
    "wiftype": 180,
    "txfee": 0,
    "segwit": true,
    "bech32_hrp": "nc",
    "mm2": 1,
    "required_confirmations": 2,
    "avg_blocktime": 600,
    "protocol": {
      "type": "UTXO"
    },
    "derivation_path": "m/44'/7'",
    "trezor_coin": "Namecoin"
  },
  {
    "coin": "NMC-segwit",
    "name": "namecoin",
    "fname": "Namecoin",
    "rpcport": 8336,
    "pubtype": 52,
    "p2shtype": 13,
    "wiftype": 180,
    "txfee": 0,
    "segwit": true,
    "bech32_hrp": "nc",
    "address_format": {
      "format": "segwit"
    },
    "orderbook_ticker": "NMC",
    "mm2": 1,
    "required_confirmations": 2,
    "avg_blocktime": 600,
    "protocol": {
      "type": "UTXO"
    }
  },
  {
    "coin": "NVC",
    "name": "novacoin",
    "fname": "Novacoin",
    "sign_message_prefix": "Novacoin Signed Message:\n",
    "isPoS": 1,
    "rpcport": 8344,
    "pubtype": 8,
    "p2shtype": 20,
    "wiftype": 136,
    "decimals": 6,
    "txfee": 1000,
    "dust": 10000,
    "mm2": 1,
    "wallet_only": true,
    "mature_confirmations": 500,
    "required_confirmations": 1,
    "avg_blocktime": 450,
    "protocol": {
      "type": "UTXO"
    }
  },
  {
    "coin": "NVC-BEP20",
    "name": "nvc_bep20",
    "fname": "Novacoin",
    "rpcport": 80,
    "mm2": 1,
    "chain_id": 56,
    "avg_blocktime": 3,
    "required_confirmations": 3,
    "protocol": {
      "type": "ERC20",
      "protocol_data": {
        "platform": "BNB",
        "contract_address": "0xBF84720097de111A80f46f9D077643967042841A"
      }
    }
  },
  {
    "coin": "NVC-QRC20",
    "name": "qtum",
    "fname": "Novacoin",
    "rpcport": 3889,
    "pubtype": 58,
    "p2shtype": 50,
    "wiftype": 128,
    "segwit": false,
    "txfee": 0,
    "dust": 72800,
    "mm2": 1,
    "required_confirmations": 3,
    "mature_confirmations": 2000,
    "avg_blocktime": 32,
    "protocol": {
      "type": "QRC20",
      "protocol_data": {
        "platform": "QTUM",
        "contract_address": "0xffb67c56c42b71144ae394dbfe298d863fbb3b9e"
      }
    }
  },
  {
    "coin": "NZDS-ERC20",
    "name": "nzds_erc20",
    "fname": "NZD Stablecoin",
    "rpcport": 80,
    "mm2": 1,
    "chain_id": 1,
    "decimals": 6,
    "avg_blocktime": 15,
    "required_confirmations": 3,
    "protocol": {
      "type": "ERC20",
      "protocol_data": {
        "platform": "ETH",
        "contract_address": "0xDa446fAd08277B4D2591536F204E018f32B6831c"
      }
    }
  },
  {
    "coin": "NZDS-PLG20",
    "name": "nzds_plg20",
    "fname": "NZD Stablecoin",
    "rpcport": 80,
    "mm2": 1,
    "chain_id": 137,
    "decimals": 6,
    "avg_blocktime": 1.8,
    "required_confirmations": 3,
    "protocol": {
      "type": "ERC20",
      "protocol_data": {
        "platform": "MATIC",
        "contract_address": "0xeaFE31Cd9e8E01C8f0073A2C974f728Fb80e9DcE"
      }
    }
  },
  {
    "coin": "NYAN",
    "name": "nyancoin",
    "fname": "Nyancoin",
    "rpcport": 33700,
    "pubtype": 45,
    "p2shtype": 5,
    "wiftype": 173,
    "txfee": 10000,
    "segwit": false,
    "bech32_hrp": "ny",
    "mm2": 1,
    "required_confirmations": 10,
    "avg_blocktime": 60,
    "protocol": {
      "type": "UTXO"
    }
  },
  {
    "coin": "OCEAN-BEP20",
    "name": "ocean_bep20",
    "fname": "Ocean Protocol",
    "rpcport": 80,
    "mm2": 1,
    "chain_id": 56,
    "avg_blocktime": 3,
    "required_confirmations": 3,
    "protocol": {
      "type": "ERC20",
      "protocol_data": {
        "platform": "BNB",
        "contract_address": "0xDCe07662CA8EbC241316a15B611c89711414Dd1a"
      }
    }
  },
  {
    "coin": "OCEAN-ERC20",
    "name": "ocean_erc20",
    "fname": "Ocean Protocol",
    "rpcport": 80,
    "mm2": 1,
    "chain_id": 1,
    "avg_blocktime": 15,
    "required_confirmations": 3,
    "protocol": {
      "type": "ERC20",
      "protocol_data": {
        "platform": "ETH",
        "contract_address": "0x967da4048cD07aB37855c090aAF366e4ce1b9F48"
      }
    }
  },
  {
    "coin": "OCEAN-PLG20",
    "name": "ocean_plg20",
    "fname": "Ocean Protocol",
    "rpcport": 80,
    "mm2": 1,
    "chain_id": 137,
    "decimals": 18,
    "avg_blocktime": 1.8,
    "required_confirmations": 3,
    "protocol": {
      "type": "ERC20",
      "protocol_data": {
        "platform": "MATIC",
        "contract_address": "0x282d8efCe846A88B159800bd4130ad77443Fa1A1"
      }
    }
  },
  {
    "coin": "OMG-ERC20",
    "name": "omg_erc20",
    "fname": "OMG Network",
    "rpcport": 80,
    "mm2": 1,
    "chain_id": 1,
    "decimals": 18,
    "avg_blocktime": 15,
    "required_confirmations": 3,
    "protocol": {
      "type": "ERC20",
      "protocol_data": {
        "platform": "ETH",
        "contract_address": "0xd26114cd6EE289AccF82350c8d8487fedB8A0C07"
      }
    }
  },
  {
    "coin": "OMG-PLG20",
    "name": "omg_plg20",
    "fname": "OMG Network",
    "rpcport": 80,
    "mm2": 1,
    "chain_id": 137,
    "decimals": 18,
    "avg_blocktime": 1.8,
    "required_confirmations": 3,
    "protocol": {
      "type": "ERC20",
      "protocol_data": {
        "platform": "MATIC",
        "contract_address": "0x62414D03084EeB269E18C970a21f45D2967F0170"
      }
    }
  },
  {
    "coin": "ONE",
    "name": "harmony",
    "fname": "Harmony",
    "rpcport": 80,
    "mm2": 1,
    "chain_id": 1666600000,
    "required_confirmations": 3,
    "avg_blocktime": 15,
    "protocol": {
      "type": "ETH"
    }
  },
  {
    "coin": "ONT-BEP20",
    "name": "ont_bep20",
    "fname": "Ontology",
    "rpcport": 80,
    "mm2": 1,
    "chain_id": 56,
    "avg_blocktime": 3,
    "required_confirmations": 3,
    "protocol": {
      "type": "ERC20",
      "protocol_data": {
        "platform": "BNB",
        "contract_address": "0xFd7B3A77848f1C2D67E05E54d78d174a0C850335"
      }
    }
  },
  {
    "coin": "PANGEA",
    "sign_message_prefix": "Komodo Signed Message:\n",
    "asset": "PANGEA",
    "fname": "Pangea Poker",
    "rpcport": 14068,
    "txversion": 4,
    "overwintered": 1,
    "mm2": 1,
    "required_confirmations": 2,
    "requires_notarization": true,
    "avg_blocktime": 60,
    "protocol": {
      "type": "UTXO"
    }
  },
  {
    "coin": "PAX-ERC20",
    "name": "pax_erc20",
    "fname": "Paxos Standard",
    "rpcport": 80,
    "mm2": 1,
    "chain_id": 1,
    "required_confirmations": 3,
    "avg_blocktime": 15,
    "protocol": {
      "type": "ERC20",
      "protocol_data": {
        "platform": "ETH",
        "contract_address": "0x8E870D67F660D95d5be530380D0eC0bd388289E1"
      }
    }
  },
  {
    "coin": "PAX-BEP20",
    "name": "pax_bep20",
    "fname": "Paxos Standard",
    "rpcport": 80,
    "mm2": 1,
    "chain_id": 56,
    "avg_blocktime": 3,
    "required_confirmations": 3,
    "protocol": {
      "type": "ERC20",
      "protocol_data": {
        "platform": "BNB",
        "contract_address": "0xb7F8Cd00C5A06c0537E2aBfF0b58033d02e5E094"
      }
    }
  },
  {
    "coin": "PAX-KRC20",
    "name": "pax_krc20",
    "fname": "Paxos Standard",
    "rpcport": 80,
    "mm2": 1,
    "chain_id": 321,
    "decimals": 18,
    "avg_blocktime": 3,
    "required_confirmations": 3,
    "protocol": {
      "type": "ERC20",
      "protocol_data": {
        "platform": "KCS",
        "contract_address": "0x69a7169F9Da9BBa04b982e49Ffd8d6a16c70c590"
      }
    }
  },
  {
    "coin": "PAX-PLG20",
    "name": "pax_plg20",
    "fname": "Paxos Standard",
    "rpcport": 80,
    "mm2": 1,
    "chain_id": 137,
    "decimals": 18,
    "avg_blocktime": 1.8,
    "required_confirmations": 3,
    "protocol": {
      "type": "ERC20",
      "protocol_data": {
        "platform": "MATIC",
        "contract_address": "0x6F3B3286fd86d8b47EC737CEB3D0D354cc657B3e"
      }
    }
  },
  {
    "coin": "PAXG-BEP20",
    "name": "paxg_bep20",
    "fname": "PAX Gold",
    "rpcport": 80,
    "mm2": 1,
    "chain_id": 56,
    "avg_blocktime": 3,
    "required_confirmations": 3,
    "protocol": {
      "type": "ERC20",
      "protocol_data": {
        "platform": "BNB",
        "contract_address": "0x7950865a9140cB519342433146Ed5b40c6F210f7"
      }
    }
  },
  {
    "coin": "PAXG-ERC20",
    "name": "paxg_erc20",
    "fname": "PAX Gold",
    "rpcport": 80,
    "mm2": 1,
    "wallet_only": true,
    "chain_id": 1,
    "avg_blocktime": 15,
    "required_confirmations": 3,
    "decimals": 18,
    "protocol": {
      "type": "ERC20",
      "protocol_data": {
        "platform": "ETH",
        "contract_address": "0x45804880De22913dAFE09f4980848ECE6EcbAf78"
      }
    }
  },
  {
    "coin": "PAXG-PLG20",
    "name": "paxg_plg20",
    "fname": "PAX Gold",
    "rpcport": 80,
    "mm2": 1,
    "chain_id": 137,
    "decimals": 18,
    "avg_blocktime": 1.8,
    "required_confirmations": 3,
    "protocol": {
      "type": "ERC20",
      "protocol_data": {
        "platform": "MATIC",
        "contract_address": "0x553d3D295e0f695B9228246232eDF400ed3560B5"
      }
    }
  },
  {
    "coin": "SFUSD",
    "name": "smartusd",
    "fname": "SmartUSD",
    "rpcport": 47776,
    "pubtype": 63,
    "p2shtype": 85,
    "wiftype": 188,
    "segwit": false,
    "txfee": 10000,
    "mm2": 1,
    "required_confirmations": 5,
    "avg_blocktime": 60,
    "protocol": {
      "type": "UTXO"
    }
  },
  {
    "coin": "PEO",
    "name": "proelio",
    "fname": "Proelio",
    "confpath": "USERHOME/.ProelioCore/proelio.conf",
    "rpcport": 5655,
    "pubtype": 56,
    "p2shtype": 33,
    "wiftype": 115,
    "txfee": 10000,
    "mm2": 1,
    "protocol": {
      "type": "UTXO"
    }
  },
  {
    "coin": "PGT",
    "sign_message_prefix": "Komodo Signed Message:\n",
    "asset": "PGT",
    "fname": "Pungo Token",
    "rpcport": 46705,
    "txversion": 4,
    "overwintered": 1,
    "mm2": 1,
    "required_confirmations": 2,
    "requires_notarization": false,
    "protocol": {
      "type": "UTXO"
    }
  },
  {
    "coin": "PIC",
    "name": "picacoin",
    "fname": "Picacoin",
    "rpcport": 4332,
    "pubtype": 0,
    "p2shtype": 5,
    "wiftype": 128,
    "segwit": true,
    "bech32_hrp": "bc",
    "txfee": 0,
    "mm2": 1,
    "required_confirmations": 1,
    "avg_blocktime": 600,
    "protocol": {
      "type": "UTXO"
    }
  },
  {
    "coin": "PIC-segwit",
    "name": "picacoin",
    "fname": "Picacoin",
    "rpcport": 4332,
    "pubtype": 0,
    "p2shtype": 5,
    "wiftype": 128,
    "segwit": true,
    "bech32_hrp": "bc",
    "address_format": {
      "format": "segwit"
    },
    "orderbook_ticker": "PIC",
    "txfee": 0,
    "mm2": 1,
    "required_confirmations": 1,
    "avg_blocktime": 600,
    "protocol": {
      "type": "UTXO"
    }
  },
  {
    "coin": "PIVX",
    "name": "pivx",
    "fname": "PIVX",
    "rpcport": 51473,
    "pubtype": 30,
    "p2shtype": 13,
    "wiftype": 212,
    "txfee": 100000,
    "mm2": 1,
    "required_confirmations": 5,
    "avg_blocktime": 60,
    "protocol": {
      "type": "UTXO"
    }
  },
  {
    "coin": "PND",
    "name": "pandacoin",
    "fname": "Pandacoin",
    "isPoS": 1,
    "rpcport": 22444,
    "pubtype": 55,
    "p2shtype": 22,
    "wiftype": 183,
    "decimals": 6,
    "txfee": 10000000,
    "dust": 1000000,
    "segwit": true,
    "bech32_hrp": "pn",
    "mm2": 1,
    "required_confirmations": 1,
    "avg_blocktime": 600,
    "protocol": {
      "type": "UTXO"
    }
  },
  {
    "coin": "PND-segwit",
    "name": "pandacoin",
    "fname": "Pandacoin",
    "isPoS": 1,
    "rpcport": 22444,
    "pubtype": 55,
    "p2shtype": 22,
    "wiftype": 183,
    "decimals": 6,
    "txfee": 10000000,
    "dust": 1000000,
    "segwit": true,
    "bech32_hrp": "pn",
    "address_format": {
      "format": "segwit"
    },
    "orderbook_ticker": "PND",
    "mm2": 1,
    "required_confirmations": 1,
    "avg_blocktime": 600,
    "protocol": {
      "type": "UTXO"
    }
  },
  {
    "coin": "POWR-ERC20",
    "name": "powr_erc20",
    "fname": "Power Ledger",
    "rpcport": 80,
    "mm2": 1,
    "chain_id": 1,
    "decimals": 6,
    "avg_blocktime": 15,
    "required_confirmations": 3,
    "protocol": {
      "type": "ERC20",
      "protocol_data": {
        "platform": "ETH",
        "contract_address": "0x595832F8FC6BF59c85C527fEC3740A1b7a361269"
      }
    }
  },
  {
    "coin": "POWR-PLG20",
    "name": "powr_plg20",
    "fname": "Power Ledger",
    "rpcport": 80,
    "mm2": 1,
    "chain_id": 137,
    "decimals": 6,
    "avg_blocktime": 1.8,
    "required_confirmations": 3,
    "protocol": {
      "type": "ERC20",
      "protocol_data": {
        "platform": "MATIC",
        "contract_address": "0x0AaB8DC887D34f00D50E19aee48371a941390d14"
      }
    }
  },
  {
    "coin": "PPC",
    "name": "peercoin",
    "fname": "Peercoin",
    "isPoS": 1,
    "rpcport": 9902,
    "pubtype": 55,
    "p2shtype": 117,
    "wiftype": 183,
    "decimals": 6,
    "txfee": 0,
    "dust": 10000,
    "segwit": true,
    "bech32_hrp": "pc",
    "mm2": 1,
    "required_confirmations": 1,
    "avg_blocktime": 510,
    "protocol": {
      "type": "UTXO"
    }
  },
  {
    "coin": "PPC-segwit",
    "name": "peercoin",
    "fname": "Peercoin",
    "isPoS": 1,
    "rpcport": 9902,
    "pubtype": 55,
    "p2shtype": 117,
    "wiftype": 183,
    "decimals": 6,
    "txfee": 0,
    "dust": 10000,
    "segwit": true,
    "bech32_hrp": "pc",
    "address_format": {
      "format": "segwit"
    },
    "orderbook_ticker": "PPC",
    "mm2": 1,
    "required_confirmations": 1,
    "avg_blocktime": 510,
    "protocol": {
      "type": "UTXO"
    }
  },
  {
    "coin": "PPC-ERC20",
    "name": "ppc_erc20",
    "fname": "Peercoin",
    "rpcport": 80,
    "mm2": 1,
    "chain_id": 1,
    "decimals": 6,
    "avg_blocktime": 15,
    "required_confirmations": 3,
    "protocol": {
      "type": "ERC20",
      "protocol_data": {
        "platform": "ETH",
        "contract_address": "0x044d078F1c86508e13328842Cc75AC021B272958"
      }
    }
  },
  {
    "coin": "PPC-PLG20",
    "name": "ppc_plg20",
    "fname": "Peercoin",
    "rpcport": 80,
    "mm2": 1,
    "chain_id": 137,
    "decimals": 6,
    "avg_blocktime": 1.8,
    "required_confirmations": 3,
    "protocol": {
      "type": "ERC20",
      "protocol_data": {
        "platform": "MATIC",
        "contract_address": "0x91E7E32C710661C44ae44D10Aa86135d91C3Ed65"
      }
    }
  },
  {
    "coin": "PRCY",
    "name": "prcy",
    "fname": "PRivaCY Coin",
    "rpcport": 59683,
    "pubtype": 55,
    "p2shtype": 61,
    "wiftype": 28,
    "txfee": 0,
    "mm2": 1,
    "required_confirmations": 5,
    "avg_blocktime": 60,
    "protocol": {
      "type": "UTXO"
    }
  },
  {
    "coin": "PRCY-BEP20",
    "name": "prcy_bep20",
    "fname": "PRivaCY Coin",
    "rpcport": 80,
    "mm2": 1,
    "chain_id": 56,
    "avg_blocktime": 3,
    "required_confirmations": 3,
    "protocol": {
      "type": "ERC20",
      "protocol_data": {
        "platform": "BNB",
        "contract_address": "0xdFC3829b127761a3218bFceE7fc92e1232c9D116"
      }
    }
  },
  {
    "coin": "PRCY-ERC20",
    "name": "prcy_erc20",
    "fname": "PRivaCY Coin",
    "rpcport": 80,
    "mm2": 1,
    "chain_id": 1,
    "avg_blocktime": 15,
    "required_confirmations": 3,
    "decimals": 8,
    "protocol": {
      "type": "ERC20",
      "protocol_data": {
        "platform": "ETH",
        "contract_address": "0xdFC3829b127761a3218bFceE7fc92e1232c9D116"
      }
    }
  },
  {
    "coin": "PRCY-PLG20",
    "name": "prcy_plg20",
    "fname": "PRivaCY Coin",
    "rpcport": 80,
    "mm2": 1,
    "chain_id": 137,
    "decimals": 8,
    "avg_blocktime": 1.8,
    "required_confirmations": 3,
    "protocol": {
      "type": "ERC20",
      "protocol_data": {
        "platform": "MATIC",
        "contract_address": "0xdFC3829b127761a3218bFceE7fc92e1232c9D116"
      }
    }
  },
  {
    "coin": "PRUX",
    "name": "prux",
    "fname": "PRUX",
    "rpcport": 19595,
    "pubtype": 55,
    "p2shtype": 117,
    "wiftype": 183,
    "txfee": 10000,
    "segwit": false,
    "bech32_hrp": "pr",
    "mm2": 1,
    "required_confirmations": 9,
    "avg_blocktime": 9,
    "protocol": {
      "type": "UTXO"
    }
  },
  {
    "coin": "PTX",
    "sign_message_prefix": "Komodo Signed Message:\n",
    "asset": "PTX",
    "fname": "PatentTX",
    "rpcport": 61939,
    "txversion": 4,
    "overwintered": 1,
    "mm2": 1,
    "required_confirmations": 5,
    "protocol": {
      "type": "UTXO"
    }
  },
  {
    "coin": "SHIB-BEP20",
    "name": "shib_bep20",
    "fname": "Shiba Inu",
    "rpcport": 80,
    "mm2": 1,
    "chain_id": 56,
    "avg_blocktime": 3,
    "required_confirmations": 3,
    "protocol": {
      "type": "ERC20",
      "protocol_data": {
        "platform": "BNB",
        "contract_address": "0x2859e4544C4bB03966803b044A93563Bd2D0DD4D"
      }
    }
  },
  {
    "coin": "SHIB-ERC20",
    "name": "shib_erc20",
    "fname": "Shiba Inu",
    "rpcport": 80,
    "mm2": 1,
    "chain_id": 1,
    "avg_blocktime": 15,
    "required_confirmations": 3,
    "protocol": {
      "type": "ERC20",
      "protocol_data": {
        "platform": "ETH",
        "contract_address": "0x95aD61b0a150d79219dCF64E1E6Cc01f0B64C4cE"
      }
    }
  },
  {
    "coin": "SHIB-KRC20",
    "name": "shib_krc20",
    "fname": "Shiba Inu",
    "rpcport": 80,
    "mm2": 1,
    "chain_id": 321,
    "decimals": 18,
    "avg_blocktime": 3,
    "required_confirmations": 3,
    "protocol": {
      "type": "ERC20",
      "protocol_data": {
        "platform": "KCS",
        "contract_address": "0x73b6086955c820370A18002F60E9b51FB67d7e1A"
      }
    }
  },
  {
    "coin": "QC",
    "name": "qtum",
    "fname": "Qcash",
    "rpcport": 3889,
    "pubtype": 58,
    "p2shtype": 50,
    "wiftype": 128,
    "segwit": false,
    "txfee": 0,
    "dust": 72800,
    "mm2": 1,
    "required_confirmations": 3,
    "mature_confirmations": 2000,
    "avg_blocktime": 32,
    "protocol": {
      "type": "QRC20",
      "protocol_data": {
        "platform": "QTUM",
        "contract_address": "0xf2033ede578e17fa6231047265010445bca8cf1c"
      }
    }
  },
  {
    "coin": "QIAIR",
    "name": "qtum",
    "fname": "Qi Airdrop Token",
    "rpcport": 3889,
    "pubtype": 58,
    "p2shtype": 50,
    "wiftype": 128,
    "segwit": false,
    "txfee": 0,
    "dust": 72800,
    "mm2": 1,
    "required_confirmations": 3,
    "mature_confirmations": 2000,
    "avg_blocktime": 32,
    "protocol": {
      "type": "QRC20",
      "protocol_data": {
        "platform": "QTUM",
        "contract_address": "0x60f33e17d8d2dba280cf85b6c35880dedd8ed728"
      }
    }
  },
  {
    "coin": "QI",
    "name": "qtum",
    "fname": "Qi Swap",
    "rpcport": 3889,
    "pubtype": 58,
    "p2shtype": 50,
    "wiftype": 128,
    "segwit": false,
    "txfee": 0,
    "dust": 72800,
    "mm2": 1,
    "required_confirmations": 3,
    "mature_confirmations": 2000,
    "avg_blocktime": 32,
    "protocol": {
      "type": "QRC20",
      "protocol_data": {
        "platform": "QTUM",
        "contract_address": "0x54fefdb5b31164f66ddb68becd7bdd864cacd65b"
      }
    }
  },
  {
    "coin": "QKC-BEP20",
    "name": "qkc_bep20",
    "fname": "QuarkChain",
    "rpcport": 80,
    "mm2": 1,
    "chain_id": 56,
    "avg_blocktime": 3,
    "required_confirmations": 3,
    "protocol": {
      "type": "ERC20",
      "protocol_data": {
        "platform": "BNB",
        "contract_address": "0xA1434F1FC3F437fa33F7a781E041961C0205B5Da"
      }
    }
  },
  {
    "coin": "QKC-ERC20",
    "name": "qkc_erc20",
    "fname": "QuarkChain",
    "rpcport": 80,
    "mm2": 1,
    "chain_id": 1,
    "avg_blocktime": 15,
    "required_confirmations": 3,
    "protocol": {
      "type": "ERC20",
      "protocol_data": {
        "platform": "ETH",
        "contract_address": "0xEA26c4aC16D4a5A106820BC8AEE85fd0b7b2b664"
      }
    }
  },
  {
    "coin": "QNT-ERC20",
    "name": "qnt_erc20",
    "fname": "Quant",
    "rpcport": 80,
    "mm2": 1,
    "chain_id": 1,
    "decimals": 18,
    "avg_blocktime": 15,
    "required_confirmations": 3,
    "protocol": {
      "type": "ERC20",
      "protocol_data": {
        "platform": "ETH",
        "contract_address": "0x4a220E6096B25EADb88358cb44068A3248254675"
      }
    }
  },
  {
    "coin": "QNT-KRC20",
    "name": "qnt_krc20",
    "fname": "Quant",
    "rpcport": 80,
    "mm2": 1,
    "chain_id": 321,
    "decimals": 18,
    "avg_blocktime": 3,
    "required_confirmations": 3,
    "protocol": {
      "type": "ERC20",
      "protocol_data": {
        "platform": "KCS",
        "contract_address": "0x791630C11c7159A748d8c2267a66780B3DDC40a7"
      }
    }
  },
  {
    "coin": "QRC20",
    "fname": "QRC20",
    "pubtype": 120,
    "p2shtype": 50,
    "wiftype": 128,
    "segwit": false,
    "txfee": 400000,
    "mm2": 1,
    "is_testnet": true,
    "mature_confirmations": 2000,
    "required_confirmations": 1,
    "avg_blocktime": 32,
    "protocol": {
      "type": "QRC20",
      "protocol_data": {
        "platform": "tQTUM",
        "contract_address": "0xd362e096e873eb7907e205fadc6175c6fec7bc44"
      }
    }
  },
  {
    "coin": "QTUM",
    "name": "qtum",
    "fname": "Qtum",
    "rpcport": 3889,
    "pubtype": 58,
    "p2shtype": 50,
    "wiftype": 128,
    "segwit": true,
    "bech32_hrp": "qc",
    "txfee": 0,
    "dust": 72800,
    "mm2": 1,
    "sign_message_prefix": "Qtum Signed Message:\n",
    "force_min_relay_fee": true,
    "required_confirmations": 3,
    "mature_confirmations": 2000,
    "avg_blocktime": 32,
    "protocol": {
      "type": "QTUM"
    },
    "derivation_path": "m/44'/2301'",
    "trezor_coin": "Qtum"
  },
  {
    "coin": "QTUM-segwit",
    "name": "qtum",
    "fname": "Qtum",
    "rpcport": 3889,
    "pubtype": 58,
    "p2shtype": 50,
    "wiftype": 128,
    "segwit": true,
    "bech32_hrp": "qc",
    "address_format": {
      "format": "segwit"
    },
    "orderbook_ticker": "QTUM",
    "txfee": 0,
    "dust": 72800,
    "mm2": 1,
    "force_min_relay_fee": true,
    "required_confirmations": 3,
    "mature_confirmations": 2000,
    "avg_blocktime": 32,
    "protocol": {
      "type": "QTUM"
    }
  },
  {
    "coin": "QTUM-ERC20",
    "name": "qtum_erc20",
    "fname": "Qtum",
    "rpcport": 80,
    "mm2": 1,
    "chain_id": 1,
    "avg_blocktime": 15,
    "required_confirmations": 3,
    "protocol": {
      "type": "ERC20",
      "protocol_data": {
        "platform": "ETH",
        "contract_address": "0x3103dF8F05c4D8aF16fD22AE63E406b97FeC6938"
      }
    }
  },
  {
    "coin": "tQTUM",
    "name": "qtumtest",
    "fname": "QTUM Testnet",
    "is_testnet": true,
    "rpcport": 13889,
    "pubtype": 120,
    "p2shtype": 110,
    "wiftype": 239,
    "segwit": true,
    "bech32_hrp": "tq",
    "txfee": 400000,
    "mm2": 1,
    "required_confirmations": 1,
    "mature_confirmations": 2000,
    "avg_blocktime": 32,
    "protocol": {
      "type": "QTUM"
    }
  },
  {
    "coin": "tQTUM-segwit",
    "name": "qtumtest",
    "fname": "QTUM Testnet",
    "rpcport": 13889,
    "pubtype": 120,
    "p2shtype": 110,
    "wiftype": 239,
    "segwit": true,
    "bech32_hrp": "tq",
    "address_format": {
      "format": "segwit"
    },
    "orderbook_ticker": "tQTUM",
    "txfee": 400000,
    "mm2": 1,
    "is_testnet": true,
    "required_confirmations": 1,
    "mature_confirmations": 2000,
    "avg_blocktime": 32,
    "protocol": {
      "type": "QTUM"
    }
  },
  {
    "coin": "REN-ERC20",
    "name": "ren_erc20",
    "fname": "Ren",
    "rpcport": 80,
    "mm2": 1,
    "chain_id": 1,
    "decimals": 18,
    "avg_blocktime": 15,
    "required_confirmations": 3,
    "protocol": {
      "type": "ERC20",
      "protocol_data": {
        "platform": "ETH",
        "contract_address": "0x408e41876cCCDC0F92210600ef50372656052a38"
      }
    }
  },
  {
    "coin": "REN-HCO20",
    "name": "ren_hco20",
    "fname": "Ren",
    "rpcport": 80,
    "mm2": 1,
    "chain_id": 128,
    "decimals": 18,
    "avg_blocktime": 3,
    "required_confirmations": 3,
    "protocol": {
      "type": "ERC20",
      "protocol_data": {
        "platform": "HT",
        "contract_address": "0x212208bcc81F3a2D0188afF76A2d39351eb53b96"
      }
    }
  },
  {
    "coin": "REP-ERC20",
    "name": "rep_erc20",
    "fname": "Augur",
    "required_confirmations": 3,
    "avg_blocktime": 15,
    "rpcport": 80,
    "mm2": 1,
    "chain_id": 1,
    "protocol": {
      "type": "ERC20",
      "protocol_data": {
        "platform": "ETH",
        "contract_address": "0x221657776846890989a759BA2973e427DfF5C9bB"
      }
    }
  },
  {
    "coin": "REVS",
    "sign_message_prefix": "Komodo Signed Message:\n",
    "asset": "REVS",
    "fname": "REVS",
    "rpcport": 10196,
    "txversion": 4,
    "overwintered": 1,
    "mm2": 1,
    "required_confirmations": 2,
    "requires_notarization": true,
    "avg_blocktime": 60,
    "protocol": {
      "type": "UTXO"
    }
  },
  {
    "coin": "RIC",
    "name": "riecoin",
    "fname": "Riecoin",
    "rpcport": 28332,
    "pubtype": 60,
    "p2shtype": 65,
    "wiftype": 128,
    "segwit": true,
    "bech32_hrp": "ric",
    "txfee": 0,
    "mm2": 1,
    "required_confirmations": 4,
    "avg_blocktime": 150,
    "protocol": {
      "type": "UTXO"
    }
  },
  {
    "coin": "RIC-segwit",
    "name": "riecoin",
    "fname": "Riecoin",
    "rpcport": 28332,
    "pubtype": 60,
    "p2shtype": 65,
    "wiftype": 128,
    "segwit": true,
    "bech32_hrp": "ric",
    "address_format": {
      "format": "segwit"
    },
    "orderbook_ticker": "RIC",
    "txfee": 0,
    "mm2": 1,
    "required_confirmations": 4,
    "avg_blocktime": 150,
    "protocol": {
      "type": "UTXO"
    }
  },
  {
    "coin": "RICK",
    "asset": "RICK",
    "fname": "Rick",
    "rpcport": 25435,
    "txversion": 4,
    "overwintered": 1,
    "mm2": 1,
    "sign_message_prefix": "Komodo Signed Message:\n",
    "is_testnet": true,
    "required_confirmations": 1,
    "requires_notarization": false,
    "avg_blocktime": 60,
    "protocol": {
      "type": "UTXO"
    },
    "derivation_path": "m/44'/141'",
    "trezor_coin": "Komodo"
  },
  {
    "coin": "RLC-ERC20",
    "name": "rlc_erc20",
    "fname": "iExec RLC",
    "rpcport": 80,
    "mm2": 1,
    "chain_id": 1,
    "decimals": 9,
    "avg_blocktime": 15,
    "required_confirmations": 3,
    "protocol": {
      "type": "ERC20",
      "protocol_data": {
        "platform": "ETH",
        "contract_address": "0x607F4C5BB672230e8672085532f7e901544a7375"
      }
    }
  },
  {
    "coin": "RLC-PLG20",
    "name": "rlc_plg20",
    "fname": "iExec RLC",
    "rpcport": 80,
    "mm2": 1,
    "chain_id": 137,
    "decimals": 9,
    "avg_blocktime": 1.8,
    "required_confirmations": 3,
    "protocol": {
      "type": "ERC20",
      "protocol_data": {
        "platform": "MATIC",
        "contract_address": "0xbe662058e00849C3Eef2AC9664f37fEfdF2cdbFE"
      }
    }
  },
  {
    "coin": "RSR-ERC20",
    "name": "rsr_erc20",
    "fname": "Reserve Rights",
    "rpcport": 80,
    "mm2": 1,
    "chain_id": 1,
    "decimals": 18,
    "avg_blocktime": 15,
    "required_confirmations": 3,
    "protocol": {
      "type": "ERC20",
      "protocol_data": {
        "platform": "ETH",
        "contract_address": "0x320623b8E4fF03373931769A31Fc52A4E78B5d70"
      }
    }
  },
  {
    "coin": "RTM",
    "name": "raptoreum",
    "fname": "Raptoreum",
    "rpcport": 9998,
    "pubtype": 60,
    "p2shtype": 16,
    "wiftype": 128,
    "txfee": 1000,
    "mm2": 1,
    "confpath": "USERHOME/.raptoreumcore/raptoreum.conf",
    "required_confirmations": 3,
    "avg_blocktime": 120,
    "protocol": {
      "type": "UTXO"
    }
  },
  {
    "coin": "RTM-BEP20",
    "name": "rtm_bep20",
    "fname": "Raptoreum",
    "rpcport": 80,
    "mm2": 1,
    "chain_id": 56,
    "decimals": 8,
    "avg_blocktime": 3,
    "required_confirmations": 3,
    "protocol": {
      "type": "ERC20",
      "protocol_data": {
        "platform": "BNB",
        "contract_address": "0xF7C71cab11E3694638Bb9A106E0F430565BD15F1"
      }
    }
  },
  {
    "coin": "RVN",
    "name": "raven",
    "fname": "RavenCoin",
    "sign_message_prefix": "Raven Signed Message:\n",
    "rpcport": 8766,
    "pubtype": 60,
    "p2shtype": 122,
    "wiftype": 128,
    "segwit": true,
    "txfee": 1000000,
    "mm2": 1,
    "required_confirmations": 3,
    "avg_blocktime": 60,
    "protocol": {
      "type": "UTXO"
    }
  },
  {
    "coin": "SAND-ERC20",
    "name": "sand_erc20",
    "fname": "The Sandbox",
    "rpcport": 80,
    "mm2": 1,
    "chain_id": 1,
    "decimals": 18,
    "avg_blocktime": 15,
    "required_confirmations": 3,
    "protocol": {
      "type": "ERC20",
      "protocol_data": {
        "platform": "ETH",
        "contract_address": "0x3845badAde8e6dFF049820680d1F14bD3903a5d0"
      }
    }
  },
  {
    "coin": "SAND-BEP20",
    "name": "sand_bep20",
    "fname": "The Sandbox",
    "rpcport": 80,
    "mm2": 1,
    "chain_id": 56,
    "decimals": 18,
    "avg_blocktime": 3,
    "required_confirmations": 3,
    "protocol": {
      "type": "ERC20",
      "protocol_data": {
        "platform": "BNB",
        "contract_address": "0x67b725d7e342d7B611fa85e859Df9697D9378B2e"
      }
    }
  },
  {
    "coin": "SAND-PLG20",
    "name": "sand_plg20",
    "fname": "The Sandbox",
    "rpcport": 80,
    "mm2": 1,
    "chain_id": 137,
    "decimals": 18,
    "avg_blocktime": 1.8,
    "required_confirmations": 3,
    "protocol": {
      "type": "ERC20",
      "protocol_data": {
        "platform": "MATIC",
        "contract_address": "0xBbba073C31bF03b8ACf7c28EF0738DeCF3695683"
      }
    }
  },
  {
    "coin": "SCRT-BEP20",
    "name": "scrt_bep20",
    "fname": "Secret",
    "rpcport": 80,
    "mm2": 1,
    "chain_id": 56,
    "decimals": 18,
    "avg_blocktime": 3,
    "required_confirmations": 3,
    "protocol": {
      "type": "ERC20",
      "protocol_data": {
        "platform": "BNB",
        "contract_address": "0x02dd18E4981DA3fC7363fE56f3B81D1860b44ea7"
      }
    }
  },
  {
    "coin": "SIRX",
    "name": "sirius",
    "fname": "Sirius",
    "rpcport": 4001,
    "pubtype": 63,
    "p2shtype": 50,
    "wiftype": 128,
    "txfee": 200000,
    "mm2": 1,
    "protocol": {
      "type": "UTXO"
    }
  },
  {
    "coin": "SIX",
    "asset": "SIX",
    "fname": "End Time Currency",
    "rpcport": 20020,
    "txversion": 4,
    "overwintered": 1,
    "mm2": 1,
<<<<<<< HEAD
    "avg_blocktime": 3,
    "required_confirmations": 3,
=======
    "required_confirmations": 2,
    "requires_notarization": false,
    "sign_message_prefix": "Komodo Signed Message:\n",
    "avg_blocktime": 2,
>>>>>>> f8746396
    "protocol": {
      "type": "UTXO"
    }
  },
  {
    "coin": "SMTF-v2",
    "name": "smtfv2_bep20",
    "fname": "SmartFi",
    "rpcport": 80,
    "mm2": 1,
    "avg_blocktime": 3,
    "required_confirmations": 3,
    "protocol": {
      "type": "ERC20",
      "protocol_data": {
        "platform": "BNB",
        "contract_address": "0x11fD9ED04f1Eb43eF9df6425a6990609F2468895"
      }
    }
  },
  {
    "coin": "SNX-AVX20",
    "name": "snx_avx20",
    "fname": "Synthetix",
    "rpcport": 80,
    "mm2": 1,
    "chain_id": 43114,
    "required_confirmations": 3,
    "avg_blocktime": 2.4,
    "decimals": 18,
    "protocol": {
      "type": "ERC20",
      "protocol_data": {
        "platform": "AVAX",
        "contract_address": "0xBeC243C995409E6520D7C41E404da5dEba4b209B"
      }
    }
  },
  {
    "coin": "SNX-BEP20",
    "name": "snx_bep20",
    "fname": "Synthetix",
    "rpcport": 80,
    "mm2": 1,
    "chain_id": 56,
    "avg_blocktime": 3,
    "required_confirmations": 3,
    "protocol": {
      "type": "ERC20",
      "protocol_data": {
        "platform": "BNB",
        "contract_address": "0x9Ac983826058b8a9C7Aa1C9171441191232E8404"
      }
    }
  },
  {
    "coin": "SNX-ERC20",
    "name": "snx_erc20",
    "fname": "Synthetix",
    "rpcport": 80,
    "mm2": 1,
    "chain_id": 1,
    "avg_blocktime": 15,
    "required_confirmations": 3,
    "decimals": 18,
    "protocol": {
      "type": "ERC20",
      "protocol_data": {
        "platform": "ETH",
        "contract_address": "0xC011a73ee8576Fb46F5E1c5751cA3B9Fe0af2a6F"
      }
    }
  },
  {
    "coin": "SNX-FTM20",
    "name": "snx_ftm20",
    "fname": "Synthetix",
    "rpcport": 80,
    "mm2": 1,
    "chain_id": 250,
    "decimals": 18,
    "avg_blocktime": 1.8,
    "required_confirmations": 3,
    "protocol": {
      "type": "ERC20",
      "protocol_data": {
        "platform": "FTM",
        "contract_address": "0x56ee926bD8c72B2d5fa1aF4d9E4Cbb515a1E3Adc"
      }
    }
  },
  {
    "coin": "SNX-KRC20",
    "name": "snx_krc20",
    "fname": "Synthetix",
    "rpcport": 80,
    "mm2": 1,
    "chain_id": 321,
    "decimals": 18,
    "avg_blocktime": 3,
    "required_confirmations": 3,
    "protocol": {
      "type": "ERC20",
      "protocol_data": {
        "platform": "KCS",
        "contract_address": "0x31965b5c9c55f5579eb49F4b3AcC59aA10a7B98E"
      }
    }
  },
  {
    "coin": "SNX-PLG20",
    "name": "snx_plg20",
    "fname": "Synthetix",
    "rpcport": 80,
    "mm2": 1,
    "chain_id": 137,
    "decimals": 18,
    "avg_blocktime": 1.8,
    "required_confirmations": 3,
    "protocol": {
      "type": "ERC20",
      "protocol_data": {
        "platform": "MATIC",
        "contract_address": "0x50B728D8D964fd00C2d0AAD81718b71311feF68a"
      }
    }
  },
  {
    "coin": "SOL-BEP20",
    "name": "sol_bep20",
    "fname": "Solana",
    "rpcport": 80,
    "mm2": 1,
    "chain_id": 56,
    "decimals": 18,
    "avg_blocktime": 3,
    "required_confirmations": 3,
    "protocol": {
      "type": "ERC20",
      "protocol_data": {
        "platform": "BNB",
        "contract_address": "0x570A5D26f7765Ecb712C0924E4De545B89fD43dF"
      }
    }
  },
  {
    "coin": "SOL-PLG20",
    "name": "sol_plg20",
    "fname": "Solana",
    "rpcport": 80,
    "mm2": 1,
    "chain_id": 137,
    "decimals": 18,
    "avg_blocktime": 1.8,
    "required_confirmations": 3,
    "protocol": {
      "type": "ERC20",
      "protocol_data": {
        "platform": "MATIC",
        "contract_address": "0x7DfF46370e9eA5f0Bad3C4E29711aD50062EA7A4"
      }
    }
  },
  {
    "coin": "SOLVE-ERC20",
    "name": "solve_erc20",
    "fname": "SOLVE",
    "required_confirmations": 3,
    "avg_blocktime": 15,
    "rpcport": 80,
    "mm2": 1,
    "chain_id": 1,
    "protocol": {
      "type": "ERC20",
      "protocol_data": {
        "platform": "ETH",
        "contract_address": "0x446C9033E7516D820cc9a2ce2d0B7328b579406F"
      }
    }
  },
  {
    "coin": "SOULJA",
    "sign_message_prefix": "Komodo Signed Message:\n",
    "asset": "SOULJA",
    "fname": "SouljaCoin",
    "rpcport": 53604,
    "txversion": 4,
    "overwintered": 1,
    "mm2": 1,
    "required_confirmations": 1,
    "requires_notarization": false,
    "avg_blocktime": 60,
    "protocol": {
      "type": "UTXO"
    }
  },
  {
    "coin": "SPACE",
    "sign_message_prefix": "Komodo Signed Message:\n",
    "asset": "SPACE",
    "fname": "Spacecoin",
    "rpcport": 35593,
    "txversion": 4,
    "overwintered": 1,
    "mm2": 1,
    "required_confirmations": 6,
    "requires_notarization": false,
    "avg_blocktime": 30,
    "protocol": {
      "type": "UTXO"
    }
  },
  {
    "coin": "CIPHS",
    "sign_message_prefix": "Komodo Signed Message:\n",
    "asset": "CIPHS",
    "fname": "Ciphscoin",
    "rpcport": 50601,
    "txversion": 4,
    "overwintered": 1,
    "mm2": 1,
    "required_confirmations": 6,
    "requires_notarization": false,
    "avg_blocktime": 30,
    "protocol": {
      "type": "UTXO"
    }
  },
  {
    "coin": "SRM-ERC20",
    "name": "srm_erc20",
    "fname": "Serum",
    "rpcport": 80,
    "mm2": 1,
    "chain_id": 1,
    "decimals": 6,
    "avg_blocktime": 15,
    "required_confirmations": 3,
    "protocol": {
      "type": "ERC20",
      "protocol_data": {
        "platform": "ETH",
        "contract_address": "0x476c5E26a75bd202a9683ffD34359C0CC15be0fF"
      }
    }
  },
  {
    "coin": "SRM-PLG20",
    "name": "srm_plg20",
    "fname": "Serum",
    "rpcport": 80,
    "mm2": 1,
    "chain_id": 137,
    "decimals": 6,
    "avg_blocktime": 1.8,
    "required_confirmations": 3,
    "protocol": {
      "type": "ERC20",
      "protocol_data": {
        "platform": "MATIC",
        "contract_address": "0x6Bf2eb299E51Fc5DF30Dec81D9445dDe70e3F185"
      }
    }
  },
  {
    "coin": "SUPERNET",
    "sign_message_prefix": "Komodo Signed Message:\n",
    "asset": "SUPERNET",
    "fname": "Supernet",
    "rpcport": 11341,
    "txversion": 4,
    "overwintered": 1,
    "mm2": 1,
    "required_confirmations": 2,
    "requires_notarization": true,
    "avg_blocktime": 60,
    "protocol": {
      "type": "UTXO"
    }
  },
  {
    "coin": "SUSHI-AVX20",
    "name": "sushi_avx20",
    "fname": "Sushi",
    "rpcport": 80,
    "mm2": 1,
    "chain_id": 43114,
    "required_confirmations": 3,
    "avg_blocktime": 2.4,
    "decimals": 18,
    "protocol": {
      "type": "ERC20",
      "protocol_data": {
        "platform": "AVAX",
        "contract_address": "0x37B608519F91f70F2EeB0e5Ed9AF4061722e4F76"
      }
    }
  },
  {
    "coin": "SUSHI-BEP20",
    "name": "sushi_bep20",
    "fname": "Sushi",
    "rpcport": 80,
    "mm2": 1,
    "chain_id": 56,
    "avg_blocktime": 3,
    "required_confirmations": 3,
    "protocol": {
      "type": "ERC20",
      "protocol_data": {
        "platform": "BNB",
        "contract_address": "0x947950BcC74888a40Ffa2593C5798F11Fc9124C4"
      }
    }
  },
  {
    "coin": "SUSHI-ERC20",
    "name": "sushi_erc20",
    "fname": "Sushi",
    "rpcport": 80,
    "mm2": 1,
    "chain_id": 1,
    "avg_blocktime": 15,
    "required_confirmations": 3,
    "decimals": 18,
    "protocol": {
      "type": "ERC20",
      "protocol_data": {
        "platform": "ETH",
        "contract_address": "0x6B3595068778DD592e39A122f4f5a5cF09C90fE2"
      }
    }
  },
  {
    "coin": "SUSHI-FTM20",
    "name": "sushi_ftm20",
    "fname": "Sushi",
    "rpcport": 80,
    "mm2": 1,
    "chain_id": 250,
    "decimals": 18,
    "avg_blocktime": 1.8,
    "required_confirmations": 3,
    "protocol": {
      "type": "ERC20",
      "protocol_data": {
        "platform": "FTM",
        "contract_address": "0xae75A438b2E0cB8Bb01Ec1E1e376De11D44477CC"
      }
    }
  },
  {
    "coin": "SUSHI-KRC20",
    "name": "sushi_krc20",
    "fname": "Sushi",
    "rpcport": 80,
    "mm2": 1,
    "chain_id": 321,
    "decimals": 18,
    "avg_blocktime": 3,
    "required_confirmations": 3,
    "protocol": {
      "type": "ERC20",
      "protocol_data": {
        "platform": "KCS",
        "contract_address": "0xE0a60890BB7F9250089455620063fb6fe4DC159a"
      }
    }
  },
  {
    "coin": "SUSHI-MVR20",
    "name": "sushi_mvr20",
    "fname": "Sushi",
    "rpcport": 80,
    "mm2": 1,
    "chain_id": 1285,
    "avg_blocktime": 15,
    "decimals": 18,
    "required_confirmations": 3,
    "protocol": {
      "type": "ERC20",
      "protocol_data": {
        "platform": "MOVR",
        "contract_address": "0xf390830DF829cf22c53c8840554B98eafC5dCBc2"
      }
    }
  },
  {
    "coin": "SUSHI-PLG20",
    "name": "sushi_plg20",
    "fname": "Sushi",
    "rpcport": 80,
    "mm2": 1,
    "chain_id": 137,
    "decimals": 18,
    "avg_blocktime": 1.8,
    "required_confirmations": 3,
    "protocol": {
      "type": "ERC20",
      "protocol_data": {
        "platform": "MATIC",
        "contract_address": "0x0b3F868E0BE5597D5DB7fEB59E1CADBb0fdDa50a"
      }
    }
  },
  {
    "coin": "SWAP-BEP20",
    "name": "swap_bep20",
    "fname": "SafeSwap",
    "rpcport": 80,
    "mm2": 1,
    "chain_id": 56,
    "avg_blocktime": 3,
    "required_confirmations": 3,
    "protocol": {
      "type": "ERC20",
      "protocol_data": {
        "platform": "BNB",
        "contract_address": "0xe56a473043EaAB7947c0a2408cEA623074500EE3"
      }
    }
  },
  {
    "coin": "SXP-BEP20",
    "name": "sxp_bep20",
    "fname": "Swipe",
    "rpcport": 80,
    "mm2": 1,
    "chain_id": 56,
    "avg_blocktime": 3,
    "required_confirmations": 3,
    "protocol": {
      "type": "ERC20",
      "protocol_data": {
        "platform": "BNB",
        "contract_address": "0x47BEAd2563dCBf3bF2c9407fEa4dC236fAbA485A"
      }
    }
  },
  {
    "coin": "SXP-ERC20",
    "name": "sxp_erc20",
    "fname": "Swipe",
    "rpcport": 80,
    "mm2": 1,
    "chain_id": 1,
    "avg_blocktime": 15,
    "required_confirmations": 3,
    "decimals": 18,
    "protocol": {
      "type": "ERC20",
      "protocol_data": {
        "platform": "ETH",
        "contract_address": "0x8CE9137d39326AD0cD6491fb5CC0CbA0e089b6A9"
      }
    }
  },
  {
    "coin": "SBCH",
    "name": "smartbch",
    "fname": "SmartBCH",
    "rpcport": 80,
    "mm2": 1,
    "alias_ticker": "BCH",
    "chain_id": 10000,
    "required_confirmations": 3,
    "avg_blocktime": 6,
    "protocol": {
      "type": "ETH"
    }
  },
  {
    "coin": "SYS",
    "name": "syscoin",
    "fname": "Syscoin",
    "sign_message_prefix": "Syscoin Signed Message:\n",
    "rpcport": 8370,
    "pubtype": 63,
    "p2shtype": 5,
    "wiftype": 128,
    "txfee": 10000,
    "dust": 1820,
    "segwit": true,
    "bech32_hrp": "sys",
    "required_confirmations": 5,
    "avg_blocktime": 60,
    "mm2": 1,
    "protocol": {
      "type": "UTXO"
    }
  },
  {
    "coin": "SYS-segwit",
    "name": "syscoin",
    "fname": "Syscoin",
    "rpcport": 8370,
    "pubtype": 63,
    "p2shtype": 5,
    "wiftype": 128,
    "txfee": 10000,
    "dust": 1820,
    "segwit": true,
    "bech32_hrp": "sys",
    "address_format": {
      "format": "segwit"
    },
    "orderbook_ticker": "SYS",
    "required_confirmations": 5,
    "avg_blocktime": 60,
    "mm2": 1,
    "protocol": {
      "type": "UTXO"
    }
  },
  {
    "coin": "SCA",
    "name": "scalaris",
    "fname": "Scalaris",
    "rpcport": 42510,
    "txversion": 1,
    "pubtype": 63,
    "p2shtype": 23,
    "wiftype": 154,
    "txfee": 200000,
    "required_confirmations": 3,
    "avg_blocktime": 60,
    "mm2": 1,
    "protocol": {
      "type": "UTXO"
    }
  },
  {
    "coin": "TAMA-ERC20",
    "name": "tama_erc20",
    "fname": "Tamadoge",
    "rpcport": 80,
    "mm2": 1,
    "chain_id": 1,
    "avg_blocktime": 15,
    "required_confirmations": 3,
    "decimals": 18,
    "protocol": {
      "type": "ERC20",
      "protocol_data": {
        "platform": "ETH",
        "contract_address": "0x12b6893cE26Ea6341919FE289212ef77e51688c8"
      }
    }
  },
  {
    "coin": "tBTC",
    "name": "tbitcoin",
    "fname": "BTC Testnet",
    "rpcport": 18332,
    "pubtype": 111,
    "p2shtype": 196,
    "wiftype": 239,
    "segwit": true,
    "bech32_hrp": "tb",
    "txfee": 0,
    "estimate_fee_mode": "ECONOMICAL",
    "mm2": 1,
    "is_testnet": true,
    "required_confirmations": 0,
    "protocol": {
      "type": "UTXO"
    }
  },
  {
    "coin": "tBTC-segwit",
    "name": "tbitcoin",
    "fname": "tBitcoin",
    "rpcport": 18332,
    "pubtype": 111,
    "p2shtype": 196,
    "wiftype": 239,
    "segwit": true,
    "bech32_hrp": "tb",
    "address_format": {
      "format": "segwit"
    },
    "orderbook_ticker": "tBTC",
    "txfee": 0,
    "estimate_fee_mode": "ECONOMICAL",
    "mm2": 1,
    "is_testnet": true,
    "required_confirmations": 0,
    "protocol": {
      "type": "UTXO"
    }
  },
  {
    "coin": "TEL-ERC20",
    "name": "tel_erc20",
    "fname": "Telcoin",
    "rpcport": 80,
    "mm2": 1,
    "chain_id": 1,
    "decimals": 2,
    "avg_blocktime": 15,
    "required_confirmations": 3,
    "protocol": {
      "type": "ERC20",
      "protocol_data": {
        "platform": "ETH",
        "contract_address": "0x467Bccd9d29f223BcE8043b84E8C8B282827790F"
      }
    }
  },
  {
    "coin": "TEL-KRC20",
    "name": "tel_krc20",
    "fname": "Telcoin",
    "rpcport": 80,
    "mm2": 1,
    "chain_id": 321,
    "decimals": 18,
    "avg_blocktime": 3,
    "required_confirmations": 3,
    "protocol": {
      "type": "ERC20",
      "protocol_data": {
        "platform": "KCS",
        "contract_address": "0x621C1E8610e4B9b7fc9F043203C008EDe52E92F5"
      }
    }
  },
  {
    "coin": "TEL-PLG20",
    "name": "tel_plg20",
    "fname": "Telcoin",
    "rpcport": 80,
    "mm2": 1,
    "chain_id": 137,
    "decimals": 2,
    "avg_blocktime": 1.8,
    "required_confirmations": 3,
    "protocol": {
      "type": "ERC20",
      "protocol_data": {
        "platform": "MATIC",
        "contract_address": "0xdF7837DE1F2Fa4631D716CF2502f8b230F1dcc32"
      }
    }
  },
  {
    "coin": "TFT-BEP20",
    "name": "tft_bep20",
    "fname": "ThreeFold",
    "rpcport": 80,
    "mm2": 1,
    "chain_id": 56,
    "decimals": 7,
    "avg_blocktime": 3,
    "required_confirmations": 3,
    "protocol": {
      "type": "ERC20",
      "protocol_data": {
        "platform": "BNB",
        "contract_address": "0x8f0FB159380176D324542b3a7933F0C2Fd0c2bbf"
      }
    }
  },
  {
    "coin": "THC",
    "sign_message_prefix": "Komodo Signed Message:\n",
    "asset": "THC",
    "fname": "HempCoin",
    "rpcport": 36790,
    "txversion": 4,
    "overwintered": 1,
    "mm2": 1,
    "required_confirmations": 2,
    "requires_notarization": true,
    "avg_blocktime": 60,
    "protocol": {
      "type": "UTXO"
    }
  },
  {
    "coin": "THC-BEP20",
    "name": "thc_bep20",
    "fname": "HempCoin",
    "rpcport": 80,
    "mm2": 1,
    "chain_id": 56,
    "decimals": 18,
    "avg_blocktime": 3,
    "required_confirmations": 3,
    "protocol": {
      "type": "ERC20",
      "protocol_data": {
        "platform": "BNB",
        "contract_address": "0xBD9a8CA934e673b874937761D7CFa7084ecBdd53"
      }
    }
  },
  {
    "coin": "TKL",
    "sign_message_prefix": "Komodo Signed Message:\n",
    "asset": "TOKEL",
    "fname": "Tokel",
    "rpcport": 29405,
    "txversion": 4,
    "overwintered": 1,
    "mm2": 1,
    "required_confirmations": 2,
    "requires_notarization": true,
    "avg_blocktime": 60,
    "protocol": {
      "type": "UTXO"
    }
  },
  {
    "coin": "TON-ERC20",
    "name": "ton_erc20",
    "fname": "Toncoin",
    "rpcport": 80,
    "mm2": 1,
    "chain_id": 1,
    "decimals": 9,
    "avg_blocktime": 15,
    "required_confirmations": 3,
    "protocol": {
      "type": "ERC20",
      "protocol_data": {
        "platform": "ETH",
        "contract_address": "0x582d872A1B094FC48F5DE31D3B73F2D9bE47def1"
      }
    }
  },
  {
    "coin": "TON-BEP20",
    "name": "ton_bep20",
    "fname": "Toncoin",
    "rpcport": 80,
    "mm2": 1,
    "chain_id": 56,
    "decimals": 9,
    "avg_blocktime": 3,
    "required_confirmations": 3,
    "protocol": {
      "type": "ERC20",
      "protocol_data": {
        "platform": "BNB",
        "contract_address": "0x76A797A59Ba2C17726896976B7B3747BfD1d220f"
      }
    }
  },
  {
    "coin": "TRC",
    "name": "terracoin",
    "fname": "Terracoin",
    "confpath": "USERHOME/.terracoincore/terracoin.conf",
    "rpcport": 13332,
    "pubtype": 0,
    "p2shtype": 5,
    "wiftype": 128,
    "txfee": 10000,
    "dust": 5460,
    "mm2": 1,
    "required_confirmations": 3,
    "avg_blocktime": 120,
    "protocol": {
      "type": "UTXO"
    }
  },
  {
    "coin": "TRX-BEP20",
    "name": "trx_bep20",
    "fname": "TRON",
    "rpcport": 80,
    "mm2": 1,
    "chain_id": 56,
    "avg_blocktime": 3,
    "required_confirmations": 3,
    "protocol": {
      "type": "ERC20",
      "protocol_data": {
        "platform": "BNB",
        "contract_address": "0x85EAC5Ac2F758618dFa09bDbe0cf174e7d574D5B"
      }
    }
  },
  {
    "coin": "TRYB-AVX20",
    "name": "tryb_avx20",
    "fname": "BiLira",
    "rpcport": 80,
    "mm2": 1,
    "chain_id": 43114,
    "required_confirmations": 3,
    "avg_blocktime": 2.4,
    "decimals": 6,
    "protocol": {
      "type": "ERC20",
      "protocol_data": {
        "platform": "AVAX",
        "contract_address": "0x564A341Df6C126f90cf3ECB92120FD7190ACb401"
      }
    }
  },
  {
    "coin": "TRYB-BEP20",
    "name": "tryb_bep20",
    "fname": "BiLira",
    "rpcport": 80,
    "mm2": 1,
    "chain_id": 56,
    "avg_blocktime": 3,
    "required_confirmations": 3,
    "protocol": {
      "type": "ERC20",
      "protocol_data": {
        "platform": "BNB",
        "contract_address": "0xC1fdbed7Dac39caE2CcC0748f7a80dC446F6a594"
      }
    }
  },
  {
    "coin": "TRYB-PLG20",
    "name": "tryb_plg20",
    "fname": "BiLira",
    "rpcport": 80,
    "mm2": 1,
    "chain_id": 137,
    "decimals": 6,
    "avg_blocktime": 1.8,
    "required_confirmations": 3,
    "protocol": {
      "type": "ERC20",
      "protocol_data": {
        "platform": "MATIC",
        "contract_address": "0x4Fb71290Ac171E1d144F7221D882BECAc7196EB5"
      }
    }
  },
  {
    "coin": "TRYB-ERC20",
    "name": "tryb_erc20",
    "fname": "BiLira",
    "rpcport": 80,
    "mm2": 1,
    "chain_id": 1,
    "avg_blocktime": 15,
    "required_confirmations": 3,
    "protocol": {
      "type": "ERC20",
      "protocol_data": {
        "platform": "ETH",
        "contract_address": "0x2C537E5624e4af88A7ae4060C022609376C8D0EB"
      }
    }
  },
  {
    "coin": "TUSD-BEP20",
    "name": "tusd_bep20",
    "fname": "TrueUSD",
    "rpcport": 80,
    "mm2": 1,
    "chain_id": 56,
    "avg_blocktime": 3,
    "required_confirmations": 3,
    "protocol": {
      "type": "ERC20",
      "protocol_data": {
        "platform": "BNB",
        "contract_address": "0x14016E85a25aeb13065688cAFB43044C2ef86784"
      }
    }
  },
  {
    "coin": "TUSD-ERC20",
    "name": "tusd_erc20",
    "fname": "TrueUSD",
    "rpcport": 80,
    "mm2": 1,
    "chain_id": 1,
    "required_confirmations": 3,
    "avg_blocktime": 15,
    "protocol": {
      "type": "ERC20",
      "protocol_data": {
        "platform": "ETH",
        "contract_address": "0x0000000000085d4780B73119b644AE5ecd22b376"
      }
    }
  },
  {
    "coin": "TUSD-HCO20",
    "name": "tusd_hco20",
    "fname": "TrueUSD",
    "rpcport": 80,
    "mm2": 1,
    "chain_id": 128,
    "decimals": 18,
    "avg_blocktime": 3,
    "required_confirmations": 3,
    "protocol": {
      "type": "ERC20",
      "protocol_data": {
        "platform": "HT",
        "contract_address": "0x5eE41aB6edd38cDfB9f6B4e6Cf7F75c87E170d98"
      }
    }
  },
  {
    "coin": "TUSD-KRC20",
    "name": "tusd_krc20",
    "fname": "TrueUSD",
    "rpcport": 80,
    "mm2": 1,
    "chain_id": 321,
    "decimals": 18,
    "avg_blocktime": 3,
    "required_confirmations": 3,
    "protocol": {
      "type": "ERC20",
      "protocol_data": {
        "platform": "KCS",
        "contract_address": "0xD17027b85Abf02721F953EE528721A980fa58941"
      }
    }
  },
  {
    "coin": "TUSD-PLG20",
    "name": "tusd_plg20",
    "fname": "TrueUSD",
    "rpcport": 80,
    "mm2": 1,
    "chain_id": 137,
    "decimals": 18,
    "avg_blocktime": 1.8,
    "required_confirmations": 3,
    "protocol": {
      "type": "ERC20",
      "protocol_data": {
        "platform": "MATIC",
        "contract_address": "0x2e1AD108fF1D8C782fcBbB89AAd783aC49586756"
      }
    }
  },
  {
    "coin": "UBT-ERC20",
    "name": "ubt_erc20",
    "fname": "Unibright",
    "rpcport": 80,
    "mm2": 1,
    "chain_id": 1,
    "decimals": 8,
    "avg_blocktime": 15,
    "required_confirmations": 3,
    "protocol": {
      "type": "ERC20",
      "protocol_data": {
        "platform": "ETH",
        "contract_address": "0x8400D94A5cb0fa0D041a3788e395285d61c9ee5e"
      }
    }
  },
  {
    "coin": "UBT-PLG20",
    "name": "ubt_plg20",
    "fname": "Unibright",
    "rpcport": 80,
    "mm2": 1,
    "chain_id": 137,
    "decimals": 8,
    "avg_blocktime": 1.8,
    "required_confirmations": 3,
    "protocol": {
      "type": "ERC20",
      "protocol_data": {
        "platform": "MATIC",
        "contract_address": "0x7FBc10850caE055B27039aF31bD258430e714c62"
      }
    }
  },
  {
    "coin": "UIS",
    "name": "unitus",
    "fname": "Unitus",
    "rpcport": 50604,
    "pubtype": 68,
    "p2shtype": 10,
    "wiftype": 132,
    "txfee": 2000000,
    "dust": 6000000,
    "mm2": 1,
    "required_confirmations": 5,
    "avg_blocktime": 60,
    "protocol": {
      "type": "UTXO"
    }
  },
  {
    "coin": "UMA-AVX20",
    "name": "uma_avx20",
    "fname": "UMA",
    "rpcport": 80,
    "mm2": 1,
    "chain_id": 43114,
    "required_confirmations": 3,
    "avg_blocktime": 2.4,
    "decimals": 18,
    "protocol": {
      "type": "ERC20",
      "protocol_data": {
        "platform": "AVAX",
        "contract_address": "0x3Bd2B1c7ED8D396dbb98DED3aEbb41350a5b2339"
      }
    }
  },
  {
    "coin": "UMA-ERC20",
    "name": "uma_erc20",
    "fname": "UMA",
    "rpcport": 80,
    "mm2": 1,
    "chain_id": 1,
    "decimals": 18,
    "avg_blocktime": 15,
    "required_confirmations": 3,
    "protocol": {
      "type": "ERC20",
      "protocol_data": {
        "platform": "ETH",
        "contract_address": "0x04Fa0d235C4abf4BcF4787aF4CF447DE572eF828"
      }
    }
  },
  {
    "coin": "UMA-PLG20",
    "name": "uma_plg20",
    "fname": "UMA",
    "rpcport": 80,
    "mm2": 1,
    "chain_id": 137,
    "decimals": 18,
    "avg_blocktime": 1.8,
    "required_confirmations": 3,
    "protocol": {
      "type": "ERC20",
      "protocol_data": {
        "platform": "MATIC",
        "contract_address": "0x3066818837c5e6eD6601bd5a91B0762877A6B731"
      }
    }
  },
  {
    "coin": "UNI-AVX20",
    "name": "uni_avx20",
    "fname": "Uniswap",
    "rpcport": 80,
    "mm2": 1,
    "chain_id": 43114,
    "required_confirmations": 3,
    "avg_blocktime": 2.4,
    "decimals": 18,
    "protocol": {
      "type": "ERC20",
      "protocol_data": {
        "platform": "AVAX",
        "contract_address": "0x8eBAf22B6F053dFFeaf46f4Dd9eFA95D89ba8580"
      }
    }
  },
  {
    "coin": "UNI-ERC20",
    "name": "uni_erc20",
    "fname": "Uniswap",
    "rpcport": 80,
    "mm2": 1,
    "chain_id": 1,
    "avg_blocktime": 15,
    "required_confirmations": 3,
    "decimals": 18,
    "protocol": {
      "type": "ERC20",
      "protocol_data": {
        "platform": "ETH",
        "contract_address": "0x1f9840a85d5aF5bf1D1762F925BDADdC4201F984"
      }
    }
  },
  {
    "coin": "UNI-BEP20",
    "name": "uni_bep20",
    "fname": "Uniswap",
    "rpcport": 80,
    "mm2": 1,
    "chain_id": 56,
    "avg_blocktime": 3,
    "required_confirmations": 3,
    "protocol": {
      "type": "ERC20",
      "protocol_data": {
        "platform": "BNB",
        "contract_address": "0xBf5140A22578168FD562DCcF235E5D43A02ce9B1"
      }
    }
  },
  {
    "coin": "UNI-HCO20",
    "name": "uni_hco20",
    "fname": "Uniswap",
    "rpcport": 80,
    "mm2": 1,
    "chain_id": 128,
    "decimals": 18,
    "avg_blocktime": 3,
    "required_confirmations": 3,
    "protocol": {
      "type": "ERC20",
      "protocol_data": {
        "platform": "HT",
        "contract_address": "0x22C54cE8321A4015740eE1109D9cBc25815C46E6"
      }
    }
  },
  {
    "coin": "UNI-KRC20",
    "name": "uni_krc20",
    "fname": "Uniswap",
    "rpcport": 80,
    "mm2": 1,
    "chain_id": 321,
    "decimals": 18,
    "avg_blocktime": 3,
    "required_confirmations": 3,
    "protocol": {
      "type": "ERC20",
      "protocol_data": {
        "platform": "KCS",
        "contract_address": "0xEe58E4D62b10A92dB1089d4D040B759C28aE16Cd"
      }
    }
  },
  {
    "coin": "UNI-PLG20",
    "name": "uni_plg20",
    "fname": "Uniswap",
    "rpcport": 80,
    "mm2": 1,
    "chain_id": 137,
    "decimals": 18,
    "avg_blocktime": 1.8,
    "required_confirmations": 3,
    "protocol": {
      "type": "ERC20",
      "protocol_data": {
        "platform": "MATIC",
        "contract_address": "0xb33EaAd8d922B1083446DC23f610c2567fB5180f"
      }
    }
  },
  {
    "coin": "UNO",
    "name": "unobtanium",
    "fname": "Unobtanium",
    "sign_message_prefix": "Unobtanium Signed Message:\n",
    "rpcport": 65535,
    "pubtype": 130,
    "p2shtype": 30,
    "wiftype": 224,
    "txfee": 0,
    "mm2": 1,
    "required_confirmations": 3,
    "avg_blocktime": 150,
    "protocol": {
      "type": "UTXO"
    }
  },
  {
    "coin": "USDC-AVX20",
    "name": "usdc_avx20",
    "fname": "USD Coin",
    "rpcport": 80,
    "mm2": 1,
    "chain_id": 43114,
    "required_confirmations": 3,
    "avg_blocktime": 2.4,
    "decimals": 6,
    "protocol": {
      "type": "ERC20",
      "protocol_data": {
        "platform": "AVAX",
        "contract_address": "0xA7D7079b0FEaD91F3e65f86E8915Cb59c1a4C664"
      }
    }
  },
  {
    "coin": "USDC-ERC20",
    "name": "usdc_erc20",
    "fname": "USD Coin",
    "rpcport": 80,
    "mm2": 1,
    "chain_id": 1,
    "required_confirmations": 3,
    "avg_blocktime": 15,
    "protocol": {
      "type": "ERC20",
      "protocol_data": {
        "platform": "ETH",
        "contract_address": "0xA0b86991c6218b36c1d19D4a2e9Eb0cE3606eB48"
      }
    }
  },
  {
    "coin": "USDC-BEP20",
    "name": "usdc_bep20",
    "fname": "USD Coin",
    "rpcport": 80,
    "mm2": 1,
    "chain_id": 56,
    "avg_blocktime": 3,
    "required_confirmations": 3,
    "protocol": {
      "type": "ERC20",
      "protocol_data": {
        "platform": "BNB",
        "contract_address": "0x8AC76a51cc950d9822D68b83fE1Ad97B32Cd580d"
      }
    }
  },
  {
    "coin": "USDC-FTM20",
    "name": "usdc_ftm20",
    "fname": "USD Coin",
    "rpcport": 80,
    "mm2": 1,
    "chain_id": 250,
    "avg_blocktime": 1.8,
    "required_confirmations": 3,
    "protocol": {
      "type": "ERC20",
      "protocol_data": {
        "platform": "FTM",
        "contract_address": "0x04068DA6C83AFCFA0e13ba15A6696662335D5B75"
      }
    }
  },
  {
    "coin": "USDC-HCO20",
    "name": "usdc_hco20",
    "fname": "USD Coin",
    "rpcport": 80,
    "mm2": 1,
    "chain_id": 128,
    "avg_blocktime": 3,
    "decimals": 6,
    "required_confirmations": 3,
    "protocol": {
      "type": "ERC20",
      "protocol_data": {
        "platform": "HT",
        "contract_address": "0x9362Bbef4B8313A8Aa9f0c9808B80577Aa26B73B"
      }
    }
  },
  {
    "coin": "USDC-KRC20",
    "name": "usdc_krc20",
    "fname": "USD Coin",
    "rpcport": 80,
    "mm2": 1,
    "chain_id": 321,
    "avg_blocktime": 3,
    "decimals": 18,
    "required_confirmations": 3,
    "protocol": {
      "type": "ERC20",
      "protocol_data": {
        "platform": "KCS",
        "contract_address": "0x980a5AfEf3D17aD98635F6C5aebCBAedEd3c3430"
      }
    }
  },
  {
    "coin": "USDC-MVR20",
    "name": "usdc_mvr20",
    "fname": "USD Coin",
    "rpcport": 80,
    "mm2": 1,
    "chain_id": 1285,
    "avg_blocktime": 15,
    "decimals": 6,
    "required_confirmations": 3,
    "protocol": {
      "type": "ERC20",
      "protocol_data": {
        "platform": "MOVR",
        "contract_address": "0xE3F5a90F9cb311505cd691a46596599aA1A0AD7D"
      }
    }
  },
  {
    "coin": "USDC-PLG20",
    "name": "usdc_plg20",
    "fname": "USD Coin",
    "rpcport": 80,
    "mm2": 1,
    "chain_id": 137,
    "decimals": 6,
    "avg_blocktime": 1.8,
    "required_confirmations": 3,
    "protocol": {
      "type": "ERC20",
      "protocol_data": {
        "platform": "MATIC",
        "contract_address": "0x2791Bca1f2de4661ED88A30C99A7a9449Aa84174"
      }
    }
  },
  {
    "coin": "USDT-MVR20",
    "name": "usdt_mvr20",
    "fname": "Tether",
    "rpcport": 80,
    "mm2": 1,
    "chain_id": 1285,
    "avg_blocktime": 15,
    "decimals": 6,
    "required_confirmations": 3,
    "protocol": {
      "type": "ERC20",
      "protocol_data": {
        "platform": "MOVR",
        "contract_address": "0xB44a9B6905aF7c801311e8F4E76932ee959c663C"
      }
    }
  },
  {
    "coin": "USDT-FTM20",
    "name": "usdt_ftm20",
    "fname": "Tether",
    "rpcport": 80,
    "mm2": 1,
    "chain_id": 250,
    "decimals": 6,
    "avg_blocktime": 1.8,
    "required_confirmations": 3,
    "protocol": {
      "type": "ERC20",
      "protocol_data": {
        "platform": "FTM",
        "contract_address": "0x049d68029688eAbF473097a2fC38ef61633A3C7A"
      }
    }
  },
  {
    "coin": "USDT-HCO20",
    "name": "usdt_hco20",
    "fname": "Tether",
    "rpcport": 80,
    "mm2": 1,
    "chain_id": 128,
    "avg_blocktime": 3,
    "decimals": 18,
    "required_confirmations": 3,
    "protocol": {
      "type": "ERC20",
      "protocol_data": {
        "platform": "HT",
        "contract_address": "0xa71EdC38d189767582C38A3145b5873052c3e47a"
      }
    }
  },
  {
    "coin": "USDT-KRC20",
    "name": "usdt_krc20",
    "fname": "Tether",
    "rpcport": 80,
    "mm2": 1,
    "chain_id": 321,
    "avg_blocktime": 3,
    "decimals": 18,
    "required_confirmations": 3,
    "protocol": {
      "type": "ERC20",
      "protocol_data": {
        "platform": "KCS",
        "contract_address": "0x0039f574eE5cC39bdD162E9A88e3EB1f111bAF48"
      }
    }
  },
  {
    "coin": "USDT-PLG20",
    "name": "usdt_plg20",
    "fname": "Tether",
    "rpcport": 80,
    "mm2": 1,
    "chain_id": 137,
    "decimals": 6,
    "avg_blocktime": 1.8,
    "required_confirmations": 3,
    "protocol": {
      "type": "ERC20",
      "protocol_data": {
        "platform": "MATIC",
        "contract_address": "0xc2132D05D31c914a87C6611C10748AEb04B58e8F"
      }
    }
  },
  {
    "coin": "USDT-ARB20",
    "name": "usdt_arb20",
    "fname": "Tether",
    "rpcport": 80,
    "mm2": 1,
    "wallet_only": true,
    "chain_id": 42161,
    "avg_blocktime": 15,
    "decimals": 6,
    "required_confirmations": 3,
    "protocol": {
      "type": "ERC20",
      "protocol_data": {
        "platform": "ETH-ARB20",
        "contract_address": "0xFd086bC7CD5C481DCC9C85ebE478A1C0b69FCbb9"
      }
    }
  },
  {
    "coin": "USDT-AVX20",
    "name": "usdt_avx20",
    "fname": "Tether",
    "rpcport": 80,
    "mm2": 1,
    "chain_id": 43114,
    "required_confirmations": 3,
    "avg_blocktime": 2.4,
    "decimals": 6,
    "protocol": {
      "type": "ERC20",
      "protocol_data": {
        "platform": "AVAX",
        "contract_address": "0xc7198437980c041c805A1EDcbA50c1Ce5db95118"
      }
    }
  },
  {
    "coin": "USDT-BEP20",
    "name": "usdt_bep20",
    "fname": "Tether",
    "rpcport": 80,
    "mm2": 1,
    "chain_id": 56,
    "avg_blocktime": 3,
    "required_confirmations": 3,
    "protocol": {
      "type": "ERC20",
      "protocol_data": {
        "platform": "BNB",
        "contract_address": "0x55d398326f99059fF775485246999027B3197955"
      }
    }
  },
  {
    "coin": "USDT-ERC20",
    "name": "usdt_erc20",
    "fname": "Tether",
    "rpcport": 80,
    "mm2": 1,
    "wallet_only": true,
    "chain_id": 1,
    "avg_blocktime": 15,
    "required_confirmations": 3,
    "protocol": {
      "type": "ERC20",
      "protocol_data": {
        "platform": "ETH",
        "contract_address": "0xdAC17F958D2ee523a2206206994597C13D831ec7"
      }
    }
  },
  {
    "coin": "WWCN-ERC20",
    "name": "wwcn_erc20",
    "fname": "Wrapped Widecoin",
    "rpcport": 80,
    "mm2": 1,
    "chain_id": 1,
    "avg_blocktime": 15,
    "required_confirmations": 3,
    "protocol": {
      "type": "ERC20",
      "protocol_data": {
        "platform": "ETH",
        "contract_address": "0x54a3017754BFba73F71F37d893A368814CbFf457"
      }
    }
  },
  {
    "coin": "VAL",
    "name": "validity",
    "fname": "Validity",
    "confpath": "USERHOME/.Validity/validity.conf",
    "isPoS": 1,
    "rpcport": 27914,
    "pubtype": 76,
    "p2shtype": 58,
    "wiftype": 121,
    "txfee": 100000,
    "dust": 300000,
    "mm2": 1,
    "required_confirmations": 5,
    "avg_blocktime": 60,
    "mature_confirmations": 60,
    "protocol": {
      "type": "UTXO"
    }
  },
  {
    "coin": "VET-BEP20",
    "name": "vet_bep20",
    "fname": "VeChain",
    "rpcport": 80,
    "mm2": 1,
    "chain_id": 56,
    "decimals": 18,
    "avg_blocktime": 3,
    "required_confirmations": 3,
    "protocol": {
      "type": "ERC20",
      "protocol_data": {
        "platform": "BNB",
        "contract_address": "0x6FDcdfef7c496407cCb0cEC90f9C5Aaa1Cc8D888"
      }
    }
  },
  {
    "coin": "VRA-ERC20",
    "name": "vra_erc20",
    "fname": "Verasity",
    "rpcport": 80,
    "mm2": 1,
    "required_confirmations": 3,
    "avg_blocktime": 15,
    "protocol": {
      "type": "ERC20",
      "protocol_data": {
        "platform": "ETH",
        "contract_address": "0xF411903cbC70a74d22900a5DE66A2dda66507255"
      }
    }
  },
  {
    "coin": "VGX-ERC20",
    "name": "vgx_erc20",
    "fname": "Voyager",
    "rpcport": 80,
    "mm2": 1,
    "chain_id": 1,
    "decimals": 8,
    "avg_blocktime": 15,
    "required_confirmations": 3,
    "protocol": {
      "type": "ERC20",
      "protocol_data": {
        "platform": "ETH",
        "contract_address": "0x3C4B6E6e1eA3D4863700D7F76b36B7f3D3f13E3d"
      }
    }
  },
  {
    "coin": "VGX-PLG20",
    "name": "vgx_plg20",
    "fname": "Voyager",
    "rpcport": 80,
    "mm2": 1,
    "chain_id": 137,
    "decimals": 8,
    "avg_blocktime": 1.8,
    "required_confirmations": 3,
    "protocol": {
      "type": "ERC20",
      "protocol_data": {
        "platform": "MATIC",
        "contract_address": "0x054c42b6414747F5263b4A86f21B1aFAD00326Bf"
      }
    }
  },
  {
    "coin": "VIA",
    "name": "viacoin",
    "fname": "Viacoin",
    "sign_message_prefix": "Viacoin Signed Message:\n",
    "rpcport": 5222,
    "pubtype": 71,
    "p2shtype": 33,
    "wiftype": 199,
    "txfee": 100000,
    "segwit": true,
    "bech32_hrp": "via",
    "mm2": 1,
    "protocol": {
      "type": "UTXO"
    }
  },
  {
    "coin": "VIA-segwit",
    "name": "viacoin",
    "fname": "Viacoin",
    "rpcport": 5222,
    "pubtype": 71,
    "p2shtype": 33,
    "wiftype": 199,
    "txfee": 100000,
    "segwit": true,
    "bech32_hrp": "via",
    "address_format": {
      "format": "segwit"
    },
    "orderbook_ticker": "VIA",
    "mm2": 1,
    "protocol": {
      "type": "UTXO"
    }
  },
  {
    "coin": "VITE-BEP20",
    "name": "vite_bep20",
    "fname": "Vite",
    "rpcport": 80,
    "mm2": 1,
    "chain_id": 56,
    "avg_blocktime": 3,
    "required_confirmations": 3,
    "protocol": {
      "type": "ERC20",
      "protocol_data": {
        "platform": "BNB",
        "contract_address": "0x2794DAD4077602eD25A88d03781528D1637898B4"
      }
    }
  },
  {
    "coin": "VRM",
    "name": "verium",
    "fname": "Verium Reserve",
    "rpcport": 33987,
    "pubtype": 70,
    "p2shtype": 132,
    "wiftype": 198,
    "txfee": 100000,
    "force_min_relay_fee": true,
    "isPoS": 1,
    "mm2": 1,
    "required_confirmations": 2,
    "avg_blocktime": 240,
    "protocol": {
      "type": "UTXO"
    }
  },
  {
    "coin": "VRSC",
    "sign_message_prefix": "Komodo Signed Message:\n",
    "asset": "VRSC",
    "fname": "Verus Coin",
    "rpcport": 27486,
    "txversion": 4,
    "overwintered": 1,
    "mm2": 1,
    "required_confirmations": 5,
    "avg_blocktime": 60,
    "protocol": {
      "type": "UTXO"
    }
  },
  {
    "coin": "GRMS",
    "sign_message_prefix": "Komodo Signed Message:\n",
    "asset": "GRMS",
    "fname": "GRMS",
    "rpcport": 21687,
    "txversion": 4,
    "overwintered": 1,
    "mm2": 1,
    "required_confirmations": 5,
    "avg_blocktime": 60,
    "protocol": {
      "type": "UTXO"
    }
  },
  {
    "coin": "VTC",
    "name": "vertcoin",
    "fname": "Vertcoin",
    "sign_message_prefix": "Vertcoin Signed Message:\n",
    "rpcport": 5888,
    "pubtype": 71,
    "p2shtype": 5,
    "wiftype": 128,
    "txfee": 0,
    "segwit": true,
    "bech32_hrp": "vtc",
    "mm2": 1,
    "required_confirmations": 4,
    "avg_blocktime": 150,
    "protocol": {
      "type": "UTXO"
    },
    "derivation_path": "m/44'/28'",
    "trezor_coin": "Vertcoin"
  },
  {
    "coin": "VTC-segwit",
    "name": "vertcoin",
    "fname": "Vertcoin",
    "rpcport": 5888,
    "pubtype": 71,
    "p2shtype": 5,
    "wiftype": 128,
    "txfee": 0,
    "segwit": true,
    "bech32_hrp": "vtc",
    "address_format": {
      "format": "segwit"
    },
    "orderbook_ticker": "VTC",
    "mm2": 1,
    "required_confirmations": 4,
    "avg_blocktime": 150,
    "protocol": {
      "type": "UTXO"
    }
  },
  {
    "coin": "WAVES-BEP20",
    "name": "waves_bep20",
    "fname": "Waves",
    "rpcport": 80,
    "mm2": 1,
    "chain_id": 56,
    "decimals": 18,
    "avg_blocktime": 3,
    "required_confirmations": 3,
    "protocol": {
      "type": "ERC20",
      "protocol_data": {
        "platform": "BNB",
        "contract_address": "0xFC3E14af0f0c2129a84Cc013D48C70D682902874"
      }
    }
  },
  {
    "coin": "WBTC-ERC20",
    "name": "wbtc_erc20",
    "fname": "Wrapped Bitcoin",
    "rpcport": 80,
    "mm2": 1,
    "chain_id": 1,
    "decimals": 8,
    "avg_blocktime": 15,
    "required_confirmations": 3,
    "protocol": {
      "type": "ERC20",
      "protocol_data": {
        "platform": "ETH",
        "contract_address": "0x2260FAC5E5542a773Aa44fBCfeDf7C193bc2C599"
      }
    }
  },
  {
    "coin": "WOO-ERC20",
    "name": "woo_erc20",
    "fname": "WOO Network",
    "rpcport": 80,
    "mm2": 1,
    "chain_id": 1,
    "decimals": 18,
    "avg_blocktime": 15,
    "required_confirmations": 3,
    "protocol": {
      "type": "ERC20",
      "protocol_data": {
        "platform": "ETH",
        "contract_address": "0x4691937a7508860F876c9c0a2a617E7d9E945D4B"
      }
    }
  },
  {
    "coin": "WOO-AVX20",
    "name": "woo_avx20",
    "fname": "WOO Network",
    "rpcport": 80,
    "mm2": 1,
    "chain_id": 43114,
    "decimals": 18,
    "avg_blocktime": 2.4,
    "required_confirmations": 3,
    "protocol": {
      "type": "ERC20",
      "protocol_data": {
        "platform": "AVAX",
        "contract_address": "0xaBC9547B534519fF73921b1FBA6E672b5f58D083"
      }
    }
  },
  {
    "coin": "WOO-BEP20",
    "name": "woo_bep20",
    "fname": "WOO Network",
    "rpcport": 80,
    "mm2": 1,
    "chain_id": 56,
    "decimals": 18,
    "avg_blocktime": 3,
    "required_confirmations": 3,
    "protocol": {
      "type": "ERC20",
      "protocol_data": {
        "platform": "BNB",
        "contract_address": "0x4691937a7508860F876c9c0a2a617E7d9E945D4B"
      }
    }
  },
  {
    "coin": "WOO-FTM20",
    "name": "woo_ftm20",
    "fname": "WOO Network",
    "rpcport": 80,
    "mm2": 1,
    "chain_id": 250,
    "decimals": 18,
    "avg_blocktime": 1.8,
    "required_confirmations": 3,
    "protocol": {
      "type": "ERC20",
      "protocol_data": {
        "platform": "FTM",
        "contract_address": "0x6626c47c00F1D87902fc13EECfaC3ed06D5E8D8a"
      }
    }
  },
  {
    "coin": "WOO-PLG20",
    "name": "woo_plg20",
    "fname": "WOO Network",
    "rpcport": 80,
    "mm2": 1,
    "chain_id": 137,
    "decimals": 18,
    "avg_blocktime": 1.8,
    "required_confirmations": 3,
    "protocol": {
      "type": "ERC20",
      "protocol_data": {
        "platform": "MATIC",
        "contract_address": "0x1B815d120B3eF02039Ee11dC2d33DE7aA4a8C603"
      }
    }
  },
  {
    "coin": "WSB",
    "sign_message_prefix": "Komodo Signed Message:\n",
    "asset": "WSB",
    "fname": "WallStreetBets",
    "rpcport": 52043,
    "txversion": 4,
    "overwintered": 1,
    "mm2": 1,
    "required_confirmations": 1,
    "requires_notarization": false,
    "avg_blocktime": 60,
    "protocol": {
      "type": "UTXO"
    }
  },
  {
    "coin": "XEP",
    "name": "xep",
    "fname": "Electra Protocol",
    "rpcport": 16816,
    "pubtype": 55,
    "p2shtype": 137,
    "wiftype": 162,
    "txversion": 2,
    "txfee": 100000,
    "mm2": 1,
    "segwit": true,
    "bech32_hrp": "ep",
    "required_confirmations": 4,
    "avg_blocktime": 78,
    "protocol": {
      "type": "UTXO"
    }
  },
  {
    "coin": "XEP-segwit",
    "name": "xep",
    "fname": "Electra Protocol",
    "rpcport": 16816,
    "pubtype": 55,
    "p2shtype": 137,
    "wiftype": 162,
    "txversion": 2,
    "txfee": 100000,
    "mm2": 1,
    "segwit": true,
    "bech32_hrp": "ep",
    "address_format": {
      "format": "segwit"
    },
    "orderbook_ticker": "XEP",
    "required_confirmations": 4,
    "avg_blocktime": 78,
    "protocol": {
      "type": "UTXO"
    }
  },
  {
    "coin": "XEP-BEP20",
    "name": "xep_bep20",
    "fname": "Electra Protocol",
    "rpcport": 80,
    "mm2": 1,
    "chain_id": 56,
    "decimals": 8,
    "avg_blocktime": 3,
    "required_confirmations": 3,
    "protocol": {
      "type": "ERC20",
      "protocol_data": {
        "platform": "BNB",
        "contract_address": "0xb897D0a0f68800f8Be7D69ffDD1c24b69f57Bf3e"
      }
    }
  },
  {
    "coin": "XLM-BEP20",
    "name": "xlm_bep20",
    "fname": "Stellar",
    "rpcport": 80,
    "mm2": 1,
    "chain_id": 56,
    "avg_blocktime": 3,
    "required_confirmations": 3,
    "protocol": {
      "type": "ERC20",
      "protocol_data": {
        "platform": "BNB",
        "contract_address": "0x43C934A845205F0b514417d757d7235B8f53f1B9"
      }
    }
  },
  {
    "coin": "XMY",
    "name": "myriadcoin",
    "fname": "Myriad",
    "rpcport": 8332,
    "pubtype": 50,
    "p2shtype": 9,
    "wiftype": 178,
    "txfee": 10000,
    "segwit": true,
    "bech32_hrp": "my",
    "mm2": 1,
    "required_confirmations": 3,
    "avg_blocktime": 240,
    "protocol": {
      "type": "UTXO"
    }
  },
  {
    "coin": "XMY-segwit",
    "name": "myriadcoin",
    "fname": "Myriad",
    "rpcport": 8332,
    "pubtype": 50,
    "p2shtype": 9,
    "wiftype": 178,
    "txfee": 10000,
    "segwit": true,
    "bech32_hrp": "my",
    "address_format": {
      "format": "segwit"
    },
    "orderbook_ticker": "XMY",
    "mm2": 1,
    "required_confirmations": 3,
    "avg_blocktime": 240,
    "protocol": {
      "type": "UTXO"
    }
  },
  {
    "coin": "XPM",
    "name": "primecoin",
    "fname": "Primecoin",
    "rpcport": 8332,
    "pubtype": 23,
    "p2shtype": 83,
    "wiftype": 151,
    "txfee": 0,
    "dust": 1000000,
    "mm2": 1,
    "wallet_only": true,
    "required_confirmations": 5,
    "avg_blocktime": 60,
    "protocol": {
      "type": "UTXO"
    }
  },
  {
    "coin": "XSN",
    "name": "xsn",
    "fname": "Stakenet",
    "rpcport": 51473,
    "pubtype": 76,
    "p2shtype": 16,
    "wiftype": 204,
    "txfee": 10000,
    "confpath": "USERHOME/.xsncore/xsn.conf",
    "mm2": 1,
    "protocol": {
      "type": "UTXO"
    }
  },
  {
    "coin": "XRG",
    "name": "ergon",
    "fname": "Ergon",
    "rpcport": 2137,
    "pubtype": 0,
    "p2shtype": 5,
    "wiftype": 128,
    "txfee": 10,
    "segwit": false,
    "fork_id": "0x40",
    "address_format": {
      "format": "cashaddress",
      "network": "ergon"
    },
    "mm2": 1,
    "required_confirmations": 2,
    "avg_blocktime": 600,
    "protocol": {
      "type": "UTXO"
    }
  },
  {
    "coin": "XRP-BEP20",
    "name": "xrp_bep20",
    "fname": "XRP",
    "rpcport": 80,
    "mm2": 1,
    "chain_id": 56,
    "avg_blocktime": 3,
    "required_confirmations": 3,
    "protocol": {
      "type": "ERC20",
      "protocol_data": {
        "platform": "BNB",
        "contract_address": "0x1D2F0da169ceB9fC7B3144628dB156f3F6c60dBE"
      }
    }
  },
  {
    "coin": "XSGD-ERC20",
    "name": "xsgd_erc20",
    "fname": "StraitsX Singapore Dollar",
    "rpcport": 80,
    "mm2": 1,
    "chain_id": 1,
    "decimals": 6,
    "avg_blocktime": 15,
    "required_confirmations": 3,
    "protocol": {
      "type": "ERC20",
      "protocol_data": {
        "platform": "ETH",
        "contract_address": "0x70e8dE73cE538DA2bEEd35d14187F6959a8ecA96"
      }
    }
  },
  {
    "coin": "XSGD-OLD",
    "name": "xsgd_old",
    "fname": "StraitsX Singapore Dollar (OLD)",
    "rpcport": 80,
    "mm2": 1,
    "chain_id": 137,
    "decimals": 6,
    "avg_blocktime": 1.8,
    "required_confirmations": 3,
    "protocol": {
      "type": "ERC20",
      "protocol_data": {
        "platform": "MATIC",
        "contract_address": "0x769434dcA303597C8fc4997Bf3DAB233e961Eda2"
      }
    }
  },
  {
    "coin": "XSGD-PLG20",
    "name": "xsgd_plg20",
    "fname": "StraitsX Singapore Dollar",
    "rpcport": 80,
    "mm2": 1,
    "chain_id": 137,
    "decimals": 6,
    "avg_blocktime": 1.8,
    "required_confirmations": 3,
    "protocol": {
      "type": "ERC20",
      "protocol_data": {
        "platform": "MATIC",
        "contract_address": "0xDC3326e71D45186F113a2F448984CA0e8D201995"
      }
    }
  },
  {
    "coin": "XTZ-BEP20",
    "name": "xtz_bep20",
    "fname": "Tezos",
    "rpcport": 80,
    "mm2": 1,
    "chain_id": 56,
    "avg_blocktime": 3,
    "required_confirmations": 3,
    "protocol": {
      "type": "ERC20",
      "protocol_data": {
        "platform": "BNB",
        "contract_address": "0x16939ef78684453bfDFb47825F8a5F714f12623a"
      }
    }
  },
  {
    "coin": "XVC-OLD",
    "name": "vanillacash",
    "fname": "VanillaCash (old)",
    "isPoS": 1,
    "rpcport": 9195,
    "pubtype": 71,
    "p2shtype": 8,
    "wiftype": 199,
    "decimals": 6,
    "txfee": 500,
    "dust": 500,
    "mm2": 1,
    "wallet_only": true,
    "required_confirmations": 3,
    "avg_blocktime": 120,
    "protocol": {
      "type": "UTXO"
    }
  },
  {
    "coin": "XVC",
    "name": "vanillacash",
    "fname": "VanillaCash",
    "isPoS": 1,
    "rpcport": 48888,
    "pubtype": 18,
    "p2shtype": 30,
    "wiftype": 181,
    "txfee": 1000,
    "dust": 10000,
    "mm2": 1,
    "required_confirmations": 7,
    "avg_blocktime": 60,
    "protocol": {
      "type": "UTXO"
    }
  },
  {
    "coin": "XVC-BEP20",
    "name": "xvc_bep20",
    "fname": "VanillaCash",
    "rpcport": 80,
    "mm2": 1,
    "chain_id": 56,
    "avg_blocktime": 3,
    "required_confirmations": 3,
    "protocol": {
      "type": "ERC20",
      "protocol_data": {
        "platform": "BNB",
        "contract_address": "0xeBbfB9E5aF3172C7C0e1D4ff7106A8Bbb961F87B"
      }
    }
  },
  {
    "coin": "XVC-QRC20",
    "name": "qtum",
    "fname": "VanillaCash",
    "rpcport": 3889,
    "pubtype": 58,
    "p2shtype": 50,
    "wiftype": 128,
    "segwit": false,
    "txfee": 0,
    "dust": 72800,
    "mm2": 1,
    "required_confirmations": 3,
    "mature_confirmations": 2000,
    "avg_blocktime": 32,
    "protocol": {
      "type": "QRC20",
      "protocol_data": {
        "platform": "QTUM",
        "contract_address": "0x4cdaa46741af44c68179c54c4fcb02c2bf646d30"
      }
    }
  },
  {
    "coin": "XVS",
    "name": "xvs_bep20",
    "fname": "Venus",
    "rpcport": 80,
    "mm2": 1,
    "chain_id": 56,
    "avg_blocktime": 3,
    "required_confirmations": 3,
    "protocol": {
      "type": "ERC20",
      "protocol_data": {
        "platform": "BNB",
        "contract_address": "0xcF6BB5389c92Bdda8a3747Ddb454cB7a64626C63"
      }
    }
  },
  {
    "coin": "YCE",
    "name": "myce",
    "fname": "MYCE",
    "rpcport": 23512,
    "pubtype": 50,
    "p2shtype": 85,
    "wiftype": 153,
    "txfee": 10000,
    "txversion": 3,
    "mm2": 1,
    "protocol": {
      "type": "UTXO"
    }
  },
  {
    "coin": "YFI-AVX20",
    "name": "yfi_avx20",
    "fname": "yearn.finance",
    "rpcport": 80,
    "mm2": 1,
    "chain_id": 43114,
    "required_confirmations": 3,
    "avg_blocktime": 2.4,
    "decimals": 18,
    "protocol": {
      "type": "ERC20",
      "protocol_data": {
        "platform": "AVAX",
        "contract_address": "0x9eAaC1B23d935365bD7b542Fe22cEEe2922f52dc"
      }
    }
  },
  {
    "coin": "YFI-BEP20",
    "name": "yfi_bep20",
    "fname": "yearn.finance",
    "rpcport": 80,
    "mm2": 1,
    "chain_id": 56,
    "avg_blocktime": 3,
    "required_confirmations": 3,
    "protocol": {
      "type": "ERC20",
      "protocol_data": {
        "platform": "BNB",
        "contract_address": "0x88f1A5ae2A3BF98AEAF342D26B30a79438c9142e"
      }
    }
  },
  {
    "coin": "YFI-ERC20",
    "name": "yfi_erc20",
    "fname": "yearn.finance",
    "rpcport": 80,
    "mm2": 1,
    "chain_id": 1,
    "avg_blocktime": 15,
    "required_confirmations": 3,
    "decimals": 18,
    "protocol": {
      "type": "ERC20",
      "protocol_data": {
        "platform": "ETH",
        "contract_address": "0x0bc529c00C6401aEF6D220BE8C6Ea1667F6Ad93e"
      }
    }
  },
  {
    "coin": "YFI-FTM20",
    "name": "yfi_ftm20",
    "fname": "yearn.finance",
    "rpcport": 80,
    "mm2": 1,
    "chain_id": 250,
    "decimals": 18,
    "avg_blocktime": 1.8,
    "required_confirmations": 3,
    "protocol": {
      "type": "ERC20",
      "protocol_data": {
        "platform": "FTM",
        "contract_address": "0x29b0Da86e484E1C0029B56e817912d778aC0EC69"
      }
    }
  },
  {
    "coin": "YFI-KRC20",
    "name": "yfi_krc20",
    "fname": "yearn.finance",
    "rpcport": 80,
    "mm2": 1,
    "chain_id": 321,
    "decimals": 18,
    "avg_blocktime": 3,
    "required_confirmations": 3,
    "protocol": {
      "type": "ERC20",
      "protocol_data": {
        "platform": "KCS",
        "contract_address": "0xdfa3Ef49d357c6b0B2DfBB88701af2b7A053fD0A"
      }
    }
  },
  {
    "coin": "YFI-PLG20",
    "name": "yfi_plg20",
    "fname": "yearn.finance",
    "rpcport": 80,
    "mm2": 1,
    "chain_id": 137,
    "decimals": 18,
    "avg_blocktime": 1.8,
    "required_confirmations": 3,
    "protocol": {
      "type": "ERC20",
      "protocol_data": {
        "platform": "MATIC",
        "contract_address": "0xDA537104D6A5edd53c6fBba9A898708E465260b6"
      }
    }
  },
  {
    "coin": "YFII-BEP20",
    "name": "yfii_bep20",
    "fname": "DFI.Money",
    "rpcport": 80,
    "mm2": 1,
    "chain_id": 56,
    "avg_blocktime": 3,
    "required_confirmations": 3,
    "protocol": {
      "type": "ERC20",
      "protocol_data": {
        "platform": "BNB",
        "contract_address": "0x7F70642d88cf1C4a3a7abb072B53B929b653edA5"
      }
    }
  },
  {
    "coin": "YFII-ERC20",
    "name": "yfii_erc20",
    "fname": "DFI.Money",
    "rpcport": 80,
    "mm2": 1,
    "chain_id": 1,
    "avg_blocktime": 15,
    "required_confirmations": 3,
    "decimals": 18,
    "protocol": {
      "type": "ERC20",
      "protocol_data": {
        "platform": "ETH",
        "contract_address": "0xa1d0E215a23d7030842FC67cE582a6aFa3CCaB83"
      }
    }
  },
  {
    "coin": "ZEC",
    "name": "zcash",
    "fname": "Zcash",
    "sign_message_prefix": "Zcash Signed Message:\n",
    "rpcport": 8232,
    "taddr": 28,
    "pubtype": 184,
    "p2shtype": 189,
    "wiftype": 128,
    "segwit": true,
    "txversion": 4,
    "overwintered": 1,
    "version_group_id": "0x892f2085",
    "consensus_branch_id": "0xc2d6d0b4",
    "txfee": 10000,
    "mm2": 1,
    "required_confirmations": 3,
    "avg_blocktime": 75,
    "protocol": {
      "type": "UTXO"
    }
  },
  {
    "coin": "ZER",
    "name": "zero",
    "fname": "Zero",
    "rpcport": 23811,
    "taddr": 28,
    "pubtype": 184,
    "p2shtype": 189,
    "wiftype": 128,
    "txversion": 4,
    "overwintered": 1,
    "version_group_id": "0x892f2085",
    "consensus_branch_id": "0x7361707a",
    "txfee": 1000,
    "mm2": 1,
    "required_confirmations": 4,
    "avg_blocktime": 120,
    "protocol": {
      "type": "UTXO"
    }
  },
  {
    "coin": "ZER-BEP20",
    "name": "zer_bep20",
    "fname": "Zero",
    "rpcport": 80,
    "mm2": 1,
    "chain_id": 56,
    "decimals": 18,
    "avg_blocktime": 3,
    "required_confirmations": 3,
    "protocol": {
      "type": "ERC20",
      "protocol_data": {
        "platform": "BNB",
        "contract_address": "0x530e9346870E632A63E8d461bb3c3622e00782DE"
      }
    }
  },
  {
    "coin": "ZET",
    "name": "zetacoin",
    "fname": "Zetacoin",
    "sign_message_prefix": "Zetacoin Signed Message:\n",
    "isPoS": 1,
    "rpcport": 22014,
    "pubtype": 20,
    "p2shtype": 85,
    "wiftype": 153,
    "txfee": 100000,
    "dust": 100000,
    "mm2": 1,
    "mature_confirmations": 500,
    "required_confirmations": 7,
    "avg_blocktime": 45,
    "protocol": {
      "type": "UTXO"
    }
  },
  {
    "coin": "ZIL-BEP20",
    "name": "zil_bep20",
    "fname": "Zilliqa",
    "rpcport": 80,
    "mm2": 1,
    "chain_id": 56,
    "avg_blocktime": 3,
    "required_confirmations": 3,
    "protocol": {
      "type": "ERC20",
      "protocol_data": {
        "platform": "BNB",
        "contract_address": "0xb86AbCb37C3A4B64f74f59301AFF131a1BEcC787"
      }
    }
  },
  {
    "coin": "ZILLA",
    "sign_message_prefix": "Komodo Signed Message:\n",
    "asset": "ZILLA",
    "fname": "ChainZilla",
    "rpcport": 10041,
    "mm2": 1,
    "required_confirmations": 4,
    "requires_notarization": false,
    "avg_blocktime": 60,
    "protocol": {
      "type": "UTXO"
    }
  },
  {
    "coin": "ZRX-AVX20",
    "name": "zrx_avx20",
    "fname": "0x",
    "rpcport": 80,
    "mm2": 1,
    "chain_id": 43114,
    "required_confirmations": 3,
    "avg_blocktime": 2.4,
    "decimals": 18,
    "protocol": {
      "type": "ERC20",
      "protocol_data": {
        "platform": "AVAX",
        "contract_address": "0x596fA47043f99A4e0F122243B841E55375cdE0d2"
      }
    }
  },
  {
    "coin": "ZRX-ERC20",
    "name": "zrx_erc20",
    "fname": "0x",
    "rpcport": 80,
    "mm2": 1,
    "chain_id": 1,
    "decimals": 18,
    "avg_blocktime": 15,
    "required_confirmations": 3,
    "protocol": {
      "type": "ERC20",
      "protocol_data": {
        "platform": "ETH",
        "contract_address": "0xE41d2489571d322189246DaFA5ebDe1F4699F498"
      }
    }
  },
  {
    "coin": "ZRX-PLG20",
    "name": "zrx_plg20",
    "fname": "0x",
    "rpcport": 80,
    "mm2": 1,
    "chain_id": 137,
    "decimals": 18,
    "avg_blocktime": 1.8,
    "required_confirmations": 3,
    "protocol": {
      "type": "ERC20",
      "protocol_data": {
        "platform": "MATIC",
        "contract_address": "0x5559Edb74751A0edE9DeA4DC23aeE72cCA6bE3D5"
      }
    }
  },
  {
    "coin": "INK",
    "name": "qtum",
    "fname": "INK",
    "rpcport": 3889,
    "mm2": 1,
    "required_confirmations": 3,
    "mature_confirmations": 2000,
    "avg_blocktime": 32,
    "txfee": 0,
    "dust": 72800,
    "protocol": {
      "type": "QRC20",
      "protocol_data": {
        "platform": "QTUM",
        "contract_address": "0xfe59cbc1704e89a698571413a81f0de9d8f00c69"
      }
    },
    "pubtype": 58,
    "p2shtype": 50,
    "wiftype": 128,
    "segwit": false,
    "decimals": 9
  },
  {
    "coin": "FLUX",
    "name": "flux",
    "fname": "Flux",
    "rpcport": 16124,
    "taddr": 28,
    "pubtype": 184,
    "p2shtype": 189,
    "wiftype": 128,
    "txversion": 4,
    "overwintered": 1,
    "version_group_id": "0x892f2085",
    "consensus_branch_id": "0x76b809bb",
    "txfee": 10000,
    "mm2": 1,
    "required_confirmations": 2,
    "avg_blocktime": 60,
    "protocol": {
      "type": "UTXO"
    }
  },
  {
    "coin": "FLUX-ERC20",
    "name": "flux_erc20",
    "fname": "Flux",
    "rpcport": 80,
    "mm2": 1,
    "chain_id": 1,
    "decimals": 18,
    "avg_blocktime": 15,
    "required_confirmations": 3,
    "protocol": {
      "type": "ERC20",
      "protocol_data": {
        "platform": "ETH",
        "contract_address": "0x720CD16b011b987Da3518fbf38c3071d4F0D1495"
      }
    }
  },
  {
    "coin": "FLUX-BEP20",
    "name": "flux_bep20",
    "fname": "Flux",
    "rpcport": 80,
    "mm2": 1,
    "chain_id": 56,
    "avg_blocktime": 3,
    "required_confirmations": 3,
    "protocol": {
      "type": "ERC20",
      "protocol_data": {
        "platform": "BNB",
        "contract_address": "0xaFF9084f2374585879e8B434C399E29E80ccE635"
      }
    }
  },
  {
    "coin": "HPY",
    "name": "qtum",
    "fname": "HyperPay",
    "rpcport": 3889,
    "mm2": 1,
    "required_confirmations": 3,
    "mature_confirmations": 2000,
    "avg_blocktime": 32,
    "txfee": 0,
    "dust": 72800,
    "protocol": {
      "type": "QRC20",
      "protocol_data": {
        "platform": "QTUM",
        "contract_address": "0xf2703e93f87b846a7aacec1247beaec1c583daa4"
      }
    },
    "pubtype": 58,
    "p2shtype": 50,
    "wiftype": 128,
    "segwit": false,
    "decimals": 8
  },
  {
    "coin": "HLC",
    "name": "qtum",
    "fname": "HalalChain",
    "rpcport": 3889,
    "mm2": 1,
    "required_confirmations": 3,
    "mature_confirmations": 2000,
    "avg_blocktime": 32,
    "txfee": 0,
    "dust": 72800,
    "protocol": {
      "type": "QRC20",
      "protocol_data": {
        "platform": "QTUM",
        "contract_address": "0xb27d7bf95b03e02b55d5eb63d3f1692762101bf9"
      }
    },
    "pubtype": 58,
    "p2shtype": 50,
    "wiftype": 128,
    "segwit": false,
    "decimals": 9
  },
  {
    "coin": "MED",
    "name": "qtum",
    "fname": "Medibloc",
    "rpcport": 3889,
    "mm2": 1,
    "required_confirmations": 3,
    "mature_confirmations": 2000,
    "avg_blocktime": 32,
    "txfee": 0,
    "dust": 72800,
    "protocol": {
      "type": "QRC20",
      "protocol_data": {
        "platform": "QTUM",
        "contract_address": "0x2f65a0af11d50d2d15962db39d7f7b0619ed55ae"
      }
    },
    "pubtype": 58,
    "p2shtype": 50,
    "wiftype": 128,
    "segwit": false,
    "decimals": 8
  },
  {
    "coin": "LSTR",
    "name": "qtum",
    "fname": "Luna Stars",
    "rpcport": 3889,
    "mm2": 1,
    "required_confirmations": 3,
    "mature_confirmations": 2000,
    "avg_blocktime": 32,
    "txfee": 0,
    "dust": 72800,
    "protocol": {
      "type": "QRC20",
      "protocol_data": {
        "platform": "QTUM",
        "contract_address": "0x72e531e37c31ecbe336208fd66e93b48df3af420"
      }
    },
    "pubtype": 58,
    "p2shtype": 50,
    "wiftype": 128,
    "segwit": false,
    "decimals": 8
  },
  {
    "coin": "QBT",
    "name": "qtum",
    "fname": "Qbao",
    "rpcport": 3889,
    "mm2": 1,
    "required_confirmations": 3,
    "mature_confirmations": 2000,
    "avg_blocktime": 32,
    "txfee": 0,
    "dust": 72800,
    "protocol": {
      "type": "QRC20",
      "protocol_data": {
        "platform": "QTUM",
        "contract_address": "0x09800417b097c61b9fd26b3ddde4238304a110d5"
      }
    },
    "pubtype": 58,
    "p2shtype": 50,
    "wiftype": 128,
    "segwit": false,
    "decimals": 8
  },
  {
    "coin": "TSL",
    "name": "qtum",
    "fname": "Energo TSL",
    "rpcport": 3889,
    "mm2": 1,
    "required_confirmations": 3,
    "mature_confirmations": 2000,
    "avg_blocktime": 32,
    "txfee": 0,
    "dust": 72800,
    "protocol": {
      "type": "QRC20",
      "protocol_data": {
        "platform": "QTUM",
        "contract_address": "0xd8dec2b605005749abbf4b060edad3070e23cf5c"
      }
    },
    "pubtype": 58,
    "p2shtype": 50,
    "wiftype": 128,
    "segwit": false,
    "decimals": 18
  },
  {
    "coin": "OC",
    "name": "qtum",
    "fname": "OceanChain",
    "rpcport": 3889,
    "mm2": 1,
    "required_confirmations": 3,
    "mature_confirmations": 2000,
    "avg_blocktime": 32,
    "txfee": 0,
    "dust": 72800,
    "protocol": {
      "type": "QRC20",
      "protocol_data": {
        "platform": "QTUM",
        "contract_address": "0xf397f39ce992b0f5bdc7ec1109d676d07f7af2f9"
      }
    },
    "pubtype": 58,
    "p2shtype": 50,
    "wiftype": 128,
    "segwit": false,
    "decimals": 8
  },
  {
    "coin": "PUT",
    "name": "qtum",
    "fname": "Profile Utility Token",
    "rpcport": 3889,
    "mm2": 1,
    "required_confirmations": 3,
    "mature_confirmations": 2000,
    "avg_blocktime": 32,
    "txfee": 0,
    "dust": 72800,
    "protocol": {
      "type": "QRC20",
      "protocol_data": {
        "platform": "QTUM",
        "contract_address": "0x4060e21ac01b5c5d2a3f01cecd7cbf820f50be95"
      }
    },
    "pubtype": 58,
    "p2shtype": 50,
    "wiftype": 128,
    "segwit": false,
    "decimals": 8
  },
  {
    "coin": "OKB-ERC20",
    "name": "okb_erc20",
    "fname": "OKB",
    "rpcport": 80,
    "mm2": 1,
    "chain_id": 1,
    "required_confirmations": 3,
    "avg_blocktime": 15,
    "protocol": {
      "type": "ERC20",
      "protocol_data": {
        "platform": "ETH",
        "contract_address": "0x75231F58b43240C9718Dd58B4967c5114342a86c"
      }
    },
    "decimals": 18
  },
  {
    "coin": "SEELE-ERC20",
    "name": "seele_erc20",
    "fname": "Seele",
    "rpcport": 80,
    "mm2": 1,
    "chain_id": 1,
    "required_confirmations": 3,
    "avg_blocktime": 15,
    "protocol": {
      "type": "ERC20",
      "protocol_data": {
        "platform": "ETH",
        "contract_address": "0xB1e93236ab6073fdAC58adA5564897177D4bcC43"
      }
    },
    "decimals": 18
  },
  {
    "coin": "REV-ERC20",
    "name": "rev_erc20",
    "fname": "Revain",
    "rpcport": 80,
    "mm2": 1,
    "chain_id": 1,
    "required_confirmations": 3,
    "avg_blocktime": 15,
    "protocol": {
      "type": "ERC20",
      "protocol_data": {
        "platform": "ETH",
        "contract_address": "0x2ef52Ed7De8c5ce03a4eF0efbe9B7450F2D7Edc9"
      }
    },
    "decimals": 6
  },
  {
    "coin": "SNT-ERC20",
    "name": "snt_erc20",
    "fname": "Status",
    "rpcport": 80,
    "mm2": 1,
    "chain_id": 1,
    "required_confirmations": 3,
    "avg_blocktime": 15,
    "protocol": {
      "type": "ERC20",
      "protocol_data": {
        "platform": "ETH",
        "contract_address": "0x744d70FDBE2Ba4CF95131626614a1763DF805B9E"
      }
    },
    "decimals": 18
  },
  {
    "coin": "ANT-ERC20",
    "name": "ant_erc20",
    "fname": "Aragon",
    "rpcport": 80,
    "mm2": 1,
    "chain_id": 1,
    "required_confirmations": 3,
    "avg_blocktime": 15,
    "protocol": {
      "type": "ERC20",
      "protocol_data": {
        "platform": "ETH",
        "contract_address": "0xa117000000f279D81A1D3cc75430fAA017FA5A2e"
      }
    },
    "decimals": 18
  },
  {
    "coin": "BEST-ERC20",
    "name": "best_erc20",
    "fname": "Bitpanda Ecosystem",
    "rpcport": 80,
    "mm2": 1,
    "chain_id": 1,
    "required_confirmations": 3,
    "avg_blocktime": 15,
    "protocol": {
      "type": "ERC20",
      "protocol_data": {
        "platform": "ETH",
        "contract_address": "0x1B073382E63411E3BcfFE90aC1B9A43feFa1Ec6F"
      }
    },
    "decimals": 8
  },
  {
    "coin": "CVT-ERC20",
    "name": "cvt_erc20",
    "fname": "CyberVein",
    "rpcport": 80,
    "mm2": 1,
    "chain_id": 1,
    "required_confirmations": 3,
    "avg_blocktime": 15,
    "protocol": {
      "type": "ERC20",
      "protocol_data": {
        "platform": "ETH",
        "contract_address": "0xBe428c3867F05deA2A89Fc76a102b544eaC7f772"
      }
    },
    "decimals": 18
  },
  {
    "coin": "DX-ERC20",
    "name": "dx_erc20",
    "fname": "DxChain",
    "rpcport": 80,
    "mm2": 1,
    "chain_id": 1,
    "required_confirmations": 3,
    "avg_blocktime": 15,
    "protocol": {
      "type": "ERC20",
      "protocol_data": {
        "platform": "ETH",
        "contract_address": "0x973e52691176d36453868D9d86572788d27041A9"
      }
    },
    "decimals": 18
  },
  {
    "coin": "STORJ-ERC20",
    "name": "storj_erc20",
    "fname": "Storj",
    "rpcport": 80,
    "mm2": 1,
    "chain_id": 1,
    "required_confirmations": 3,
    "avg_blocktime": 15,
    "protocol": {
      "type": "ERC20",
      "protocol_data": {
        "platform": "ETH",
        "contract_address": "0xB64ef51C888972c908CFacf59B47C1AfBC0Ab8aC"
      }
    },
    "decimals": 8
  },
  {
    "coin": "TRAC-ERC20",
    "name": "trac_erc20",
    "fname": "OriginTrail",
    "rpcport": 80,
    "mm2": 1,
    "chain_id": 1,
    "required_confirmations": 3,
    "avg_blocktime": 15,
    "protocol": {
      "type": "ERC20",
      "protocol_data": {
        "platform": "ETH",
        "contract_address": "0xaA7a9CA87d3694B5755f213B5D04094b8d0F0A6F"
      }
    },
    "decimals": 18
  },
  {
    "coin": "UBQ",
    "name": "ubiq",
    "fname": "Ubiq",
    "rpcport": 80,
    "mm2": 1,
    "chain_id": 8,
    "required_confirmations": 3,
    "avg_blocktime": 15,
    "protocol": {
      "type": "ETH"
    }
  },
  {
    "coin": "PNK-ERC20",
    "name": "pnk_erc20",
    "fname": "Kleros",
    "rpcport": 80,
    "mm2": 1,
    "chain_id": 1,
    "required_confirmations": 3,
    "avg_blocktime": 15,
    "protocol": {
      "type": "ERC20",
      "protocol_data": {
        "platform": "ETH",
        "contract_address": "0x93ED3FBe21207Ec2E8f2d3c3de6e058Cb73Bc04d"
      }
    },
    "decimals": 18
  },
  {
    "coin": "SKL-ERC20",
    "name": "skl_erc20",
    "fname": "SKALE",
    "rpcport": 80,
    "mm2": 1,
    "chain_id": 1,
    "required_confirmations": 3,
    "avg_blocktime": 15,
    "protocol": {
      "type": "ERC20",
      "protocol_data": {
        "platform": "ETH",
        "contract_address": "0x00c83aeCC790e8a4453e5dD3B0B4b3680501a7A7"
      }
    },
    "decimals": 18
  },
  {
    "coin": "CVC-ERC20",
    "name": "cvc_erc20",
    "fname": "Civic",
    "rpcport": 80,
    "mm2": 1,
    "chain_id": 1,
    "required_confirmations": 3,
    "avg_blocktime": 15,
    "protocol": {
      "type": "ERC20",
      "protocol_data": {
        "platform": "ETH",
        "contract_address": "0x41e5560054824eA6B0732E656E3Ad64E20e94E45"
      }
    },
    "decimals": 8
  },
  {
    "coin": "UTK-ERC20",
    "name": "utk_erc20",
    "fname": "Utrust",
    "rpcport": 80,
    "mm2": 1,
    "chain_id": 1,
    "required_confirmations": 3,
    "avg_blocktime": 15,
    "protocol": {
      "type": "ERC20",
      "protocol_data": {
        "platform": "ETH",
        "contract_address": "0xdc9Ac3C20D1ed0B540dF9b1feDC10039Df13F99c"
      }
    },
    "decimals": 18
  },
  {
    "coin": "MLN-ERC20",
    "name": "mln_erc20",
    "fname": "Enzyme",
    "rpcport": 80,
    "mm2": 1,
    "chain_id": 1,
    "required_confirmations": 3,
    "avg_blocktime": 15,
    "protocol": {
      "type": "ERC20",
      "protocol_data": {
        "platform": "ETH",
        "contract_address": "0xec67005c4E498Ec7f55E092bd1d35cbC47C91892"
      }
    },
    "decimals": 18
  },
  {
    "coin": "XOR-ERC20",
    "name": "xor_erc20",
    "fname": "Sora",
    "rpcport": 80,
    "mm2": 1,
    "chain_id": 1,
    "required_confirmations": 3,
    "avg_blocktime": 15,
    "protocol": {
      "type": "ERC20",
      "protocol_data": {
        "platform": "ETH",
        "contract_address": "0x40FD72257597aA14C7231A7B1aaa29Fce868F677"
      }
    },
    "decimals": 18
  },
  {
    "coin": "UQC-ERC20",
    "name": "uqc_erc20",
    "fname": "Uquid Coin",
    "rpcport": 80,
    "mm2": 1,
    "chain_id": 1,
    "required_confirmations": 3,
    "avg_blocktime": 15,
    "protocol": {
      "type": "ERC20",
      "protocol_data": {
        "platform": "ETH",
        "contract_address": "0x8806926Ab68EB5a7b909DcAf6FdBe5d93271D6e2"
      }
    },
    "decimals": 18
  },
  {
    "coin": "UOS-ERC20",
    "name": "uos_erc20",
    "fname": "Ultra",
    "rpcport": 80,
    "mm2": 1,
    "chain_id": 1,
    "required_confirmations": 3,
    "avg_blocktime": 15,
    "protocol": {
      "type": "ERC20",
      "protocol_data": {
        "platform": "ETH",
        "contract_address": "0xD13c7342e1ef687C5ad21b27c2b65D772cAb5C8c"
      }
    },
    "decimals": 4
  },
  {
    "coin": "SHR-ERC20",
    "name": "shr_erc20",
    "fname": "Share",
    "rpcport": 80,
    "mm2": 1,
    "chain_id": 1,
    "decimals": 2,
    "required_confirmations": 3,
    "avg_blocktime": 15,
    "protocol": {
      "type": "ERC20",
      "protocol_data": {
        "platform": "ETH",
        "contract_address": "0xd98F75b1A3261dab9eEd4956c93F33749027a964"
      }
    }
  },
  {
    "coin": "SHR-BEP20",
    "name": "shr_bep20",
    "fname": "Share",
    "rpcport": 80,
    "mm2": 1,
    "chain_id": 56,
    "decimals": 18,
    "avg_blocktime": 3,
    "required_confirmations": 3,
    "protocol": {
      "type": "ERC20",
      "protocol_data": {
        "platform": "BNB",
        "contract_address": "0x5fb4968fC85868DF3aD2d6e59883a10570f01D18"
      }
    }
  },
  {
    "coin": "S4F-ERC20",
    "name": "s4f_erc20",
    "fname": "S4FE",
    "rpcport": 80,
    "mm2": 1,
    "chain_id": 1,
    "decimals": 18,
    "required_confirmations": 3,
    "avg_blocktime": 15,
    "protocol": {
      "type": "ERC20",
      "protocol_data": {
        "platform": "ETH",
        "contract_address": "0xAec7d1069e3a914a3EB50f0BFB1796751f2ce48a"
      }
    }
  },
  {
    "coin": "S4F-BEP20",
    "name": "s4f_bep20",
    "fname": "S4FE",
    "rpcport": 80,
    "mm2": 1,
    "chain_id": 56,
    "decimals": 18,
    "avg_blocktime": 3,
    "required_confirmations": 3,
    "protocol": {
      "type": "ERC20",
      "protocol_data": {
        "platform": "BNB",
        "contract_address": "0x788D2780992222360f674cc12C36478870b8E6ED"
      }
    }
  },
  {
    "coin": "tBCH",
    "name": "Bitcoin Cash Testnet",
    "fname": "Bitcoin Cash Testnet",
    "is_testnet": true,
    "pubtype": 111,
    "p2shtype": 196,
    "wiftype": 239,
    "txfee": 0,
    "estimate_fee_blocks": 2,
    "segwit": false,
    "fork_id": "0x40",
    "address_format": {
      "format": "cashaddress",
      "network": "bchtest"
    },
    "mm2": 1,
    "required_confirmations": 1,
    "avg_blocktime": 600,
    "protocol": {
      "type": "BCH",
      "protocol_data": {
        "slp_prefix": "slptest"
      }
    }
  },
  {
    "coin": "USBL",
    "name": "bitdollar",
    "fname": "Balanced Dollar",
    "confpath": "USERHOME/.bitdollar/bitdollar.conf",
    "rpcport": 35573,
    "pubtype": 65,
    "p2shtype": 66,
    "wiftype": 193,
    "txfee": 0,
    "mm2": 1,
    "required_confirmations": 2,
    "avg_blocktime": 150,
    "protocol": {
      "type": "UTXO"
    }
  },
  {
    "coin": "USDF",
    "fname": "Fake USD",
    "is_testnet": true,
    "protocol": {
      "type": "SLPTOKEN",
      "protocol_data": {
        "decimals": 4,
        "token_id": "bb309e48930671582bea508f9a1d9b491e49b69be3d6f372dc08da2ac6e90eb7",
        "platform": "tBCH",
        "required_confirmations": 1,
        "slp_prefix": "slptest"
      }
    },
    "mm2": 1
  },
  {
    "coin": "WHIVE",
    "name": "whive",
    "fname": "Whive",
    "rpcport": 1867,
    "pubtype": 73,
    "p2shtype": 10,
    "wiftype": 128,
    "txfee": 0,
    "dust": 1000,
    "segwit": true,
    "bech32_hrp": "wv",
    "mm2": 1,
    "required_confirmations": 1,
    "mature_confirmations": 100,
    "avg_blocktime": 600,
    "protocol": {
      "type": "UTXO"
    }
  },
  {
    "coin": "WHIVE-segwit",
    "name": "whive",
    "fname": "Whive",
    "rpcport": 1867,
    "pubtype": 73,
    "p2shtype": 10,
    "wiftype": 128,
    "txfee": 0,
    "dust": 1000,
    "segwit": true,
    "bech32_hrp": "wv",
    "address_format": {
      "format": "segwit"
    },
    "orderbook_ticker": "WHIVE",
    "mm2": 1,
    "required_confirmations": 1,
    "mature_confirmations": 100,
    "avg_blocktime": 600,
    "protocol": {
      "type": "UTXO"
    }
  },
  {
    "coin": "sTST",
    "fname": "sTST",
    "is_testnet": true,
    "protocol": {
      "type": "SLPTOKEN",
      "protocol_data": {
        "decimals": 4,
        "token_id": "037eb9fc8a5f0faed4e5c15c15e69cd9f5d8a87b5f11e0ba3dce17b562705d6c",
        "platform": "tBCH",
        "required_confirmations": 1,
        "slp_prefix": "slptest"
      }
    },
    "mm2": 1
  },
  {
    "coin": "XEC",
    "name": "xec",
    "fname": "eCash",
    "rpcport": 8332,
    "pubtype": 0,
    "p2shtype": 5,
    "wiftype": 128,
    "txfee": 0,
    "estimate_fee_blocks": 2,
    "segwit": false,
    "fork_id": "0x40",
    "address_format": {
      "format": "cashaddress",
      "network": "ecash"
    },
    "mm2": 1,
    "decimals": 2,
    "required_confirmations": 1,
    "avg_blocktime": 600,
    "protocol": {
      "type": "UTXO"
    }
  },
  {
    "coin": "SIBM-BEP20",
    "name": "sibm_bep20",
    "fname": "SibMining",
    "rpcport": 80,
    "mm2": 1,
    "chain_id": 56,
    "avg_blocktime": 3,
    "required_confirmations": 3,
    "protocol": {
      "type": "ERC20",
      "protocol_data": {
        "platform": "BNB",
        "contract_address": "0xee8EE60503fd0a735cC972A08E3a5B2026DDCe47"
      }
    }
  },
  {
    "coin": "GMS",
    "sign_message_prefix": "Komodo Signed Message:\n",
    "asset": "GMS",
    "fname": "GMSmining",
    "rpcport": 58911,
    "txversion": 4,
    "overwintered": 1,
    "mm2": 1,
    "required_confirmations": 5,
    "avg_blocktime": 60,
    "protocol": {
      "type": "UTXO"
    }
  },
  {
    "coin": "ZOMBIE",
    "asset": "ZOMBIE",
    "fname": "Zombie",
    "txversion": 4,
    "overwintered": 1,
    "avg_blocktime": 60,
    "mm2": 1,
    "protocol": {
      "type": "ZHTLC",
      "protocol_data": {
        "consensus_params": {
          "overwinter_activation_height": 0,
          "sapling_activation_height": 1,
          "blossom_activation_height": null,
          "heartwood_activation_height": null,
          "canopy_activation_height": null,
          "coin_type": 133,
          "hrp_sapling_extended_spending_key": "secret-extended-key-main",
          "hrp_sapling_extended_full_viewing_key": "zxviews",
          "hrp_sapling_payment_address": "zs",
          "b58_pubkey_address_prefix": [
            28,
            184
          ],
          "b58_script_address_prefix": [
            28,
            189
          ]
        }
      }
    },
    "required_confirmations": 3
  },
  {
    "coin": "ZINU-BEP20",
    "name": "zinu_bep20",
    "fname": "Zombie Inu",
    "rpcport": 80,
    "mm2": 1,
    "chain_id": 56,
    "avg_blocktime": 3,
    "required_confirmations": 3,
    "protocol": {
      "type": "ERC20",
      "protocol_data": {
        "platform": "BNB",
        "contract_address": "0x21F9B5b2626603e3F40bfc13d01AfB8c431D382F"
      }
    }
  },
  {
    "coin": "RUNES",
    "name": "runebase",
    "fname": "Runebase",
    "rpcport": 9432,
    "pubtype": 61,
    "p2shtype": 123,
    "wiftype": 216,
    "txfee": 5000000,
    "dust": 400000,
    "mature_confirmations": 120,
    "segwit": true,
    "bech32_hrp": "rc",
    "mm2": 1,
    "required_confirmations": 6,
    "avg_blocktime": 120,
    "protocol": {
      "type": "UTXO"
    }
  },
  {
    "coin": "ACTN",
    "asset": "ACTN",
    "fname": "Action Coin",
    "sign_message_prefix": "Komodo Signed Message:\n",
    "rpcport": 51677,
    "txversion": 4,
    "overwintered": 1,
    "txfee": 1000,
    "mm2": 1,
    "required_confirmations": 2,
    "requires_notarization": false,
    "avg_blocktime": 60,
    "protocol": {
      "type": "UTXO"
    }
  },
  {
    "coin": "ACTN-BEP20",
    "name": "actn_bep20",
    "fname": "Action Coin",
    "rpcport": 80,
    "mm2": 1,
    "chain_id": 56,
    "avg_blocktime": 3,
    "required_confirmations": 3,
    "protocol": {
      "type": "ERC20",
      "protocol_data": {
        "platform": "BNB",
        "contract_address": "0xD7380b10bF3886B34Ab3422DEa42E408850375CA"
      }
    }
  },
  {
    "coin": "ATOM",
    "avg_blocktime": 7,
    "name": "cosmos",
    "fname": "Cosmos",
    "mm2": 1,
    "wallet_only": true,
    "protocol": {
      "type": "TENDERMINT",
      "protocol_data": {
        "decimals": 6,
        "denom": "uatom",
        "account_prefix": "cosmos",
        "chain_id": "cosmoshub-4"
      }
    }
  },
  {
    "coin": "IRIS",
    "avg_blocktime": 7,
    "name": "iris",
    "fname": "Iris",
    "mm2": 1,
    "protocol": {
      "type": "TENDERMINT",
      "protocol_data": {
        "decimals": 6,
        "denom": "uiris",
        "account_prefix": "iaa",
        "chain_id": "irishub-1",
        "gas_price": 0.5
      }
    }
  },
  {
    "coin": "OSMO",
    "avg_blocktime": 7,
    "name": "osmosis",
    "fname": "Osmosis",
    "mm2": 1,
    "wallet_only": true,
    "protocol": {
      "type": "TENDERMINT",
      "protocol_data": {
        "decimals": 6,
        "denom": "uosmo",
        "account_prefix": "osmo",
        "chain_id": "osmosis-1",
        "gas_price": 0.5
      }
    }
  },
  {
    "coin": "ATOM-IBC_IRIS",
    "name": "cosmos_ibc_iris",
    "fname": "Cosmos IBC-IRIS",
    "avg_blocktime": 7,
    "mm2": 1,
    "protocol": {
      "type": "TENDERMINTTOKEN",
      "protocol_data": {
        "platform": "IRIS",
        "decimals": 6,
        "denom": "ibc/27394FB092D2ECCD56123C74F36E4C1F926001CEADA9CA97EA622B25F41E5EB2",
        "gas_price": 0.5
      }
    }
  }
]<|MERGE_RESOLUTION|>--- conflicted
+++ resolved
@@ -6350,9 +6350,9 @@
     "required_confirmations": 2,
     "requires_notarization": false,
     "sign_message_prefix": "Komodo Signed Message:\n",
-    "avg_blocktime": 2,
-    "protocol": {
-        "type": "UTXO"
+    "avg_blocktime": 120,
+    "protocol": {
+      "type": "UTXO"
     }
   },
   {
@@ -7946,15 +7946,10 @@
     "txversion": 4,
     "overwintered": 1,
     "mm2": 1,
-<<<<<<< HEAD
-    "avg_blocktime": 3,
-    "required_confirmations": 3,
-=======
     "required_confirmations": 2,
     "requires_notarization": false,
     "sign_message_prefix": "Komodo Signed Message:\n",
-    "avg_blocktime": 2,
->>>>>>> f8746396
+    "avg_blocktime": 120,
     "protocol": {
       "type": "UTXO"
     }
