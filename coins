--- conflicted
+++ resolved
@@ -6966,12 +6966,8 @@
     "avg_blocktime": 120,
     "protocol": {
       "type": "UTXO"
-<<<<<<< HEAD
-    }
-=======
     },
     "derivation_path": "m/44'/141'"
->>>>>>> 84b68b6f
   },
   {
     "coin": "NAV",
