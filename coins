[
  {
    "coin": "1INCH-AVX20",
    "name": "1inch_avx20",
    "fname": "1Inch",
    "rpcport": 80,
    "mm2": 1,
    "chain_id": 43114,
    "required_confirmations": 3,
    "avg_blocktime": 0.04,
    "decimals": 18,
    "protocol": {
      "type": "ERC20",
      "protocol_data": {
        "platform": "AVAX",
        "contract_address": "0xd501281565bf7789224523144Fe5D98e8B28f267"
      }
    }
  },
  {
    "coin": "ILNF-PLG20",
    "name": "ilnf_plg20",
    "fname": "Ilien Fuel",
    "rpcport": 80,
    "mm2": 1,
    "chain_id": 137,
    "decimals": 18,
    "avg_blocktime": 0.03,
    "required_confirmations": 3,
    "protocol": {
      "type": "ERC20",
      "protocol_data": {
        "platform": "MATIC",
        "contract_address": "0xaFf5Ed00c57b0E0c22123dbA28Cb6A5B26651Bbd"
      }
    }
  },
  {
    "coin": "ILNF-BEP20",
    "name": "ilnf_bep20",
    "fname": "Ilien Fuel",
    "rpcport": 80,
    "mm2": 1,
    "chain_id": 56,
    "decimals": 18,
    "avg_blocktime": 0.05,
    "required_confirmations": 3,
    "protocol": {
      "type": "ERC20",
      "protocol_data": {
        "platform": "BNB",
        "contract_address": "0x0D6e16c7066421607F8D334D6C02A48031fc2Eba"
      }
    }
  },
  {
    "coin": "1INCH-BEP20",
    "name": "1inch_bep20",
    "fname": "1Inch",
    "rpcport": 80,
    "mm2": 1,
    "chain_id": 56,
    "avg_blocktime": 0.05,
    "required_confirmations": 3,
    "protocol": {
      "type": "ERC20",
      "protocol_data": {
        "platform": "BNB",
        "contract_address": "0x111111111117dC0aa78b770fA6A738034120C302"
      }
    }
  },
  {
    "coin": "1INCH-ERC20",
    "name": "1inch_erc20",
    "fname": "1Inch",
    "rpcport": 80,
    "mm2": 1,
    "chain_id": 1,
    "avg_blocktime": 0.25,
    "required_confirmations": 3,
    "decimals": 18,
    "protocol": {
      "type": "ERC20",
      "protocol_data": {
        "platform": "ETH",
        "contract_address": "0x111111111117dC0aa78b770fA6A738034120C302"
      }
    }
  },
  {
    "coin": "1INCH-HRC20",
    "name": "1inch_hrc20",
    "fname": "1Inch",
    "rpcport": 80,
    "mm2": 1,
    "chain_id": 1666600000,
    "decimals": 18,
    "avg_blocktime": 0.03,
    "required_confirmations": 3,
    "protocol": {
      "type": "ERC20",
      "protocol_data": {
        "platform": "ONE",
        "contract_address": "0x58f1b044d8308812881a1433d9Bbeff99975e70C"
      }
    }
  },
  {
    "coin": "1INCH-KRC20",
    "name": "1inch_krc20",
    "fname": "1Inch",
    "rpcport": 80,
    "mm2": 1,
    "chain_id": 321,
    "decimals": 18,
    "avg_blocktime": 0.05,
    "required_confirmations": 3,
    "protocol": {
      "type": "ERC20",
      "protocol_data": {
        "platform": "KCS",
        "contract_address": "0x79f3244F3FFd7500A31a90Bb83C7D56649c2C7C5"
      }
    }
  },
  {
    "coin": "1INCH-PLG20",
    "name": "1inch_plg20",
    "fname": "1Inch",
    "rpcport": 80,
    "mm2": 1,
    "chain_id": 137,
    "decimals": 18,
    "avg_blocktime": 0.03,
    "required_confirmations": 3,
    "protocol": {
      "type": "ERC20",
      "protocol_data": {
        "platform": "MATIC",
        "contract_address": "0x9c2C5fd7b07E95EE044DDeba0E97a665F142394f"
      }
    }
  },
  {
    "coin": "PGX-PLG20",
    "name": "pegaxy_stone",
    "fname": "Pegaxy Stone",
    "rpcport": 80,
    "mm2": 1,
    "chain_id": 137,
    "decimals": 18,
    "avg_blocktime": 0.03,
    "required_confirmations": 3,
    "protocol": {
      "type": "ERC20",
      "protocol_data": {
        "platform": "MATIC",
        "contract_address": "0xc1c93D475dc82Fe72DBC7074d55f5a734F8cEEAE"
      }
    }
  },
  {
    "coin": "AAVE-AVX20",
    "name": "aave_avx20",
    "fname": "AAVE",
    "rpcport": 80,
    "mm2": 1,
    "chain_id": 43114,
    "required_confirmations": 3,
    "avg_blocktime": 0.04,
    "decimals": 18,
    "protocol": {
      "type": "ERC20",
      "protocol_data": {
        "platform": "AVAX",
        "contract_address": "0x63a72806098Bd3D9520cC43356dD78afe5D386D9"
      }
    }
  },
  {
    "coin": "AAVE-BEP20",
    "name": "aave_bep20",
    "fname": "AAVE",
    "rpcport": 80,
    "mm2": 1,
    "chain_id": 56,
    "avg_blocktime": 0.05,
    "required_confirmations": 3,
    "protocol": {
      "type": "ERC20",
      "protocol_data": {
        "platform": "BNB",
        "contract_address": "0xfb6115445Bff7b52FeB98650C87f44907E58f802"
      }
    }
  },
  {
    "coin": "AAVE-ERC20",
    "name": "aave_erc20",
    "fname": "AAVE",
    "rpcport": 80,
    "mm2": 1,
    "chain_id": 1,
    "avg_blocktime": 0.25,
    "required_confirmations": 3,
    "decimals": 18,
    "protocol": {
      "type": "ERC20",
      "protocol_data": {
        "platform": "ETH",
        "contract_address": "0x7Fc66500c84A76Ad7e9c93437bFc5Ac33E2DDaE9"
      }
    }
  },
  {
    "coin": "AAVE-FTM20",
    "name": "aave_ftm20",
    "fname": "AAVE",
    "rpcport": 80,
    "mm2": 1,
    "chain_id": 250,
    "decimals": 18,
    "avg_blocktime": 0.03,
    "required_confirmations": 3,
    "protocol": {
      "type": "ERC20",
      "protocol_data": {
        "platform": "FTM",
        "contract_address": "0x6a07A792ab2965C72a5B8088d3a069A7aC3a993B"
      }
    }
  },
  {
    "coin": "AAVE-HCO20",
    "name": "aave_hco20",
    "fname": "AAVE",
    "rpcport": 80,
    "mm2": 1,
    "chain_id": 128,
    "decimals": 18,
    "avg_blocktime": 0.05,
    "required_confirmations": 3,
    "protocol": {
      "type": "ERC20",
      "protocol_data": {
        "platform": "HT",
        "contract_address": "0x202b4936fE1a82A4965220860aE46d7d3939Bb25"
      }
    }
  },
  {
    "coin": "AAVE-HRC20",
    "name": "aave_hrc20",
    "fname": "AAVE",
    "rpcport": 80,
    "mm2": 1,
    "chain_id": 1666600000,
    "decimals": 18,
    "avg_blocktime": 0.03,
    "required_confirmations": 3,
    "protocol": {
      "type": "ERC20",
      "protocol_data": {
        "platform": "ONE",
        "contract_address": "0xcF323Aad9E522B93F11c352CaA519Ad0E14eB40F"
      }
    }
  },
  {
    "coin": "AAVE-KRC20",
    "name": "aave_krc20",
    "fname": "AAVE",
    "rpcport": 80,
    "mm2": 1,
    "chain_id": 321,
    "decimals": 18,
    "avg_blocktime": 0.05,
    "required_confirmations": 3,
    "protocol": {
      "type": "ERC20",
      "protocol_data": {
        "platform": "KCS",
        "contract_address": "0xE76e97C157658004eE22e01C03a5e21A4655A2Fd"
      }
    }
  },
  {
    "coin": "AAVE-PLG20",
    "name": "aave_plg20",
    "fname": "AAVE",
    "rpcport": 80,
    "mm2": 1,
    "chain_id": 137,
    "decimals": 18,
    "avg_blocktime": 0.03,
    "required_confirmations": 3,
    "protocol": {
      "type": "ERC20",
      "protocol_data": {
        "platform": "MATIC",
        "contract_address": "0xD6DF932A45C0f255f85145f286eA0b292B21C90B"
      }
    }
  },
  {
    "coin": "ABY-OLD",
    "name": "applebyte",
    "fname": "ArtByte (OLD)",
    "rpcport": 8607,
    "pubtype": 23,
    "p2shtype": 5,
    "wiftype": 151,
    "txfee": 500000,
    "segwit": true,
    "mm2": 1,
    "required_confirmations": 3,
    "avg_blocktime": 2,
    "protocol": {
      "type": "UTXO"
    }
  },
  {
    "coin": "ABY",
    "name": "artbyte",
    "fname": "ArtByte",
    "isPoS": 1,
    "rpcport": 9262,
    "pubtype": 28,
    "p2shtype": 85,
    "wiftype": 153,
    "txfee": 100000,
    "dust": 100000,
    "mm2": 1,
    "mature_confirmations": 550,
    "required_confirmations": 7,
    "avg_blocktime": 0.75,
    "protocol": {
      "type": "UTXO"
    }
  },
  {
    "coin": "ADA-BEP20",
    "name": "ada_bep20",
    "fname": "Cardano",
    "rpcport": 80,
    "mm2": 1,
    "chain_id": 56,
    "avg_blocktime": 0.05,
    "required_confirmations": 3,
    "protocol": {
      "type": "ERC20",
      "protocol_data": {
        "platform": "BNB",
        "contract_address": "0x3EE2200Efb3400fAbB9AacF31297cBdD1d435D47"
      }
    }
  },
  {
    "coin": "ADX-BEP20",
    "name": "adx_bep20",
    "fname": "AdEx",
    "rpcport": 80,
    "mm2": 1,
    "chain_id": 56,
    "avg_blocktime": 0.05,
    "required_confirmations": 3,
    "protocol": {
      "type": "ERC20",
      "protocol_data": {
        "platform": "BNB",
        "contract_address": "0x6bfF4Fb161347ad7de4A625AE5aa3A1CA7077819"
      }
    }
  },
  {
    "coin": "ADX-ERC20",
    "name": "adx_erc20",
    "fname": "AdEx",
    "rpcport": 80,
    "mm2": 1,
    "chain_id": 1,
    "avg_blocktime": 0.25,
    "required_confirmations": 3,
    "protocol": {
      "type": "ERC20",
      "protocol_data": {
        "platform": "ETH",
        "contract_address": "0xADE00C28244d5CE17D72E40330B1c318cD12B7c3"
      }
    }
  },
  {
    "coin": "AGIX-ERC20",
    "name": "agix_erc20",
    "fname": "SingularityNET",
    "rpcport": 80,
    "mm2": 1,
    "chain_id": 1,
    "decimals": 8,
    "avg_blocktime": 0.25,
    "required_confirmations": 3,
    "protocol": {
      "type": "ERC20",
      "protocol_data": {
        "platform": "ETH",
        "contract_address": "0x5B7533812759B45C2B44C19e320ba2cD2681b542"
      }
    }
  },
  {
    "coin": "AGIX-PLG20",
    "name": "agix_plg20",
    "fname": "SingularityNET",
    "rpcport": 80,
    "mm2": 1,
    "chain_id": 137,
    "decimals": 8,
    "avg_blocktime": 0.03,
    "required_confirmations": 3,
    "protocol": {
      "type": "ERC20",
      "protocol_data": {
        "platform": "MATIC",
        "contract_address": "0x190Eb8a183D22a4bdf278c6791b152228857c033"
      }
    }
  },
  {
    "coin": "ANKR-BEP20",
    "name": "ankr_bep20",
    "fname": "Ankr",
    "rpcport": 80,
    "mm2": 1,
    "chain_id": 56,
    "avg_blocktime": 0.05,
    "required_confirmations": 3,
    "protocol": {
      "type": "ERC20",
      "protocol_data": {
        "platform": "BNB",
        "contract_address": "0xf307910A4c7bbc79691fD374889b36d8531B08e3"
      }
    }
  },
  {
    "coin": "ANKR-ERC20",
    "name": "ankr_erc20",
    "fname": "Ankr",
    "rpcport": 80,
    "mm2": 1,
    "chain_id": 1,
    "avg_blocktime": 0.25,
    "required_confirmations": 3,
    "protocol": {
      "type": "ERC20",
      "protocol_data": {
        "platform": "ETH",
        "contract_address": "0x8290333ceF9e6D528dD5618Fb97a76f268f3EDD4"
      }
    }
  },
  {
    "coin": "ANKR-PLG20",
    "name": "ankr_plg20",
    "fname": "Ankr",
    "rpcport": 80,
    "mm2": 1,
    "chain_id": 137,
    "decimals": 18,
    "avg_blocktime": 0.03,
    "required_confirmations": 3,
    "protocol": {
      "type": "ERC20",
      "protocol_data": {
        "platform": "MATIC",
        "contract_address": "0x101A023270368c0D50BFfb62780F4aFd4ea79C35"
      }
    }
  },
  {
    "coin": "APE-ERC20",
    "name": "ape_erc20",
    "fname": "ApeCoin",
    "rpcport": 80,
    "mm2": 1,
    "chain_id": 1,
    "decimals": 18,
    "avg_blocktime": 0.25,
    "required_confirmations": 3,
    "protocol": {
      "type": "ERC20",
      "protocol_data": {
        "platform": "ETH",
        "contract_address": "0x4d224452801ACEd8B2F0aebE155379bb5D594381"
      }
    }
  },
  {
    "coin": "APE-BEP20",
    "name": "ape_bep20",
    "fname": "ApeCoin",
    "rpcport": 80,
    "mm2": 1,
    "chain_id": 56,
    "decimals": 18,
    "avg_blocktime": 0.05,
    "required_confirmations": 3,
    "protocol": {
      "type": "ERC20",
      "protocol_data": {
        "platform": "BNB",
        "contract_address": "0xC762043E211571eB34f1ef377e5e8e76914962f9"
      }
    }
  },
  {
    "coin": "APE-FTM20",
    "name": "ape_ftm20",
    "fname": "ApeCoin",
    "rpcport": 80,
    "mm2": 1,
    "chain_id": 250,
    "decimals": 18,
    "avg_blocktime": 0.03,
    "required_confirmations": 3,
    "protocol": {
      "type": "ERC20",
      "protocol_data": {
        "platform": "FTM",
        "contract_address": "0x2d72A97a31Dc920dB03330780d30074626e39C8A"
      }
    }
  },
  {
    "coin": "APE-PLG20",
    "name": "ape_plg20",
    "fname": "ApeCoin",
    "rpcport": 80,
    "mm2": 1,
    "chain_id": 137,
    "decimals": 18,
    "avg_blocktime": 0.03,
    "required_confirmations": 3,
    "protocol": {
      "type": "ERC20",
      "protocol_data": {
        "platform": "MATIC",
        "contract_address": "0xB7b31a6BC18e48888545CE79e83E06003bE70930"
      }
    }
  },
  {
    "coin": "ARPA-BEP20",
    "name": "arpa_bep20",
    "fname": "ARPA Chain",
    "rpcport": 80,
    "mm2": 1,
    "chain_id": 56,
    "avg_blocktime": 0.05,
    "required_confirmations": 3,
    "protocol": {
      "type": "ERC20",
      "protocol_data": {
        "platform": "BNB",
        "contract_address": "0x6F769E65c14Ebd1f68817F5f1DcDb61Cfa2D6f7e"
      }
    }
  },
  {
    "coin": "ARPA-ERC20",
    "name": "arpa_erc20",
    "fname": "ARPA Chain",
    "rpcport": 80,
    "mm2": 1,
    "chain_id": 1,
    "avg_blocktime": 0.25,
    "required_confirmations": 3,
    "protocol": {
      "type": "ERC20",
      "protocol_data": {
        "platform": "ETH",
        "contract_address": "0xBA50933C268F567BDC86E1aC131BE072C6B0b71a"
      }
    }
  },
  {
    "coin": "ARRR",
    "asset": "PIRATE",
    "fname": "Pirate",
    "txversion": 4,
    "overwintered": 1,
    "mm2": 1,
    "avg_blocktime": 1,
    "protocol": {
      "type": "ZHTLC",
      "protocol_data": {
        "consensus_params": {
          "overwinter_activation_height": 152855,
          "sapling_activation_height": 152855,
          "blossom_activation_height": null,
          "heartwood_activation_height": null,
          "canopy_activation_height": null,
          "coin_type": 133,
          "hrp_sapling_extended_spending_key": "secret-extended-key-main",
          "hrp_sapling_extended_full_viewing_key": "zxviews",
          "hrp_sapling_payment_address": "zs",
          "b58_pubkey_address_prefix": [
            28,
            184
          ],
          "b58_script_address_prefix": [
            28,
            189
          ]
        },
        "check_point_block": {
          "height": 1900000,
          "time": 1652512363,
          "hash": "44797f3bb78323a7717007f1e289a3689e0b5b3433385dbd8e6f6a1700000000",
          "sapling_tree": "01e40c26f4a28071535b95ae637d30a209531e92a33de0a649e51183771025fd0f016cdc51442fcb328d047a709dc0f41e0173953404711045b3ef3036d7fd4151271501d6c94c5ce6787826af809aaee83768c4b7d4f02c8dc2d24cf60ed5f127a5d730018a752ea9d9efb3e1ac0e6e705ac9f7f9863cfa8f612ad43802175338d8d7cc6000000001fc3542434eff03075ea5f0a64f1dfb2f042d281b1a057e9f6c765b533ce51219013ad9484b1e901e62b93e7538f913dcb27695380c3bc579e79f5cc900f28e596e0001431da5f01fe11d58300134caf5ac76e0b1b7486fd02425dd8871bca4afa94d4b01bb39de1c1d10a25ce0cc775bc74b6b0f056c28639e7c5b7651bb8460060085530000000001732ddf661e68c9e335599bb0b18b048d2f1c06b20eabd18239ad2f3cc45fa910014496bab5eedab205b5f2a206bd1db30c5bc8bc0c1914a102f87010f3431be21a0000010b5fd8e7610754075f936463780e85841f3ab8ca2978f9afdf7c2c250f16a75f01db56bc66eb1cd54ec6861e5cf24af2f4a17991556a52ca781007569e95b9842401c03877ecdd98378b321250640a1885604d675aaa50380e49da8cfa6ff7deaf15"
        }
      }
    },
    "required_confirmations": 3
  },
  {
    "coin": "ARRR-BEP20",
    "name": "arrr_bep20",
    "fname": "Pirate",
    "rpcport": 80,
    "mm2": 1,
    "wallet_only": true,
    "decimals": 8,
    "chain_id": 56,
    "avg_blocktime": 0.05,
    "required_confirmations": 3,
    "protocol": {
      "type": "ERC20",
      "protocol_data": {
        "platform": "BNB",
        "contract_address": "0xCDAF240C90F989847c56aC9Dee754F76F41c5833"
      }
    }
  },
  {
    "coin": "ATOM-BEP20",
    "name": "atom_bep20",
    "fname": "Cosmos",
    "rpcport": 80,
    "mm2": 1,
    "chain_id": 56,
    "avg_blocktime": 0.05,
    "required_confirmations": 3,
    "protocol": {
      "type": "ERC20",
      "protocol_data": {
        "platform": "BNB",
        "contract_address": "0x0Eb3a705fc54725037CC9e008bDede697f62F335"
      }
    }
  },
  {
    "coin": "ATOM-PLG20",
    "name": "atom_plg20",
    "fname": "Cosmos",
    "rpcport": 80,
    "mm2": 1,
    "chain_id": 137,
    "decimals": 6,
    "avg_blocktime": 0.03,
    "required_confirmations": 3,
    "protocol": {
      "type": "ERC20",
      "protocol_data": {
        "platform": "MATIC",
        "contract_address": "0xac51C4c48Dc3116487eD4BC16542e27B5694Da1b"
      }
    }
  },
  {
    "coin": "AUR",
    "name": "auroracoin",
    "fname": "Auroracoin",
    "rpcport": 12341,
    "pubtype": 23,
    "p2shtype": 5,
    "wiftype": 176,
    "txfee": 5000,
    "segwit": false,
    "bech32_hrp": "aur",
    "mm2": 1,
    "required_confirmations": 5,
    "avg_blocktime": 1,
    "protocol": {
      "type": "UTXO"
    }
  },
  {
    "coin": "AVA-BEP20",
    "name": "ava_bep20",
    "fname": "Travala.com",
    "rpcport": 80,
    "mm2": 1,
    "chain_id": 56,
    "avg_blocktime": 0.05,
    "required_confirmations": 3,
    "protocol": {
      "type": "ERC20",
      "protocol_data": {
        "platform": "BNB",
        "contract_address": "0x13616F44Ba82D63c8C0DC3Ff843D36a8ec1c05a9"
      }
    }
  },
  {
    "coin": "AVAXT",
    "name": "avaxt",
    "fname": "Avalanche Testnet",
    "is_testnet": true,
    "rpcport": 80,
    "mm2": 1,
    "chain_id": 43113,
    "required_confirmations": 3,
    "avg_blocktime": 0.04,
    "protocol": {
      "type": "ETH"
    }
  },
  {
    "coin": "AVAX",
    "name": "avax",
    "fname": "Avalanche",
    "rpcport": 80,
    "mm2": 1,
    "chain_id": 43114,
    "required_confirmations": 3,
    "avg_blocktime": 0.04,
    "protocol": {
      "type": "ETH"
    }
  },
  {
    "coin": "AVAX-BEP20",
    "name": "avax_bep20",
    "fname": "Avalanche",
    "rpcport": 80,
    "mm2": 1,
    "chain_id": 56,
    "avg_blocktime": 0.05,
    "required_confirmations": 3,
    "protocol": {
      "type": "ERC20",
      "protocol_data": {
        "platform": "BNB",
        "contract_address": "0x1CE0c2827e2eF14D5C4f29a091d735A204794041"
      }
    }
  },
  {
    "coin": "AVN",
    "name": "avian",
    "fname": "Avian",
    "rpcport": 7896,
    "pubtype": 60,
    "p2shtype": 122,
    "wiftype": 128,
    "segwit": false,
    "fork_id": "0x40",
    "signature_version": "base",
    "txfee": 1000000,
    "mm2": 1,
    "required_confirmations": 3,
    "avg_blocktime": 0.5,
    "protocol": {
      "type": "UTXO"
    }
  },
  {
    "coin": "AVN-PLG20",
    "name": "avn_plg20",
    "fname": "Avian",
    "rpcport": 80,
    "mm2": 1,
    "chain_id": 137,
    "decimals": 18,
    "avg_blocktime": 0.03,
    "required_confirmations": 3,
    "protocol": {
      "type": "ERC20",
      "protocol_data": {
        "platform": "MATIC",
        "contract_address": "0x752DC265EAf6Da2Db0F8e4a32D5596D3f18e8701"
      }
    }
  },
  {
    "coin": "AWC",
    "name": "atomic-wallet-coin",
    "fname": "Atomic Wallet Coin",
    "rpcport": 80,
    "mm2": 1,
    "chain_id": 1,
    "required_confirmations": 3,
    "avg_blocktime": 0.25,
    "protocol": {
      "type": "ERC20",
      "protocol_data": {
        "platform": "ETH",
        "contract_address": "0xaD22f63404f7305e4713CcBd4F296f34770513f4"
      }
    }
  },
  {
    "coin": "AXE",
    "name": "axe",
    "fname": "Axe",
    "rpcport": 9337,
    "pubtype": 55,
    "p2shtype": 16,
    "wiftype": 204,
    "txfee": 10000,
    "confpath": "USERHOME/.axecore/axe.conf",
    "mm2": 1,
    "mature_confirmations": 101,
    "required_confirmations": 3,
    "avg_blocktime": 2.5,
    "protocol": {
      "type": "UTXO"
    }
  },
  {
    "coin": "AXS-BEP20",
    "name": "axs_bep20",
    "fname": "Axie Infinity",
    "rpcport": 80,
    "mm2": 1,
    "chain_id": 56,
    "avg_blocktime": 0.05,
    "required_confirmations": 3,
    "protocol": {
      "type": "ERC20",
      "protocol_data": {
        "platform": "BNB",
        "contract_address": "0x715D400F88C167884bbCc41C5FeA407ed4D2f8A0"
      }
    }
  },
  {
    "coin": "AXS-ERC20",
    "name": "axs_erc20",
    "fname": "Axie Infinity",
    "rpcport": 80,
    "mm2": 1,
    "chain_id": 1,
    "avg_blocktime": 0.25,
    "required_confirmations": 3,
    "protocol": {
      "type": "ERC20",
      "protocol_data": {
        "platform": "ETH",
        "contract_address": "0xBB0E17EF65F82Ab018d8EDd776e8DD940327B28b"
      }
    }
  },
  {
    "coin": "AYA",
    "name": "aryacoin",
    "fname": "Aryacoin",
    "rpcport": 9332,
    "pubtype": 23,
    "p2shtype": 5,
    "wiftype": 176,
    "txfee": 100000,
    "dust": 54600,
    "mm2": 1,
    "required_confirmations": 2,
    "requires_notarization": true,
    "avg_blocktime": 0.5,
    "protocol": {
      "type": "UTXO"
    }
  },
  {
    "coin": "BABYDOGE-BEP20",
    "name": "babydoge_bep20",
    "fname": "Baby Doge Coin",
    "rpcport": 80,
    "mm2": 1,
    "chain_id": 56,
    "avg_blocktime": 0.05,
    "required_confirmations": 3,
    "protocol": {
      "type": "ERC20",
      "protocol_data": {
        "platform": "BNB",
        "contract_address": "0xc748673057861a797275CD8A068AbB95A902e8de"
      }
    }
  },
  {
    "coin": "BAL-BEP20",
    "name": "bal_bep20",
    "fname": "Balancer",
    "rpcport": 80,
    "mm2": 1,
    "chain_id": 56,
    "avg_blocktime": 0.05,
    "required_confirmations": 3,
    "protocol": {
      "type": "ERC20",
      "protocol_data": {
        "platform": "BNB",
        "contract_address": "0xd4ed60d8368a92b5F1ca33aF61eF2A94714B2d46"
      }
    }
  },
  {
    "coin": "BAL-ERC20",
    "name": "bal_erc20",
    "fname": "Balancer",
    "rpcport": 80,
    "mm2": 1,
    "chain_id": 1,
    "avg_blocktime": 0.25,
    "required_confirmations": 3,
    "decimals": 18,
    "protocol": {
      "type": "ERC20",
      "protocol_data": {
        "platform": "ETH",
        "contract_address": "0xba100000625a3754423978a60c9317c58a424e3D"
      }
    }
  },
  {
    "coin": "BAL-KRC20",
    "name": "bal_krc20",
    "fname": "Balancer",
    "rpcport": 80,
    "mm2": 1,
    "chain_id": 321,
    "decimals": 18,
    "avg_blocktime": 0.05,
    "required_confirmations": 3,
    "protocol": {
      "type": "ERC20",
      "protocol_data": {
        "platform": "KCS",
        "contract_address": "0xFC31366Be1795c1Ff444b9fBF55759733aD4d26D"
      }
    }
  },
  {
    "coin": "BAL-PLG20",
    "name": "bal_plg20",
    "fname": "Balancer",
    "rpcport": 80,
    "mm2": 1,
    "chain_id": 137,
    "decimals": 18,
    "avg_blocktime": 0.03,
    "required_confirmations": 3,
    "protocol": {
      "type": "ERC20",
      "protocol_data": {
        "platform": "MATIC",
        "contract_address": "0x9a71012B13CA4d3D0Cdc72A177DF3ef03b0E76A3"
      }
    }
  },
  {
    "coin": "BANANO-BEP20",
    "name": "banano_bep20",
    "fname": "Banano",
    "rpcport": 80,
    "mm2": 1,
    "chain_id": 56,
    "avg_blocktime": 0.05,
    "required_confirmations": 3,
    "protocol": {
      "type": "ERC20",
      "protocol_data": {
        "platform": "BNB",
        "contract_address": "0xe20B9e246db5a0d21BF9209E4858Bc9A3ff7A034"
      }
    }
  },
  {
    "coin": "BAND-BEP20",
    "name": "band_bep20",
    "fname": "Band Protocol",
    "rpcport": 80,
    "mm2": 1,
    "chain_id": 56,
    "avg_blocktime": 0.05,
    "required_confirmations": 3,
    "protocol": {
      "type": "ERC20",
      "protocol_data": {
        "platform": "BNB",
        "contract_address": "0xAD6cAEb32CD2c308980a548bD0Bc5AA4306c6c18"
      }
    }
  },
  {
    "coin": "BAND-ERC20",
    "name": "band_erc20",
    "fname": "Band Protocol",
    "rpcport": 80,
    "mm2": 1,
    "chain_id": 1,
    "avg_blocktime": 0.25,
    "required_confirmations": 3,
    "decimals": 18,
    "protocol": {
      "type": "ERC20",
      "protocol_data": {
        "platform": "ETH",
        "contract_address": "0xBA11D00c5f74255f56a5E366F4F77f5A186d7f55"
      }
    }
  },
  {
    "coin": "BAND-FTM20",
    "name": "band_ftm20",
    "fname": "Band Protocol",
    "rpcport": 80,
    "mm2": 1,
    "chain_id": 250,
    "decimals": 18,
    "avg_blocktime": 0.03,
    "required_confirmations": 3,
    "protocol": {
      "type": "ERC20",
      "protocol_data": {
        "platform": "FTM",
        "contract_address": "0x46E7628E8b4350b2716ab470eE0bA1fa9e76c6C5"
      }
    }
  },
  {
    "coin": "BAND-PLG20",
    "name": "band_plg20",
    "fname": "Band Protocol",
    "rpcport": 80,
    "mm2": 1,
    "chain_id": 137,
    "decimals": 18,
    "avg_blocktime": 0.03,
    "required_confirmations": 3,
    "protocol": {
      "type": "ERC20",
      "protocol_data": {
        "platform": "MATIC",
        "contract_address": "0xA8b1E0764f85f53dfe21760e8AfE5446D82606ac"
      }
    }
  },
  {
    "coin": "BAT-AVX20",
    "name": "bat_avx20",
    "fname": "Basic Attention Token",
    "rpcport": 80,
    "mm2": 1,
    "chain_id": 43114,
    "required_confirmations": 3,
    "avg_blocktime": 0.04,
    "decimals": 18,
    "protocol": {
      "type": "ERC20",
      "protocol_data": {
        "platform": "AVAX",
        "contract_address": "0x98443B96EA4b0858FDF3219Cd13e98C7A4690588"
      }
    }
  },
  {
    "coin": "BAT-ERC20",
    "name": "bat_erc20",
    "fname": "Basic Attention Token",
    "rpcport": 80,
    "mm2": 1,
    "chain_id": 1,
    "required_confirmations": 3,
    "avg_blocktime": 0.25,
    "protocol": {
      "type": "ERC20",
      "protocol_data": {
        "platform": "ETH",
        "contract_address": "0x0D8775F648430679A709E98d2b0Cb6250d2887EF"
      }
    }
  },
  {
    "coin": "BAT-BEP20",
    "name": "bat_bep20",
    "fname": "Basic Attention Token",
    "rpcport": 80,
    "mm2": 1,
    "chain_id": 56,
    "avg_blocktime": 0.05,
    "required_confirmations": 3,
    "protocol": {
      "type": "ERC20",
      "protocol_data": {
        "platform": "BNB",
        "contract_address": "0x101d82428437127bF1608F699CD651e6Abf9766E"
      }
    }
  },
  {
    "coin": "BAT-KRC20",
    "name": "bat_krc20",
    "fname": "Basic Attention Token",
    "rpcport": 80,
    "mm2": 1,
    "chain_id": 321,
    "decimals": 18,
    "avg_blocktime": 0.05,
    "required_confirmations": 3,
    "protocol": {
      "type": "ERC20",
      "protocol_data": {
        "platform": "KCS",
        "contract_address": "0x0bF46C86Ce3B904660aE85677EaA20B0C1b24064"
      }
    }
  },
  {
    "coin": "BAT-PLG20",
    "name": "bat_plg20",
    "fname": "Basic Attention Token",
    "rpcport": 80,
    "mm2": 1,
    "chain_id": 137,
    "decimals": 18,
    "avg_blocktime": 0.03,
    "required_confirmations": 3,
    "protocol": {
      "type": "ERC20",
      "protocol_data": {
        "platform": "MATIC",
        "contract_address": "0x3Cef98bb43d732E2F285eE605a8158cDE967D219"
      }
    }
  },
  {
    "coin": "BCH",
    "name": "bch",
    "fname": "Bitcoin Cash",
    "rpcport": 33333,
    "pubtype": 0,
    "p2shtype": 5,
    "wiftype": 128,
    "txfee": 1000,
    "segwit": false,
    "fork_id": "0x40",
    "address_format": {
      "format": "cashaddress",
      "network": "bitcoincash"
    },
    "mm2": 1,
    "sign_message_prefix": "Bitcoin Signed Message:\n",
    "required_confirmations": 1,
    "avg_blocktime": 10,
    "protocol": {
      "type": "BCH",
      "protocol_data": {
        "slp_prefix": "simpleledger"
      }
    }
  },
  {
    "coin": "USDT-SLP",
    "fname": "Tether",
    "protocol": {
      "type": "SLPTOKEN",
      "protocol_data": {
        "decimals": 8,
        "token_id": "9fc89d6b7d5be2eac0b3787c5b8236bca5de641b5bafafc8f450727b63615c11",
        "platform": "BCH",
        "required_confirmations": 1,
        "slp_prefix": "simpleledger"
      }
    },
    "mm2": 1
  },
  {
    "coin": "ASLP",
    "fname": "AtomicSLP",
    "protocol": {
      "type": "SLPTOKEN",
      "protocol_data": {
        "decimals": 2,
        "token_id": "926894cbf50269b15c97559b9acfc1bd88cd5f20703313ce0ea0683ecdb40911",
        "platform": "BCH",
        "required_confirmations": 1,
        "slp_prefix": "simpleledger"
      }
    },
    "mm2": 1
  },
  {
    "coin": "BCH-ERC20",
    "name": "bch_erc20",
    "fname": "Bitcoin Cash",
    "rpcport": 80,
    "mm2": 1,
    "chain_id": 1,
    "decimals": 8,
    "avg_blocktime": 0.25,
    "required_confirmations": 3,
    "protocol": {
      "type": "ERC20",
      "protocol_data": {
        "platform": "ETH",
        "contract_address": "0x85c4EdC43724e954e5849cAAab61A26a9CB65F1B"
      }
    }
  },
  {
    "coin": "BCH-BEP20",
    "name": "bch_bep20",
    "fname": "Bitcoin Cash",
    "rpcport": 80,
    "mm2": 1,
    "chain_id": 56,
    "decimals": 18,
    "avg_blocktime": 0.05,
    "required_confirmations": 3,
    "protocol": {
      "type": "ERC20",
      "protocol_data": {
        "platform": "BNB",
        "contract_address": "0x8fF795a6F4D97E7887C79beA79aba5cc76444aDf"
      }
    }
  },
  {
    "coin": "BCH-HCO20",
    "name": "bch_hco20",
    "fname": "Bitcoin Cash",
    "rpcport": 80,
    "mm2": 1,
    "chain_id": 128,
    "avg_blocktime": 0.05,
    "decimals": 18,
    "required_confirmations": 3,
    "protocol": {
      "type": "ERC20",
      "protocol_data": {
        "platform": "HT",
        "contract_address": "0xeF3CEBD77E0C52cb6f60875d9306397B5Caca375"
      }
    }
  },
  {
    "coin": "BET",
    "asset": "BET",
    "fname": "BET",
    "rpcport": 14250,
    "txversion": 4,
    "overwintered": 1,
    "mm2": 1,
    "sign_message_prefix": "Komodo Signed Message:\n",
    "required_confirmations": 2,
    "requires_notarization": true,
    "avg_blocktime": 1,
    "protocol": {
      "type": "UTXO"
    }
  },
  {
    "coin": "BIDR-BEP20",
    "name": "bidr_bep20",
    "fname": "BIDR",
    "rpcport": 80,
    "mm2": 1,
    "avg_blocktime": 0.05,
    "required_confirmations": 3,
    "protocol": {
      "type": "ERC20",
      "protocol_data": {
        "platform": "BNB",
        "contract_address": "0x9A2f5556e9A637e8fBcE886d8e3cf8b316a1D8a2"
      }
    }
  },
  {
    "coin": "BLK",
    "name": "blackmore",
    "fname": "BlackCoin",
    "isPoS": 1,
    "rpcport": 15715,
    "pubtype": 25,
    "p2shtype": 85,
    "wiftype": 153,
    "txfee": 100000,
    "dust": 100000,
    "segwit": true,
    "mm2": 1,
    "required_confirmations": 5,
    "mature_confirmations": 500,
    "avg_blocktime": 1.1,
    "protocol": {
      "type": "UTXO"
    }
  },
  {
    "coin": "BLK-BEP20",
    "name": "blk_bep20",
    "fname": "BlackCoin",
    "rpcport": 80,
    "mm2": 1,
    "chain_id": 56,
    "decimals": 18,
    "avg_blocktime": 0.05,
    "required_confirmations": 3,
    "protocol": {
      "type": "ERC20",
      "protocol_data": {
        "platform": "BNB",
        "contract_address": "0xd2cDfD5d26dfA1D11116B9ED7DBd7C6B88C6e1D3"
      }
    }
  },
  {
    "coin": "tBLK",
    "name": "blackmore",
    "fname": "BlackCoin Testnet",
    "isPoS": 1,
    "rpcport": 25715,
    "pubtype": 111,
    "p2shtype": 196,
    "wiftype": 239,
    "txfee": 100000,
    "segwit": true,
    "mm2": 1,
    "is_testnet": true,
    "required_confirmations": 5,
    "mature_confirmations": 10,
    "avg_blocktime": 1.1,
    "protocol": {
      "type": "UTXO"
    }
  },
  {
    "coin": "BNB",
    "name": "binancesmartchain",
    "fname": "Binance Coin",
    "avg_blocktime": 0.05,
    "rpcport": 80,
    "mm2": 1,
    "chain_id": 56,
    "required_confirmations": 3,
    "protocol": {
      "type": "ETH"
    }
  },
  {
    "coin": "BONE-ERC20",
    "name": "bone_erc20",
    "fname": "Bone ShibaSwap",
    "rpcport": 80,
    "mm2": 1,
    "chain_id": 1,
    "avg_blocktime": 0.25,
    "required_confirmations": 3,
    "protocol": {
      "type": "ERC20",
      "protocol_data": {
        "platform": "ETH",
        "contract_address": "0x9813037ee2218799597d83D4a5B6F3b6778218d9"
      }
    }
  },
  {
    "coin": "RBTC",
    "name": "rsksmartbitcoin",
    "fname": "RSK Smart Bitcoin",
    "wallet_only": true,
    "avg_blocktime": 0.10,
    "rpcport": 80,
    "mm2": 1,
    "alias_ticker": "BTC",
    "chain_id": 30,
    "required_confirmations": 1,
    "protocol": {
      "type": "ETH"
    }
  },
  {
    "coin": "BNBT",
    "name": "binancesmartchaintest",
    "fname": "Binance Coin Testnet",
    "avg_blocktime": 0.25,
    "rpcport": 80,
    "chain_id": 97,
    "mm2": 1,
    "is_testnet": true,
    "required_confirmations": 3,
    "protocol": {
      "type": "ETH"
    }
  },
  {
    "coin": "BNT-BEP20",
    "name": "bnt_bep20",
    "fname": "Bancor",
    "rpcport": 80,
    "mm2": 1,
    "chain_id": 56,
    "avg_blocktime": 0.05,
    "required_confirmations": 3,
    "protocol": {
      "type": "ERC20",
      "protocol_data": {
        "platform": "BNB",
        "contract_address": "0xA069008A669e2Af00a86673D9D584cfb524A42Cc"
      }
    }
  },
  {
    "coin": "BNT-ERC20",
    "name": "bnt_erc20",
    "fname": "Bancor",
    "rpcport": 80,
    "mm2": 1,
    "chain_id": 1,
    "avg_blocktime": 0.25,
    "required_confirmations": 3,
    "decimals": 18,
    "protocol": {
      "type": "ERC20",
      "protocol_data": {
        "platform": "ETH",
        "contract_address": "0x1F573D6Fb3F13d689FF844B4cE37794d79a7FF1C"
      }
    }
  },
  {
    "coin": "BNT-PLG20",
    "name": "bnt_plg20",
    "fname": "Bancor",
    "rpcport": 80,
    "mm2": 1,
    "chain_id": 137,
    "decimals": 18,
    "avg_blocktime": 0.03,
    "required_confirmations": 3,
    "protocol": {
      "type": "ERC20",
      "protocol_data": {
        "platform": "MATIC",
        "contract_address": "0xc26D47d5c33aC71AC5CF9F776D63Ba292a4F7842"
      }
    }
  },
  {
    "coin": "BOTS",
    "asset": "BOTS",
    "fname": "BOTS",
    "rpcport": 11964,
    "txversion": 4,
    "overwintered": 1,
    "mm2": 1,
    "sign_message_prefix": "Komodo Signed Message:\n",
    "required_confirmations": 2,
    "requires_notarization": true,
    "avg_blocktime": 1,
    "protocol": {
      "type": "UTXO"
    }
  },
  {
    "coin": "BRZ-BEP20",
    "name": "brz_bep20",
    "fname": "Brazilian Digital Token",
    "rpcport": 80,
    "mm2": 1,
    "chain_id": 56,
    "decimals": 4,
    "avg_blocktime": 0.05,
    "required_confirmations": 3,
    "protocol": {
      "type": "ERC20",
      "protocol_data": {
        "platform": "BNB",
        "contract_address": "0x71be881e9C5d4465B3FfF61e89c6f3651E69B5bb"
      }
    }
  },
  {
    "coin": "BRZ-ERC20",
    "name": "brz_erc20",
    "fname": "Brazilian Digital Token",
    "rpcport": 80,
    "mm2": 1,
    "chain_id": 1,
    "decimals": 4,
    "avg_blocktime": 0.25,
    "required_confirmations": 3,
    "protocol": {
      "type": "ERC20",
      "protocol_data": {
        "platform": "ETH",
        "contract_address": "0x420412E765BFa6d85aaaC94b4f7b708C89be2e2B"
      }
    }
  },
  {
    "coin": "BRZ-PLG20",
    "name": "brz_plg20",
    "fname": "Brazilian Digital Token",
    "rpcport": 80,
    "mm2": 1,
    "chain_id": 137,
    "decimals": 4,
    "avg_blocktime": 0.03,
    "required_confirmations": 3,
    "protocol": {
      "type": "ERC20",
      "protocol_data": {
        "platform": "MATIC",
        "contract_address": "0x491a4eB4f1FC3BfF8E1d2FC856a6A46663aD556f"
      }
    }
  },
  {
    "coin": "BRZ-AVX20",
    "name": "brz_avx20",
    "fname": "Brazilian Digital Token",
    "rpcport": 80,
    "mm2": 1,
    "chain_id": 43114,
    "decimals": 4,
    "avg_blocktime": 0.04,
    "required_confirmations": 3,
    "protocol": {
      "type": "ERC20",
      "protocol_data": {
        "platform": "AVAX",
        "contract_address": "0x491a4eB4f1FC3BfF8E1d2FC856a6A46663aD556f"
      }
    }
  },
  {
    "coin": "BSTY",
    "name": "globalboost",
    "fname": "GlobalBoost-Y",
    "rpcport": 8225,
    "pubtype": 77,
    "p2shtype": 139,
    "wiftype": 208,
    "txfee": 200000,
    "segwit": true,
    "bech32_hrp": "gb",
    "mm2": 1,
    "required_confirmations": 1,
    "avg_blocktime": 10,
    "protocol": {
      "type": "UTXO"
    }
  },
  {
    "coin": "BSTY-segwit",
    "name": "globalboost",
    "fname": "GlobalBoost-Y",
    "rpcport": 8225,
    "pubtype": 77,
    "p2shtype": 139,
    "wiftype": 208,
    "txfee": 200000,
    "segwit": true,
    "bech32_hrp": "gb",
    "address_format": {
      "format": "segwit"
    },
    "orderbook_ticker": "BSTY",
    "mm2": 1,
    "required_confirmations": 1,
    "avg_blocktime": 10,
    "protocol": {
      "type": "UTXO"
    }
  },
  {
    "coin": "BTC",
    "name": "bitcoin",
    "fname": "Bitcoin",
    "rpcport": 8332,
    "pubtype": 0,
    "p2shtype": 5,
    "wiftype": 128,
    "segwit": true,
    "bech32_hrp": "bc",
    "txfee": 0,
    "estimate_fee_mode": "ECONOMICAL",
    "mm2": 1,
    "sign_message_prefix": "Bitcoin Signed Message:\n",
    "enable_spv_proof": true,
    "block_headers_verification_params": {
      "difficulty_check": true,
      "constant_difficulty": false,
      "difficulty_algorithm": "Bitcoin Mainnet",
      "genesis_block_header": "010000006fe28c0ab6f1b372c1a6a246ae63f74f931e8365e15a089c68d6190000000000982051fd1e4ba744bbbe680e1fee14677ba1a3c3540bf7b1cdb606e857233e0e61bc6649ffff001d01e36299"
    },
    "required_confirmations": 1,
    "avg_blocktime": 10,
    "protocol": {
      "type": "UTXO"
    },
    "derivation_path": "m/44'/0'",
    "trezor_coin": "Bitcoin"
  },
  {
    "coin": "BTC-segwit",
    "name": "bitcoin",
    "fname": "Bitcoin",
    "rpcport": 8332,
    "pubtype": 0,
    "p2shtype": 5,
    "wiftype": 128,
    "segwit": true,
    "bech32_hrp": "bc",
    "address_format": {
      "format": "segwit"
    },
    "orderbook_ticker": "BTC",
    "txfee": 0,
    "estimate_fee_mode": "ECONOMICAL",
    "mm2": 1,
    "enable_spv_proof": true,
    "block_headers_verification_params": {
      "difficulty_check": true,
      "constant_difficulty": false,
      "difficulty_algorithm": "Bitcoin Mainnet",
      "genesis_block_header": "010000006fe28c0ab6f1b372c1a6a246ae63f74f931e8365e15a089c68d6190000000000982051fd1e4ba744bbbe680e1fee14677ba1a3c3540bf7b1cdb606e857233e0e61bc6649ffff001d01e36299"
    },
    "required_confirmations": 1,
    "avg_blocktime": 10,
    "protocol": {
      "type": "UTXO"
    }
  },
  {
    "coin": "BTC-BEP20",
    "name": "btc_bep20",
    "fname": "Bitcoin",
    "rpcport": 80,
    "mm2": 1,
    "chain_id": 56,
    "avg_blocktime": 0.05,
    "required_confirmations": 3,
    "protocol": {
      "type": "ERC20",
      "protocol_data": {
        "platform": "BNB",
        "contract_address": "0x7130d2A12B9BCbFAe4f2634d864A1Ee1Ce3Ead9c"
      }
    }
  },
  {
    "coin": "BTCZ",
    "name": "bitcoinz",
    "fname": "BitcoinZ",
    "rpcport": 1979,
    "taddr": 28,
    "pubtype": 184,
    "p2shtype": 189,
    "wiftype": 128,
    "txfee": 10000,
    "txversion": 4,
    "overwintered": 1,
    "mm2": 1,
    "required_confirmations": 2,
    "avg_blocktime": 2.5,
    "protocol": {
      "type": "UTXO"
    }
  },
  {
    "coin": "BTCZ-BEP20",
    "name": "btcz_bep20",
    "fname": "BitcoinZ",
    "rpcport": 80,
    "mm2": 1,
    "chain_id": 56,
    "decimals": 8,
    "avg_blocktime": 0.05,
    "required_confirmations": 3,
    "protocol": {
      "type": "ERC20",
      "protocol_data": {
        "platform": "BNB",
        "contract_address": "0xcBBB3e5099F769F6d4E2b8b92DC0e268f7E099D8"
      }
    }
  },
  {
    "coin": "BTE",
    "name": "bitweb",
    "fname": "Bitweb",
    "rpcport": 1605,
    "pubtype": 33,
    "p2shtype": 30,
    "wiftype": 128,
    "segwit": true,
    "bech32_hrp": "web",
    "txfee": 20000,
    "mm2": 1,
    "required_confirmations": 3,
    "avg_blocktime": 1,
    "protocol": {
      "type": "UTXO"
    }
  },
  {
    "coin": "BTE-segwit",
    "name": "bitweb",
    "fname": "Bitweb",
    "rpcport": 1605,
    "pubtype": 33,
    "p2shtype": 30,
    "wiftype": 128,
    "segwit": true,
    "bech32_hrp": "web",
    "address_format": {
      "format": "segwit"
    },
    "orderbook_ticker": "BTE",
    "txfee": 20000,
    "mm2": 1,
    "required_confirmations": 3,
    "avg_blocktime": 1,
    "protocol": {
      "type": "UTXO"
    }
  },
  {
    "coin": "BTT-BEP20",
    "name": "btt_bep20",
    "fname": "BitTorrent (OLD)",
    "rpcport": 80,
    "mm2": 1,
    "chain_id": 56,
    "avg_blocktime": 0.05,
    "required_confirmations": 3,
    "protocol": {
      "type": "ERC20",
      "protocol_data": {
        "platform": "BNB",
        "contract_address": "0x8595F9dA7b868b1822194fAEd312235E43007b49"
      }
    }
  },
  {
    "coin": "BTTC-BEP20",
    "name": "bttc_bep20",
    "fname": "BitTorrent",
    "rpcport": 80,
    "mm2": 1,
    "chain_id": 56,
    "decimals": 18,
    "avg_blocktime": 0.05,
    "required_confirmations": 3,
    "protocol": {
      "type": "ERC20",
      "protocol_data": {
        "platform": "BNB",
        "contract_address": "0x352Cb5E19b12FC216548a2677bD0fce83BaE434B"
      }
    }
  },
  {
    "coin": "BTU-ERC20",
    "name": "btu_erc20",
    "fname": "BTU Protocol",
    "rpcport": 80,
    "mm2": 1,
    "chain_id": 1,
    "decimals": 18,
    "avg_blocktime": 0.25,
    "required_confirmations": 3,
    "protocol": {
      "type": "ERC20",
      "protocol_data": {
        "platform": "ETH",
        "contract_address": "0xb683D83a532e2Cb7DFa5275eED3698436371cc9f"
      }
    }
  },
  {
    "coin": "BTU-PLG20",
    "name": "btu_plg20",
    "fname": "BTU Protocol",
    "rpcport": 80,
    "mm2": 1,
    "chain_id": 137,
    "decimals": 18,
    "avg_blocktime": 0.03,
    "required_confirmations": 3,
    "protocol": {
      "type": "ERC20",
      "protocol_data": {
        "platform": "MATIC",
        "contract_address": "0xFdc26CDA2d2440d0E83CD1DeE8E8bE48405806DC"
      }
    }
  },
  {
    "coin": "BTX",
    "name": "bitcore",
    "fname": "BitCore",
    "rpcport": 9469,
    "pubtype": 3,
    "p2shtype": 125,
    "wiftype": 128,
    "segwit": true,
    "bech32_hrp": "btx",
    "txfee": 20000,
    "mm2": 1,
    "required_confirmations": 3,
    "avg_blocktime": 2.5,
    "protocol": {
      "type": "UTXO"
    }
  },
  {
    "coin": "BTX-segwit",
    "name": "bitcore",
    "fname": "BitCore",
    "rpcport": 9469,
    "pubtype": 3,
    "p2shtype": 125,
    "wiftype": 128,
    "segwit": true,
    "bech32_hrp": "btx",
    "address_format": {
      "format": "segwit"
    },
    "orderbook_ticker": "BTX",
    "txfee": 20000,
    "mm2": 1,
    "required_confirmations": 3,
    "avg_blocktime": 2.5,
    "protocol": {
      "type": "UTXO"
    }
  },
  {
    "coin": "BTX-BEP20",
    "name": "btx_bep20",
    "fname": "BitCore",
    "rpcport": 80,
    "mm2": 1,
    "chain_id": 56,
    "decimals": 8,
    "avg_blocktime": 0.05,
    "required_confirmations": 3,
    "protocol": {
      "type": "ERC20",
      "protocol_data": {
        "platform": "BNB",
        "contract_address": "0x000000089fb24237dA101020Ff8e2AfD14624687"
      }
    }
  },
  {
    "coin": "BUSD-AVX20",
    "name": "busd_avx20",
    "fname": "Binance USD",
    "rpcport": 80,
    "mm2": 1,
    "chain_id": 43114,
    "required_confirmations": 3,
    "avg_blocktime": 0.04,
    "decimals": 18,
    "protocol": {
      "type": "ERC20",
      "protocol_data": {
        "platform": "AVAX",
        "contract_address": "0x19860CCB0A68fd4213aB9D8266F7bBf05A8dDe98"
      }
    }
  },
  {
    "coin": "BUSD-MVR20",
    "name": "busd_mvr20",
    "fname": "Binance USD",
    "rpcport": 80,
    "mm2": 1,
    "chain_id": 1285,
    "avg_blocktime": 0.25,
    "decimals": 18,
    "required_confirmations": 3,
    "protocol": {
      "type": "ERC20",
      "protocol_data": {
        "platform": "MOVR",
        "contract_address": "0x5D9ab5522c64E1F6ef5e3627ECCc093f56167818"
      }
    }
  },
  {
    "coin": "BUSD-ERC20",
    "name": "busd_erc20",
    "fname": "Binance USD",
    "rpcport": 80,
    "mm2": 1,
    "chain_id": 1,
    "required_confirmations": 3,
    "avg_blocktime": 0.25,
    "protocol": {
      "type": "ERC20",
      "protocol_data": {
        "platform": "ETH",
        "contract_address": "0x4Fabb145d64652a948d72533023f6E7A623C7C53"
      }
    }
  },
  {
    "coin": "BUSD-BEP20",
    "name": "busd_bep20",
    "fname": "Binance USD",
    "rpcport": 80,
    "mm2": 1,
    "chain_id": 56,
    "avg_blocktime": 0.05,
    "required_confirmations": 3,
    "protocol": {
      "type": "ERC20",
      "protocol_data": {
        "platform": "BNB",
        "contract_address": "0xe9e7CEA3DedcA5984780Bafc599bD69ADd087D56"
      }
    }
  },
  {
    "coin": "BUSD-HRC20",
    "name": "busd_hrc20",
    "fname": "Binance USD",
    "rpcport": 80,
    "mm2": 1,
    "chain_id": 1666600000,
    "decimals": 18,
    "avg_blocktime": 0.03,
    "required_confirmations": 3,
    "protocol": {
      "type": "ERC20",
      "protocol_data": {
        "platform": "ONE",
        "contract_address": "0xE176EBE47d621b984a73036B9DA5d834411ef734"
      }
    }
  },
  {
    "coin": "BUSD-PLG20",
    "name": "busd_plg20",
    "fname": "Binance USD",
    "rpcport": 80,
    "mm2": 1,
    "chain_id": 137,
    "decimals": 18,
    "avg_blocktime": 0.03,
    "required_confirmations": 3,
    "protocol": {
      "type": "ERC20",
      "protocol_data": {
        "platform": "MATIC",
        "contract_address": "0xdAb529f40E671A1D4bF91361c21bf9f0C9712ab7"
      }
    }
  },
  {
    "coin": "CADC-ERC20",
    "name": "cadc_erc20",
    "fname": "CAD Coin",
    "rpcport": 80,
    "mm2": 1,
    "chain_id": 1,
    "decimals": 18,
    "avg_blocktime": 0.25,
    "required_confirmations": 3,
    "protocol": {
      "type": "ERC20",
      "protocol_data": {
        "platform": "ETH",
        "contract_address": "0xcaDC0acd4B445166f12d2C07EAc6E2544FbE2Eef"
      }
    }
  },
  {
    "coin": "CADC-PLG20",
    "name": "cadc_plg20",
    "fname": "CAD Coin",
    "rpcport": 80,
    "mm2": 1,
    "chain_id": 137,
    "decimals": 18,
    "avg_blocktime": 0.03,
    "required_confirmations": 3,
    "protocol": {
      "type": "ERC20",
      "protocol_data": {
        "platform": "MATIC",
        "contract_address": "0x5d146d8B1dACb1EBBA5cb005ae1059DA8a1FbF57"
      }
    }
  },
  {
    "coin": "CAKE",
    "name": "cake",
    "fname": "PancakeSwap",
    "rpcport": 80,
    "mm2": 1,
    "chain_id": 56,
    "avg_blocktime": 0.05,
    "required_confirmations": 3,
    "protocol": {
      "type": "ERC20",
      "protocol_data": {
        "platform": "BNB",
        "contract_address": "0x0E09FaBB73Bd3Ade0a17ECC321fD13a19e81cE82"
      }
    }
  },
  {
    "coin": "CASE",
    "name": "case_bep20",
    "fname": "Case Token",
    "rpcport": 80,
    "mm2": 1,
    "chain_id": 56,
    "decimals": 8,
    "avg_blocktime": 0.05,
    "required_confirmations": 3,
    "protocol": {
      "type": "ERC20",
      "protocol_data": {
        "platform": "BNB",
        "contract_address": "0x5cafe85d8983f61C059df359c504F1Bab8009e9e"
      }
    }
  },
  {
    "coin": "CCL",
    "sign_message_prefix": "Komodo Signed Message:\n",
    "asset": "CCL",
    "fname": "CoinCollect",
    "rpcport": 20849,
    "txversion": 4,
    "overwintered": 1,
    "mm2": 1,
    "required_confirmations": 2,
    "requires_notarization": true,
    "avg_blocktime": 1,
    "protocol": {
      "type": "UTXO"
    }
  },
  {
    "coin": "CDN",
    "name": "canadaecoin",
    "fname": "Canada eCoin",
    "rpcport": 34330,
    "pubtype": 28,
    "p2shtype": 5,
    "wiftype": 156,
    "txfee": 200000,
    "dust": 54600,
    "segwit": true,
    "bech32_hrp": "cdn",
    "mm2": 1,
    "required_confirmations": 2,
    "avg_blocktime": 5,
    "protocol": {
      "type": "UTXO"
    }
  },
  {
    "coin": "CDN-segwit",
    "name": "canadaecoin",
    "fname": "Canada eCoin",
    "rpcport": 34330,
    "pubtype": 28,
    "p2shtype": 5,
    "wiftype": 156,
    "txfee": 200000,
    "dust": 54600,
    "segwit": true,
    "bech32_hrp": "cdn",
    "address_format": {
      "format": "segwit"
    },
    "orderbook_ticker": "CDN",
    "mm2": 1,
    "required_confirmations": 2,
    "avg_blocktime": 5,
    "protocol": {
      "type": "UTXO"
    }
  },
  {
    "coin": "CEL-ERC20",
    "name": "cel_erc20",
    "fname": "Celsius",
    "rpcport": 80,
    "mm2": 1,
    "chain_id": 1,
    "decimals": 4,
    "avg_blocktime": 0.25,
    "required_confirmations": 3,
    "protocol": {
      "type": "ERC20",
      "protocol_data": {
        "platform": "ETH",
        "contract_address": "0xaaAEBE6Fe48E54f431b0C390CfaF0b017d09D42d"
      }
    }
  },
  {
    "coin": "CEL-PLG20",
    "name": "cel_plg20",
    "fname": "Celsius",
    "rpcport": 80,
    "mm2": 1,
    "chain_id": 137,
    "decimals": 4,
    "avg_blocktime": 0.03,
    "required_confirmations": 3,
    "protocol": {
      "type": "ERC20",
      "protocol_data": {
        "platform": "MATIC",
        "contract_address": "0xD85d1e945766Fea5Eda9103F918Bd915FbCa63E6"
      }
    }
  },
  {
    "coin": "CELR-ERC20",
    "name": "celr_erc20",
    "fname": "Celer Network",
    "rpcport": 80,
    "mm2": 1,
    "chain_id": 1,
    "decimals": 18,
    "avg_blocktime": 0.25,
    "required_confirmations": 3,
    "protocol": {
      "type": "ERC20",
      "protocol_data": {
        "platform": "ETH",
        "contract_address": "0x4F9254C83EB525f9FCf346490bbb3ed28a81C667"
      }
    }
  },
  {
    "coin": "CELR-BEP20",
    "name": "celr_bep20",
    "fname": "Celer Network",
    "rpcport": 80,
    "mm2": 1,
    "chain_id": 56,
    "decimals": 18,
    "avg_blocktime": 0.05,
    "required_confirmations": 3,
    "protocol": {
      "type": "ERC20",
      "protocol_data": {
        "platform": "BNB",
        "contract_address": "0x1f9f6a696C6Fd109cD3956F45dC709d2b3902163"
      }
    }
  },
  {
    "coin": "CELR-ARB20",
    "name": "celr_arb20",
    "fname": "Celer Network",
    "rpcport": 80,
    "mm2": 1,
    "wallet_only": true,
    "chain_id": 42161,
    "decimals": 18,
    "avg_blocktime": 0.25,
    "required_confirmations": 3,
    "protocol": {
      "type": "ERC20",
      "protocol_data": {
        "platform": "ETH-ARB20",
        "contract_address": "0x3a8B787f78D775AECFEEa15706D4221B40F345AB"
      }
    }
  },
  {
    "coin": "CHTA",
    "name": "cheetahcoin",
    "fname": "Cheetahcoin",
    "rpcport": 8536,
    "pubtype": 28,
    "p2shtype": 5,
    "wiftype": 128,
    "txfee": 40000,
    "mm2": 1,
    "required_confirmations": 2,
    "avg_blocktime": 2,
    "protocol": {
      "type": "UTXO"
    }
  },
  {
    "coin": "CHIPS",
    "name": "chips",
    "fname": "Chips",
    "rpcport": 57776,
    "pubtype": 60,
    "p2shtype": 85,
    "wiftype": 188,
    "txfee": 10000,
    "segwit": true,
    "mm2": 1,
    "required_confirmations": 2,
    "requires_notarization": true,
    "avg_blocktime": 0.166,
    "protocol": {
      "type": "UTXO"
    }
  },
  {
    "coin": "CHSB-ERC20",
    "name": "chsb_erc20",
    "fname": "SwissBorg",
    "rpcport": 80,
    "mm2": 1,
    "chain_id": 1,
    "decimals": 8,
    "avg_blocktime": 0.25,
    "required_confirmations": 3,
    "protocol": {
      "type": "ERC20",
      "protocol_data": {
        "platform": "ETH",
        "contract_address": "0xba9d4199faB4f26eFE3551D490E3821486f135Ba"
      }
    }
  },
  {
    "coin": "CHSB-PLG20",
    "name": "chsb_plg20",
    "fname": "SwissBorg",
    "rpcport": 80,
    "mm2": 1,
    "chain_id": 137,
    "decimals": 8,
    "avg_blocktime": 0.03,
    "required_confirmations": 3,
    "protocol": {
      "type": "ERC20",
      "protocol_data": {
        "platform": "MATIC",
        "contract_address": "0x67Ce67ec4fCd4aCa0Fcb738dD080b2a21ff69D75"
      }
    }
  },
  {
    "coin": "CHZ-ERC20",
    "name": "chz_erc20",
    "fname": "Chiliz",
    "rpcport": 80,
    "mm2": 1,
    "chain_id": 1,
    "decimals": 18,
    "avg_blocktime": 0.25,
    "required_confirmations": 3,
    "protocol": {
      "type": "ERC20",
      "protocol_data": {
        "platform": "ETH",
        "contract_address": "0x3506424F91fD33084466F402d5D97f05F8e3b4AF"
      }
    }
  },
  {
    "coin": "CHZ-KRC20",
    "name": "chz_krc20",
    "fname": "Chiliz",
    "rpcport": 80,
    "mm2": 1,
    "chain_id": 321,
    "decimals": 18,
    "avg_blocktime": 0.05,
    "required_confirmations": 3,
    "protocol": {
      "type": "ERC20",
      "protocol_data": {
        "platform": "KCS",
        "contract_address": "0x6E8ce0519B7e4d691BaCE464099547E5fC17679c"
      }
    }
  },
  {
    "coin": "CHZ-PLG20",
    "name": "chz_plg20",
    "fname": "Chiliz",
    "rpcport": 80,
    "mm2": 1,
    "chain_id": 137,
    "decimals": 18,
    "avg_blocktime": 0.03,
    "required_confirmations": 3,
    "protocol": {
      "type": "ERC20",
      "protocol_data": {
        "platform": "MATIC",
        "contract_address": "0xf1938Ce12400f9a761084E7A80d37e732a4dA056"
      }
    }
  },
  {
    "coin": "CLC",
    "sign_message_prefix": "Komodo Signed Message:\n",
    "asset": "CLC",
    "fname": "Collider Coin",
    "rpcport": 31034,
    "txversion": 4,
    "overwintered": 1,
    "mm2": 1,
    "required_confirmations": 5,
    "requires_notarization": false,
    "avg_blocktime": 1,
    "protocol": {
      "type": "UTXO"
    }
  },
  {
    "coin": "COLX",
    "name": "ColossusXT",
    "fname": "ColossusXT",
    "rpcport": 51473,
    "pubtype": 30,
    "p2shtype": 13,
    "wiftype": 212,
    "txfee": 1000000000,
    "mm2": 1,
    "protocol": {
      "type": "UTXO"
    }
  },
  {
    "coin": "COMP-AVX20",
    "name": "comp_avx20",
    "fname": "Compound",
    "rpcport": 80,
    "mm2": 1,
    "chain_id": 43114,
    "required_confirmations": 3,
    "avg_blocktime": 0.04,
    "decimals": 18,
    "protocol": {
      "type": "ERC20",
      "protocol_data": {
        "platform": "AVAX",
        "contract_address": "0xc3048E19E76CB9a3Aa9d77D8C03c29Fc906e2437"
      }
    }
  },
  {
    "coin": "COMP-BEP20",
    "name": "comp_bep20",
    "fname": "Compound",
    "rpcport": 80,
    "mm2": 1,
    "chain_id": 56,
    "avg_blocktime": 0.05,
    "required_confirmations": 3,
    "protocol": {
      "type": "ERC20",
      "protocol_data": {
        "platform": "BNB",
        "contract_address": "0x52CE071Bd9b1C4B00A0b92D298c512478CaD67e8"
      }
    }
  },
  {
    "coin": "COMP-ERC20",
    "name": "comp_erc20",
    "fname": "Compound",
    "rpcport": 80,
    "mm2": 1,
    "chain_id": 1,
    "avg_blocktime": 0.25,
    "required_confirmations": 3,
    "decimals": 18,
    "protocol": {
      "type": "ERC20",
      "protocol_data": {
        "platform": "ETH",
        "contract_address": "0xc00e94Cb662C3520282E6f5717214004A7f26888"
      }
    }
  },
  {
    "coin": "COMP-KRC20",
    "name": "comp_krc20",
    "fname": "Compound",
    "rpcport": 80,
    "mm2": 1,
    "chain_id": 321,
    "decimals": 18,
    "avg_blocktime": 0.05,
    "required_confirmations": 3,
    "protocol": {
      "type": "ERC20",
      "protocol_data": {
        "platform": "KCS",
        "contract_address": "0x16c4106966cE30e06E806A7c40eEFb46d84cE7e5"
      }
    }
  },
  {
    "coin": "COMP-PLG20",
    "name": "comp_plg20",
    "fname": "Compound",
    "rpcport": 80,
    "mm2": 1,
    "chain_id": 137,
    "decimals": 18,
    "avg_blocktime": 0.03,
    "required_confirmations": 3,
    "protocol": {
      "type": "ERC20",
      "protocol_data": {
        "platform": "MATIC",
        "contract_address": "0x8505b9d2254A7Ae468c0E9dd10Ccea3A837aef5c"
      }
    }
  },
  {
    "coin": "CRO-ERC20",
    "name": "cro_erc20",
    "fname": "Crypto.com",
    "rpcport": 80,
    "mm2": 1,
    "chain_id": 1,
    "decimals": 8,
    "avg_blocktime": 0.25,
    "required_confirmations": 3,
    "protocol": {
      "type": "ERC20",
      "protocol_data": {
        "platform": "ETH",
        "contract_address": "0xA0b73E1Ff0B80914AB6fe0444E65848C4C34450b"
      }
    }
  },
  {
    "coin": "CRO-KRC20",
    "name": "cro_krc20",
    "fname": "Crypto.com",
    "rpcport": 80,
    "mm2": 1,
    "chain_id": 321,
    "decimals": 18,
    "avg_blocktime": 0.05,
    "required_confirmations": 3,
    "protocol": {
      "type": "ERC20",
      "protocol_data": {
        "platform": "KCS",
        "contract_address": "0x652D253b7Ca91810A4a05ACFc39729387c5090C0"
      }
    }
  },
  {
    "coin": "CRO-PLG20",
    "name": "cro_plg20",
    "fname": "Crypto.com",
    "rpcport": 80,
    "mm2": 1,
    "chain_id": 137,
    "decimals": 8,
    "avg_blocktime": 0.03,
    "required_confirmations": 3,
    "protocol": {
      "type": "ERC20",
      "protocol_data": {
        "platform": "MATIC",
        "contract_address": "0xAdA58DF0F643D959C2A47c9D4d4c1a4deFe3F11C"
      }
    }
  },
  {
    "coin": "CRV-ERC20",
    "name": "crv_erc20",
    "fname": "Curve DAO Token",
    "rpcport": 80,
    "mm2": 1,
    "chain_id": 1,
    "decimals": 18,
    "avg_blocktime": 0.25,
    "required_confirmations": 3,
    "protocol": {
      "type": "ERC20",
      "protocol_data": {
        "platform": "ETH",
        "contract_address": "0xD533a949740bb3306d119CC777fa900bA034cd52"
      }
    }
  },
  {
    "coin": "CRV-AVX20",
    "name": "crv_avx20",
    "fname": "Curve DAO Token",
    "rpcport": 80,
    "mm2": 1,
    "chain_id": 43114,
    "required_confirmations": 3,
    "avg_blocktime": 0.04,
    "decimals": 18,
    "protocol": {
      "type": "ERC20",
      "protocol_data": {
        "platform": "AVAX",
        "contract_address": "0x249848BeCA43aC405b8102Ec90Dd5F22CA513c06"
      }
    }
  },
  {
    "coin": "CRV-FTM20",
    "name": "crv_ftm20",
    "fname": "Curve DAO Token",
    "rpcport": 80,
    "mm2": 1,
    "chain_id": 250,
    "decimals": 18,
    "avg_blocktime": 0.03,
    "required_confirmations": 3,
    "protocol": {
      "type": "ERC20",
      "protocol_data": {
        "platform": "FTM",
        "contract_address": "0x1E4F97b9f9F913c46F1632781732927B9019C68b"
      }
    }
  },
  {
    "coin": "CRV-KRC20",
    "name": "crv_krc20",
    "fname": "Curve DAO Token",
    "rpcport": 80,
    "mm2": 1,
    "chain_id": 321,
    "decimals": 18,
    "avg_blocktime": 0.05,
    "required_confirmations": 3,
    "protocol": {
      "type": "ERC20",
      "protocol_data": {
        "platform": "KCS",
        "contract_address": "0x4500E16dA66b99e0C55D7B46EBBD59bc413BA171"
      }
    }
  },
  {
    "coin": "CRV-PLG20",
    "name": "crv_plg20",
    "fname": "Curve DAO Token",
    "rpcport": 80,
    "mm2": 1,
    "chain_id": 137,
    "decimals": 18,
    "avg_blocktime": 0.03,
    "required_confirmations": 3,
    "protocol": {
      "type": "ERC20",
      "protocol_data": {
        "platform": "MATIC",
        "contract_address": "0x172370d5Cd63279eFa6d502DAB29171933a610AF"
      }
    }
  },
  {
    "coin": "CRYPTO",
    "sign_message_prefix": "Komodo Signed Message:\n",
    "asset": "CRYPTO",
    "fname": "Crypto777",
    "rpcport": 8516,
    "txversion": 4,
    "overwintered": 1,
    "mm2": 1,
    "required_confirmations": 2,
    "requires_notarization": true,
    "avg_blocktime": 1,
    "protocol": {
      "type": "UTXO"
    }
  },
  {
    "coin": "CUMMIES-BEP20",
    "name": "cummies_bep20",
    "fname": "CumRocket",
    "rpcport": 80,
    "mm2": 1,
    "chain_id": 56,
    "avg_blocktime": 0.05,
    "required_confirmations": 3,
    "protocol": {
      "type": "ERC20",
      "protocol_data": {
        "platform": "BNB",
        "contract_address": "0x27Ae27110350B98d564b9A3eeD31bAeBc82d878d"
      }
    }
  },
  {
    "coin": "DAI-AVX20",
    "name": "dai_avx20",
    "fname": "Dai",
    "rpcport": 80,
    "mm2": 1,
    "chain_id": 43114,
    "required_confirmations": 3,
    "avg_blocktime": 0.04,
    "decimals": 18,
    "protocol": {
      "type": "ERC20",
      "protocol_data": {
        "platform": "AVAX",
        "contract_address": "0xd586E7F844cEa2F87f50152665BCbc2C279D8d70"
      }
    }
  },
  {
    "coin": "DAI-ERC20",
    "name": "dai_erc20",
    "fname": "Dai",
    "rpcport": 80,
    "mm2": 1,
    "chain_id": 1,
    "avg_blocktime": 0.25,
    "required_confirmations": 3,
    "protocol": {
      "type": "ERC20",
      "protocol_data": {
        "platform": "ETH",
        "contract_address": "0x6B175474E89094C44Da98b954EedeAC495271d0F"
      }
    }
  },
  {
    "coin": "DAI-BEP20",
    "name": "dai_bep20",
    "fname": "Dai",
    "rpcport": 80,
    "mm2": 1,
    "chain_id": 56,
    "avg_blocktime": 0.05,
    "required_confirmations": 3,
    "protocol": {
      "type": "ERC20",
      "protocol_data": {
        "platform": "BNB",
        "contract_address": "0x1AF3F329e8BE154074D8769D1FFa4eE058B1DBc3"
      }
    }
  },
  {
    "coin": "DAI-FTM20",
    "name": "dai_ftm20",
    "fname": "Dai",
    "rpcport": 80,
    "mm2": 1,
    "chain_id": 250,
    "decimals": 18,
    "avg_blocktime": 0.03,
    "required_confirmations": 3,
    "protocol": {
      "type": "ERC20",
      "protocol_data": {
        "platform": "FTM",
        "contract_address": "0x8D11eC38a3EB5E956B052f67Da8Bdc9bef8Abf3E"
      }
    }
  },
  {
    "coin": "DAI-HCO20",
    "name": "dai_hco20",
    "fname": "Dai",
    "rpcport": 80,
    "mm2": 1,
    "chain_id": 128,
    "decimals": 18,
    "avg_blocktime": 0.05,
    "required_confirmations": 3,
    "protocol": {
      "type": "ERC20",
      "protocol_data": {
        "platform": "HT",
        "contract_address": "0x3D760a45D0887DFD89A2F5385a236B29Cb46ED2a"
      }
    }
  },
  {
    "coin": "DAI-HRC20",
    "name": "dai_hrc20",
    "fname": "Dai",
    "rpcport": 80,
    "mm2": 1,
    "chain_id": 1666600000,
    "decimals": 18,
    "avg_blocktime": 0.03,
    "required_confirmations": 3,
    "protocol": {
      "type": "ERC20",
      "protocol_data": {
        "platform": "ONE",
        "contract_address": "0xEf977d2f931C1978Db5F6747666fa1eACB0d0339"
      }
    }
  },
  {
    "coin": "DAI-MVR20",
    "name": "dai_mvr20",
    "fname": "Dai",
    "rpcport": 80,
    "mm2": 1,
    "chain_id": 1285,
    "avg_blocktime": 0.25,
    "decimals": 18,
    "required_confirmations": 3,
    "protocol": {
      "type": "ERC20",
      "protocol_data": {
        "platform": "MOVR",
        "contract_address": "0x80A16016cC4A2E6a2CACA8a4a498b1699fF0f844"
      }
    }
  },
  {
    "coin": "DAI-PLG20",
    "name": "dai_plg20",
    "fname": "Dai",
    "rpcport": 80,
    "mm2": 1,
    "chain_id": 137,
    "decimals": 18,
    "avg_blocktime": 0.03,
    "required_confirmations": 3,
    "protocol": {
      "type": "ERC20",
      "protocol_data": {
        "platform": "MATIC",
        "contract_address": "0x8f3Cf7ad23Cd3CaDbD9735AFf958023239c6A063"
      }
    }
  },
  {
    "coin": "DASH",
    "name": "dashcore",
    "fname": "Dash",
    "confpath": "USERHOME/.dashcore/dash.conf",
    "rpcport": 9998,
    "pubtype": 76,
    "p2shtype": 16,
    "wiftype": 204,
    "txfee": 1000,
    "mm2": 1,
    "required_confirmations": 2,
    "avg_blocktime": 2.5,
    "protocol": {
      "type": "UTXO"
    },
    "derivation_path": "m/44'/5'",
    "trezor_coin": "Dash"
  },
  {
    "coin": "DDD-ERC20",
    "name": "ddd_erc20",
    "fname": "Scry.info",
    "required_confirmations": 3,
    "avg_blocktime": 0.25,
    "rpcport": 80,
    "mm2": 1,
    "chain_id": 1,
    "protocol": {
      "type": "ERC20",
      "protocol_data": {
        "platform": "ETH",
        "contract_address": "0x9F5F3CFD7a32700C93F971637407ff17b91c7342"
      }
    }
  },
  {
    "coin": "DENT-ERC20",
    "name": "dent_erc20",
    "fname": "Dent",
    "required_confirmations": 3,
    "avg_blocktime": 0.25,
    "rpcport": 80,
    "mm2": 1,
    "chain_id": 1,
    "protocol": {
      "type": "ERC20",
      "protocol_data": {
        "platform": "ETH",
        "contract_address": "0x3597bfD533a99c9aa083587B074434E61Eb0A258"
      }
    }
  },
  {
    "coin": "DEX",
    "sign_message_prefix": "Komodo Signed Message:\n",
    "asset": "DEX",
    "fname": "DEX",
    "rpcport": 11890,
    "txversion": 4,
    "overwintered": 1,
    "mm2": 1,
    "required_confirmations": 2,
    "requires_notarization": true,
    "avg_blocktime": 1,
    "protocol": {
      "type": "UTXO"
    }
  },
  {
    "coin": "DGB",
    "name": "digibyte",
    "fname": "DigiByte",
    "rpcport": 14022,
    "pubtype": 30,
    "p2shtype": 63,
    "wiftype": 128,
    "txfee": 100000,
    "segwit": true,
    "bech32_hrp": "dgb",
    "mm2": 1,
    "required_confirmations": 7,
    "avg_blocktime": 0.25,
    "protocol": {
      "type": "UTXO"
    },
    "derivation_path": "m/44'/20'",
    "trezor_coin": "DigiByte"
  },
  {
    "coin": "DGB-segwit",
    "name": "digibyte",
    "fname": "Digibyte",
    "rpcport": 14022,
    "pubtype": 30,
    "p2shtype": 63,
    "wiftype": 128,
    "txfee": 100000,
    "segwit": true,
    "bech32_hrp": "dgb",
    "address_format": {
      "format": "segwit"
    },
    "orderbook_ticker": "DGB",
    "mm2": 1,
    "required_confirmations": 7,
    "avg_blocktime": 0.25,
    "protocol": {
      "type": "UTXO"
    }
  },
  {
    "coin": "DGC",
    "name": "digitalcoin",
    "fname": "Digitalcoin",
    "rpcport": 7998,
    "pubtype": 30,
    "p2shtype": 5,
    "wiftype": 128,
    "txfee": 10000,
    "mm2": 1,
    "required_confirmations": 3,
    "avg_blocktime": 0.6,
    "protocol": {
      "type": "UTXO"
    }
  },
  {
    "coin": "DIA-ERC20",
    "name": "dia_erc20",
    "fname": "DIAToken",
    "rpcport": 80,
    "mm2": 1,
    "chain_id": 1,
    "decimals": 18,
    "avg_blocktime": 0.25,
    "required_confirmations": 3,
    "protocol": {
      "type": "ERC20",
      "protocol_data": {
        "platform": "ETH",
        "contract_address": "0x84cA8bc7997272c7CfB4D0Cd3D55cd942B3c9419"
      }
    }
  },
  {
    "coin": "DIA-BEP20",
    "name": "dia_bep20",
    "fname": "DIAToken",
    "rpcport": 80,
    "mm2": 1,
    "chain_id": 56,
    "decimals": 18,
    "avg_blocktime": 0.05,
    "required_confirmations": 3,
    "protocol": {
      "type": "ERC20",
      "protocol_data": {
        "platform": "BNB",
        "contract_address": "0x99956D38059cf7bEDA96Ec91Aa7BB2477E0901DD"
      }
    }
  },
  {
    "coin": "DIMI",
    "name": "diminutivecoin",
    "fname": "Diminutive Coin",
    "rpcport": 49122,
    "pubtype": 32,
    "p2shtype": 30,
    "wiftype": 181,
    "isPoS": 1,
    "txfee": 1000,
    "segwit": false,
    "mm2": 1,
    "mature_confirmations": 75,
    "required_confirmations": 7,
    "avg_blocktime": 1.25,
    "protocol": {
      "type": "UTXO"
    }
  },
  {
    "coin": "DIMI-BEP20",
    "name": "dimi_bep20",
    "fname": "Diminutive Coin",
    "rpcport": 80,
    "mm2": 1,
    "chain_id": 56,
    "avg_blocktime": 0.05,
    "required_confirmations": 3,
    "protocol": {
      "type": "ERC20",
      "protocol_data": {
        "platform": "BNB",
        "contract_address": "0xA33789a5478Add74e8D7628E817a281aAbD92dA9"
      }
    }
  },
  {
    "coin": "DIMI-QRC20",
    "name": "dimi_qrc20",
    "fname": "Diminutive Coin",
    "rpcport": 3889,
    "pubtype": 58,
    "p2shtype": 50,
    "wiftype": 128,
    "segwit": false,
    "txfee": 0,
    "dust": 72800,
    "mm2": 1,
    "required_confirmations": 3,
    "mature_confirmations": 2000,
    "avg_blocktime": 0.53,
    "protocol": {
      "type": "QRC20",
      "protocol_data": {
        "platform": "QTUM",
        "contract_address": "0x2c660b0d4d53382aeef855d3010d697970fa0bd5"
      }
    }
  },
  {
    "coin": "DODO-BEP20",
    "name": "dodo_bep20",
    "fname": "DODO",
    "rpcport": 80,
    "mm2": 1,
    "chain_id": 56,
    "avg_blocktime": 0.05,
    "required_confirmations": 3,
    "protocol": {
      "type": "ERC20",
      "protocol_data": {
        "platform": "BNB",
        "contract_address": "0x67ee3Cb086F8a16f34beE3ca72FAD36F7Db929e2"
      }
    }
  },
  {
    "coin": "DODO-ERC20",
    "name": "dodo_erc20",
    "fname": "DODO",
    "rpcport": 80,
    "mm2": 1,
    "chain_id": 1,
    "avg_blocktime": 0.25,
    "required_confirmations": 3,
    "decimals": 18,
    "protocol": {
      "type": "ERC20",
      "protocol_data": {
        "platform": "ETH",
        "contract_address": "0x43Dfc4159D86F3A37A5A4B3D4580b888ad7d4DDd"
      }
    }
  },
  {
    "coin": "DODO-KRC20",
    "name": "dodo_krc20",
    "fname": "DODO",
    "rpcport": 80,
    "mm2": 1,
    "chain_id": 321,
    "decimals": 18,
    "avg_blocktime": 0.05,
    "required_confirmations": 3,
    "protocol": {
      "type": "ERC20",
      "protocol_data": {
        "platform": "KCS",
        "contract_address": "0x8724F9FB7B3f1bb6f2c90B3Ad3Fd6B3c20A06429"
      }
    }
  },
  {
    "coin": "DOGE",
    "name": "dogecoin",
    "fname": "Dogecoin",
    "rpcport": 22555,
    "pubtype": 30,
    "p2shtype": 22,
    "wiftype": 158,
    "txfee": 1000000,
    "force_min_relay_fee": true,
    "dust": 1000000,
    "mm2": 1,
    "required_confirmations": 2,
    "avg_blocktime": 1,
    "protocol": {
      "type": "UTXO"
    },
    "derivation_path": "m/44'/3'",
    "trezor_coin": "Dogecoin"
  },
  {
    "coin": "DOGE-BEP20",
    "name": "doge_bep20",
    "fname": "Dogecoin",
    "rpcport": 80,
    "mm2": 1,
    "chain_id": 56,
    "avg_blocktime": 0.05,
    "required_confirmations": 3,
    "protocol": {
      "type": "ERC20",
      "protocol_data": {
        "platform": "BNB",
        "contract_address": "0xbA2aE424d960c26247Dd6c32edC70B295c744C43"
      }
    }
  },
  {
    "coin": "DOGEDASH-BEP20",
    "name": "dogedash_bep20",
    "fname": "Doge Dash",
    "rpcport": 80,
    "mm2": 1,
    "chain_id": 56,
    "avg_blocktime": 0.05,
    "required_confirmations": 3,
    "protocol": {
      "type": "ERC20",
      "protocol_data": {
        "platform": "BNB",
        "contract_address": "0x7AE5709c585cCFB3e61fF312EC632C21A5F03F70"
      }
    }
  },
  {
    "coin": "DOGGY-BEP20",
    "name": "doggy_bep20",
    "fname": "Doggy",
    "rpcport": 80,
    "mm2": 1,
    "chain_id": 56,
    "avg_blocktime": 0.05,
    "required_confirmations": 3,
    "protocol": {
      "type": "ERC20",
      "protocol_data": {
        "platform": "BNB",
        "contract_address": "0x74926B3d118a63F6958922d3DC05eB9C6E6E00c6"
      }
    }
  },
  {
    "coin": "DOT-BEP20",
    "name": "dot_bep20",
    "fname": "Polkadot",
    "rpcport": 80,
    "mm2": 1,
    "chain_id": 56,
    "avg_blocktime": 0.05,
    "required_confirmations": 3,
    "protocol": {
      "type": "ERC20",
      "protocol_data": {
        "platform": "BNB",
        "contract_address": "0x7083609fCE4d1d8Dc0C979AAb8c869Ea2C873402"
      }
    }
  },
  {
    "coin": "DOT-HCO20",
    "name": "dot_hco20",
    "fname": "Polkadot",
    "rpcport": 80,
    "mm2": 1,
    "chain_id": 128,
    "decimals": 18,
    "avg_blocktime": 0.05,
    "required_confirmations": 3,
    "protocol": {
      "type": "ERC20",
      "protocol_data": {
        "platform": "HT",
        "contract_address": "0xA2c49cEe16a5E5bDEFDe931107dc1fae9f7773E3"
      }
    }
  },
  {
    "coin": "DP",
    "sign_message_prefix": "Komodo Signed Message:\n",
    "asset": "DP",
    "fname": "DigitalPrice",
    "rpcport": 28388,
    "txversion": 4,
    "overwintered": 1,
    "mm2": 1,
    "required_confirmations": 5,
    "requires_notarization": false,
    "avg_blocktime": 1,
    "protocol": {
      "type": "UTXO"
    }
  },
  {
    "coin": "DOI",
    "name": "doichain",
    "fname": "Doichain",
    "rpcport": 8339,
    "pubtype": 52,
    "p2shtype": 13,
    "wiftype": 180,
    "txfee": 1000,
    "dust": 5460,
    "segwit": true,
    "bech32_hrp": "dc",
    "mm2": 1,
    "required_confirmations": 2,
    "avg_blocktime": 10,
    "protocol": {
      "type": "UTXO"
    }
  },
  {
    "coin": "DUST",
    "sign_message_prefix": "Komodo Signed Message:\n",
    "asset": "DRAGONFAIRY",
    "fname": "Dragonfairy",
    "rpcport": 62842,
    "txversion": 4,
    "overwintered": 1,
    "mm2": 1,
    "required_confirmations": 3,
    "requires_notarization": false,
    "avg_blocktime": 0.5,
    "protocol": {
      "type": "UTXO"
    }
  },
  {
    "coin": "ECA",
    "name": "electra",
    "fname": "Electra",
    "rpcport": 5788,
    "pubtype": 33,
    "p2shtype": 40,
    "wiftype": 161,
    "txfee": 0,
    "dust": 5460,
    "txversion": 7,
    "mm2": 1,
    "confpath": "USERHOME/.electra/Electra.conf",
    "required_confirmations": 5,
    "avg_blocktime": 1,
    "protocol": {
      "type": "UTXO"
    }
  },
  {
    "coin": "EFL",
    "name": "egulden",
    "fname": "e-Gulden",
    "confpath": "USERHOME/.egulden/coin.conf",
    "rpcport": 21015,
    "pubtype": 48,
    "p2shtype": 5,
    "wiftype": 176,
    "txfee": 200000,
    "dust": 54600,
    "mm2": 1,
    "required_confirmations": 3,
    "avg_blocktime": 2,
    "protocol": {
      "type": "UTXO"
    }
  },
  {
    "coin": "EGLD-BEP20",
    "name": "egld_bep20",
    "fname": "Elrond",
    "rpcport": 80,
    "mm2": 1,
    "chain_id": 56,
    "avg_blocktime": 0.05,
    "required_confirmations": 3,
    "protocol": {
      "type": "ERC20",
      "protocol_data": {
        "platform": "BNB",
        "contract_address": "0xbF7c81FFF98BbE61B40Ed186e4AfD6DDd01337fe"
      }
    }
  },
  {
    "coin": "EILN-ERC20",
    "name": "eiln_erc20",
    "fname": "eIlien",
    "rpcport": 80,
    "mm2": 1,
    "chain_id": 1,
    "decimals": 18,
    "avg_blocktime": 0.25,
    "required_confirmations": 3,
    "protocol": {
      "type": "ERC20",
      "protocol_data": {
        "platform": "ETH",
        "contract_address": "0xb0DBa4BD6b6C4fC9A1263D8C19A57A6BdD740A52"
      }
    }
  },
  {
    "coin": "ELF-BEP20",
    "name": "elf_bep20",
    "fname": "aelf",
    "rpcport": 80,
    "mm2": 1,
    "chain_id": 56,
    "avg_blocktime": 0.05,
    "required_confirmations": 3,
    "protocol": {
      "type": "ERC20",
      "protocol_data": {
        "platform": "BNB",
        "contract_address": "0xa3f020a5C92e15be13CAF0Ee5C95cF79585EeCC9"
      }
    }
  },
  {
    "coin": "ELF-ERC20",
    "name": "elf_erc20",
    "fname": "aelf",
    "rpcport": 80,
    "mm2": 1,
    "chain_id": 1,
    "avg_blocktime": 0.25,
    "required_confirmations": 3,
    "decimals": 18,
    "protocol": {
      "type": "ERC20",
      "protocol_data": {
        "platform": "ETH",
        "contract_address": "0xbf2179859fc6D5BEE9Bf9158632Dc51678a4100e"
      }
    }
  },
  {
    "coin": "EMC2",
    "name": "einsteinium",
    "fname": "Einsteinium",
    "rpcport": 41879,
    "pubtype": 33,
    "p2shtype": 5,
    "wiftype": 176,
    "txfee": 100000,
    "dust": 54600,
    "mm2": 1,
    "required_confirmations": 2,
    "requires_notarization": true,
    "avg_blocktime": 1,
    "protocol": {
      "type": "UTXO"
    }
  },
  {
    "coin": "ENJ-ERC20",
    "name": "enj_erc20",
    "fname": "Enjin Coin",
    "rpcport": 80,
    "mm2": 1,
    "chain_id": 1,
    "decimals": 18,
    "avg_blocktime": 0.25,
    "required_confirmations": 3,
    "protocol": {
      "type": "ERC20",
      "protocol_data": {
        "platform": "ETH",
        "contract_address": "0xF629cBd94d3791C9250152BD8dfBDF380E2a3B9c"
      }
    }
  },
  {
    "coin": "ENJ-KRC20",
    "name": "enj_krc20",
    "fname": "Enjin Coin",
    "rpcport": 80,
    "mm2": 1,
    "chain_id": 321,
    "decimals": 18,
    "avg_blocktime": 0.05,
    "required_confirmations": 3,
    "protocol": {
      "type": "ERC20",
      "protocol_data": {
        "platform": "KCS",
        "contract_address": "0x6e2D990C8e718E7b6D86ed08eBf0FF2dEc05253B"
      }
    }
  },
  {
    "coin": "ENJ-PLG20",
    "name": "enj_plg20",
    "fname": "Enjin Coin",
    "rpcport": 80,
    "mm2": 1,
    "chain_id": 137,
    "decimals": 18,
    "avg_blocktime": 0.03,
    "required_confirmations": 3,
    "protocol": {
      "type": "ERC20",
      "protocol_data": {
        "platform": "MATIC",
        "contract_address": "0x7eC26842F195c852Fa843bB9f6D8B583a274a157"
      }
    }
  },
  {
    "coin": "EOS-BEP20",
    "name": "eos_bep20",
    "fname": "EOS",
    "rpcport": 80,
    "mm2": 1,
    "chain_id": 56,
    "avg_blocktime": 0.05,
    "required_confirmations": 3,
    "protocol": {
      "type": "ERC20",
      "protocol_data": {
        "platform": "BNB",
        "contract_address": "0x56b6fB708fC5732DEC1Afc8D8556423A2EDcCbD6"
      }
    }
  },
  {
    "coin": "ETC",
    "name": "ethereum classic",
    "fname": "Ethereum Classic",
    "rpcport": 80,
    "mm2": 1,
    "chain_id": 61,
    "required_confirmations": 3,
    "avg_blocktime": 0.25,
    "protocol": {
      "type": "ETH"
    }
  },
  {
    "coin": "ETC-BEP20",
    "name": "etc_bep20",
    "fname": "Ethereum Classic",
    "rpcport": 80,
    "mm2": 1,
    "chain_id": 56,
    "avg_blocktime": 0.05,
    "required_confirmations": 3,
    "protocol": {
      "type": "ERC20",
      "protocol_data": {
        "platform": "BNB",
        "contract_address": "0x3d6545b08693daE087E957cb1180ee38B9e3c25E"
      }
    }
  },
  {
    "coin": "ETH",
    "name": "ethereum",
    "fname": "Ethereum",
    "rpcport": 80,
    "mm2": 1,
    "chain_id": 1,
    "sign_message_prefix": "Ethereum Signed Message:\n",
    "required_confirmations": 3,
    "avg_blocktime": 0.25,
    "protocol": {
      "type": "ETH"
    }
  },
  {
    "coin": "ETH-AVX20",
    "name": "ethereum avalanche",
    "fname": "Ethereum",
    "rpcport": 80,
    "mm2": 1,
    "chain_id": 43114,
    "required_confirmations": 3,
    "avg_blocktime": 0.04,
    "decimals": 18,
    "protocol": {
      "type": "ERC20",
      "protocol_data": {
        "platform": "AVAX",
        "contract_address": "0x49D5c2BdFfac6CE2BFdB6640F4F80f226bc10bAB"
      }
    }
  },
  {
    "coin": "ETH-ARB20",
    "name": "eth_arb20",
    "fname": "Ethereum",
    "rpcport": 80,
    "mm2": 1,
    "chain_id": 42161,
    "required_confirmations": 3,
    "avg_blocktime": 0.25,
    "protocol": {
      "type": "ETH"
    }
  },
  {
    "coin": "ETH-BEP20",
    "name": "eth_bep20",
    "fname": "Ethereum",
    "rpcport": 80,
    "mm2": 1,
    "chain_id": 56,
    "avg_blocktime": 0.05,
    "required_confirmations": 3,
    "protocol": {
      "type": "ERC20",
      "protocol_data": {
        "platform": "BNB",
        "contract_address": "0x2170Ed0880ac9A755fd29B2688956BD959F933F8"
      }
    }
  },
  {
    "coin": "ETH-FTM20",
    "name": "eth_ftm20",
    "fname": "Ethereum",
    "rpcport": 80,
    "mm2": 1,
    "chain_id": 250,
    "decimals": 18,
    "avg_blocktime": 0.03,
    "required_confirmations": 3,
    "protocol": {
      "type": "ERC20",
      "protocol_data": {
        "platform": "FTM",
        "contract_address": "0x74b23882a30290451A17c44f4F05243b6b58C76d"
      }
    }
  },
  {
    "coin": "ETH-HCO20",
    "name": "eth_hco20",
    "fname": "Ethereum",
    "rpcport": 80,
    "mm2": 1,
    "chain_id": 128,
    "decimals": 18,
    "avg_blocktime": 0.05,
    "required_confirmations": 3,
    "protocol": {
      "type": "ERC20",
      "protocol_data": {
        "platform": "HT",
        "contract_address": "0x64FF637fB478863B7468bc97D30a5bF3A428a1fD"
      }
    }
  },
  {
    "coin": "ETH-HRC20",
    "name": "eth_hrc20",
    "fname": "Ethereum",
    "rpcport": 80,
    "mm2": 1,
    "chain_id": 1666600000,
    "decimals": 18,
    "avg_blocktime": 0.03,
    "required_confirmations": 3,
    "protocol": {
      "type": "ERC20",
      "protocol_data": {
        "platform": "ONE",
        "contract_address": "0x6983D1E6DEf3690C4d616b13597A09e6193EA013"
      }
    }
  },
  {
    "coin": "ETH-KRC20",
    "name": "eth_krc20",
    "fname": "Ethereum",
    "rpcport": 80,
    "mm2": 1,
    "chain_id": 321,
    "decimals": 18,
    "avg_blocktime": 0.05,
    "required_confirmations": 3,
    "protocol": {
      "type": "ERC20",
      "protocol_data": {
        "platform": "KCS",
        "contract_address": "0xf55aF137A98607F7ED2eFEfA4cd2DfE70E4253b1"
      }
    }
  },
  {
    "coin": "ETH-PLG20",
    "name": "eth_plg20",
    "fname": "Ethereum",
    "rpcport": 80,
    "mm2": 1,
    "chain_id": 137,
    "decimals": 18,
    "avg_blocktime": 0.03,
    "required_confirmations": 3,
    "protocol": {
      "type": "ERC20",
      "protocol_data": {
        "platform": "MATIC",
        "contract_address": "0x7ceB23fD6bC0adD59E62ac25578270cFf1b9f619"
      }
    }
  },
  {
    "coin": "EURS-ERC20",
    "name": "eurs_erc20",
    "fname": "STASIS EURO",
    "rpcport": 80,
    "mm2": 1,
    "chain_id": 1,
    "decimals": 2,
    "avg_blocktime": 0.25,
    "required_confirmations": 3,
    "protocol": {
      "type": "ERC20",
      "protocol_data": {
        "platform": "ETH",
        "contract_address": "0xdB25f211AB05b1c97D595516F45794528a807ad8"
      }
    }
  },
  {
    "coin": "EURS-PLG20",
    "name": "eurs_plg20",
    "fname": "STASIS EURO",
    "rpcport": 80,
    "mm2": 1,
    "chain_id": 137,
    "decimals": 2,
    "avg_blocktime": 0.03,
    "required_confirmations": 3,
    "protocol": {
      "type": "ERC20",
      "protocol_data": {
        "platform": "MATIC",
        "contract_address": "0xE111178A87A3BFf0c8d18DECBa5798827539Ae99"
      }
    }
  },
  {
    "coin": "FET-ERC20",
    "name": "fet_erc20",
    "fname": "Fetch.ai",
    "rpcport": 80,
    "mm2": 1,
    "chain_id": 1,
    "decimals": 18,
    "avg_blocktime": 0.25,
    "required_confirmations": 3,
    "protocol": {
      "type": "ERC20",
      "protocol_data": {
        "platform": "ETH",
        "contract_address": "0xaea46A60368A7bD060eec7DF8CBa43b7EF41Ad85"
      }
    }
  },
  {
    "coin": "FET-BEP20",
    "name": "fet_bep20",
    "fname": "Fetch.ai",
    "rpcport": 80,
    "mm2": 1,
    "chain_id": 56,
    "decimals": 18,
    "avg_blocktime": 0.05,
    "required_confirmations": 3,
    "protocol": {
      "type": "ERC20",
      "protocol_data": {
        "platform": "BNB",
        "contract_address": "0x031b41e504677879370e9DBcF937283A8691Fa7f"
      }
    }
  },
  {
    "coin": "FET-PLG20",
    "name": "fet_plg20",
    "fname": "Fetch.ai",
    "rpcport": 80,
    "mm2": 1,
    "chain_id": 137,
    "decimals": 18,
    "avg_blocktime": 0.03,
    "required_confirmations": 3,
    "protocol": {
      "type": "ERC20",
      "protocol_data": {
        "platform": "MATIC",
        "contract_address": "0x7583FEDDbceFA813dc18259940F76a02710A8905"
      }
    }
  },
  {
    "coin": "FIL-BEP20",
    "name": "fil_bep20",
    "fname": "Filecoin",
    "rpcport": 80,
    "mm2": 1,
    "chain_id": 56,
    "avg_blocktime": 0.05,
    "required_confirmations": 3,
    "protocol": {
      "type": "ERC20",
      "protocol_data": {
        "platform": "BNB",
        "contract_address": "0x0D8Ce2A99Bb6e3B7Db580eD848240e4a0F9aE153"
      }
    }
  },
  {
    "coin": "FIL-HCO20",
    "name": "fil_hco20",
    "fname": "Filecoin",
    "rpcport": 80,
    "mm2": 1,
    "chain_id": 128,
    "decimals": 18,
    "avg_blocktime": 0.05,
    "required_confirmations": 3,
    "protocol": {
      "type": "ERC20",
      "protocol_data": {
        "platform": "HT",
        "contract_address": "0xae3a768f9aB104c69A7CD6041fE16fFa235d1810"
      }
    }
  },
  {
    "coin": "FIRO",
    "name": "firo",
    "fname": "Firo",
    "rpcport": 8888,
    "pubtype": 82,
    "p2shtype": 7,
    "wiftype": 210,
    "txfee": 1000,
    "mm2": 1,
    "required_confirmations": 1,
    "avg_blocktime": 5,
    "protocol": {
      "type": "UTXO"
    }
  },
  {
    "coin": "FIRO-BEP20",
    "name": "firo_bep20",
    "fname": "Firo",
    "rpcport": 80,
    "mm2": 1,
    "chain_id": 56,
    "avg_blocktime": 0.05,
    "required_confirmations": 3,
    "protocol": {
      "type": "ERC20",
      "protocol_data": {
        "platform": "BNB",
        "contract_address": "0xd5d0322b6bAb6a762C79f8c81A0B674778E13aeD"
      }
    }
  },
  {
    "coin": "FJC",
    "name": "fujicoin",
    "fname": "Fujicoin",
    "rpcport": 3776,
    "pubtype": 36,
    "p2shtype": 16,
    "wiftype": 164,
    "segwit": true,
    "bech32_hrp": "fc",
    "txfee": 0,
    "mm2": 1,
    "required_confirmations": 3,
    "avg_blocktime": 1,
    "protocol": {
      "type": "UTXO"
    }
  },
  {
    "coin": "FJC-segwit",
    "name": "fujicoin",
    "fname": "Fujicoin",
    "rpcport": 3776,
    "pubtype": 36,
    "p2shtype": 16,
    "wiftype": 164,
    "segwit": true,
    "bech32_hrp": "fc",
    "address_format": {
      "format": "segwit"
    },
    "orderbook_ticker": "FJC",
    "txfee": 0,
    "mm2": 1,
    "required_confirmations": 3,
    "avg_blocktime": 1,
    "protocol": {
      "type": "UTXO"
    }
  },
  {
    "coin": "FJC-BEP20",
    "name": "fjc_bep20",
    "fname": "Fujicoin",
    "rpcport": 80,
    "mm2": 1,
    "chain_id": 56,
    "avg_blocktime": 0.05,
    "required_confirmations": 3,
    "protocol": {
      "type": "ERC20",
      "protocol_data": {
        "platform": "BNB",
        "contract_address": "0xd4451a8eE7D0978c60651a114b742Fa8d5857CDf"
      }
    }
  },
  {
    "coin": "FJCB",
    "name": "fjcb",
    "fname": "FJCB Fujicoin",
    "rpcport": 80,
    "mm2": 1,
    "chain_id": 56,
    "avg_blocktime": 0.05,
    "required_confirmations": 3,
    "protocol": {
      "type": "ERC20",
      "protocol_data": {
        "platform": "BNB",
        "contract_address": "0xda73AE86D38D9b5D22C64722320cCC071cB79ba3"
      }
    }
  },
  {
    "coin": "FLOKI-BEP20",
    "name": "floki_bep20",
    "fname": "Floki Inu",
    "rpcport": 80,
    "mm2": 1,
    "chain_id": 56,
    "avg_blocktime": 0.05,
    "required_confirmations": 3,
    "protocol": {
      "type": "ERC20",
      "protocol_data": {
        "platform": "BNB",
        "contract_address": "0xfb5B838b6cfEEdC2873aB27866079AC55363D37E"
      }
    }
  },
  {
    "coin": "STFIRO",
    "name": "firo_erc20",
    "fname": "StakedFIRO",
    "rpcport": 80,
    "mm2": 1,
    "chain_id": 1,
    "avg_blocktime": 0.25,
    "required_confirmations": 3,
    "decimals": 8,
    "protocol": {
      "type": "ERC20",
      "protocol_data": {
        "platform": "ETH",
        "contract_address": "0x160B1E5aaBFD70B2FC40Af815014925D71CEEd7E"
      }
    }
  },
  {
    "coin": "FLASH",
    "name": "flashcoin",
    "fname": "Flashcoin",
    "rpcport": 9332,
    "pubtype": 68,
    "p2shtype": 130,
    "wiftype": 196,
    "txfee": 10000000,
    "decimals": 10,
    "mm2": 1,
    "protocol": {
      "type": "UTXO"
    }
  },
  {
    "coin": "FLO",
    "name": "flo",
    "fname": "Florincoin",
    "rpcport": 7313,
    "pubtype": 35,
    "p2shtype": 8,
    "wiftype": 176,
    "txfee": 100000,
    "mm2": 1,
    "protocol": {
      "type": "UTXO"
    }
  },
  {
    "coin": "FLOW-BEP20",
    "name": "flow_bep20",
    "fname": "Flow",
    "rpcport": 80,
    "mm2": 1,
    "chain_id": 56,
    "decimals": 18,
    "avg_blocktime": 0.05,
    "required_confirmations": 3,
    "protocol": {
      "type": "ERC20",
      "protocol_data": {
        "platform": "BNB",
        "contract_address": "0xC943c5320B9c18C153d1e2d12cC3074bebfb31A2"
      }
    }
  },
  {
    "coin": "FTC",
    "name": "feathercoin",
    "fname": "Feathercoin",
    "rpcport": 9337,
    "pubtype": 14,
    "p2shtype": 5,
    "wiftype": 142,
    "txfee": 1000000,
    "segwit": true,
    "bech32_hrp": "fc",
    "mm2": 1,
    "required_confirmations": 5,
    "avg_blocktime": 1,
    "protocol": {
      "type": "UTXO"
    }
  },
  {
    "coin": "FTC-segwit",
    "name": "feathercoin",
    "fname": "Feathercoin",
    "rpcport": 9337,
    "pubtype": 14,
    "p2shtype": 5,
    "wiftype": 142,
    "txfee": 1000000,
    "segwit": true,
    "bech32_hrp": "fc",
    "address_format": {
      "format": "segwit"
    },
    "orderbook_ticker": "FTC",
    "mm2": 1,
    "required_confirmations": 5,
    "avg_blocktime": 1,
    "protocol": {
      "type": "UTXO"
    }
  },
  {
    "coin": "FTMT",
    "name": "ftmt",
    "fname": "Fantom Testnet",
    "is_testnet": true,
    "rpcport": 80,
    "mm2": 1,
    "chain_id": 4002,
    "required_confirmations": 3,
    "avg_blocktime": 0.25,
    "protocol": {
      "type": "ETH"
    }
  },
  {
    "coin": "FTM",
    "name": "ftm",
    "fname": "Fantom",
    "rpcport": 80,
    "mm2": 1,
    "chain_id": 250,
    "required_confirmations": 3,
    "avg_blocktime": 0.03,
    "protocol": {
      "type": "ETH"
    }
  },
  {
    "coin": "FTM-BEP20",
    "name": "ftm_bep20",
    "fname": "Fantom",
    "rpcport": 80,
    "mm2": 1,
    "chain_id": 56,
    "avg_blocktime": 0.05,
    "required_confirmations": 3,
    "protocol": {
      "type": "ERC20",
      "protocol_data": {
        "platform": "BNB",
        "contract_address": "0xAD29AbB318791D579433D831ed122aFeAf29dcfe"
      }
    }
  },
  {
    "coin": "FTM-ERC20",
    "name": "ftm_erc20",
    "fname": "Fantom",
    "rpcport": 80,
    "mm2": 1,
    "chain_id": 1,
    "avg_blocktime": 0.25,
    "required_confirmations": 3,
    "protocol": {
      "type": "ERC20",
      "protocol_data": {
        "platform": "ETH",
        "contract_address": "0x4E15361FD6b4BB609Fa63C81A2be19d873717870"
      }
    }
  },
  {
    "coin": "GALA-ERC20",
    "name": "gala_erc20",
    "fname": "Gala",
    "rpcport": 80,
    "mm2": 1,
    "chain_id": 1,
    "decimals": 8,
    "avg_blocktime": 0.25,
    "required_confirmations": 3,
    "protocol": {
      "type": "ERC20",
      "protocol_data": {
        "platform": "ETH",
        "contract_address": "0x15D4c048F83bd7e37d49eA4C83a07267Ec4203dA"
      }
    }
  },
  {
    "coin": "GALA-BEP20",
    "name": "gala_bep20",
    "fname": "Gala",
    "rpcport": 80,
    "mm2": 1,
    "chain_id": 56,
    "decimals": 18,
    "avg_blocktime": 0.05,
    "required_confirmations": 3,
    "protocol": {
      "type": "ERC20",
      "protocol_data": {
        "platform": "BNB",
        "contract_address": "0x7dDEE176F665cD201F93eEDE625770E2fD911990"
      }
    }
  },
  {
    "coin": "GIN",
    "name": "gincoin",
    "fname": "GINcoin",
    "rpcport": 10211,
    "pubtype": 38,
    "p2shtype": 10,
    "wiftype": 198,
    "txfee": 10000,
    "confpath": "USERHOME/.gincoincore/gincoin.conf",
    "mm2": 1,
    "protocol": {
      "type": "UTXO"
    }
  },
  {
    "coin": "GLEEC",
    "sign_message_prefix": "Komodo Signed Message:\n",
    "asset": "GLEEC",
    "fname": "Gleec",
    "rpcport": 23226,
    "txversion": 4,
    "overwintered": 1,
    "mm2": 1,
    "required_confirmations": 2,
    "requires_notarization": true,
    "avg_blocktime": 1,
    "protocol": {
      "type": "UTXO"
    }
  },
  {
    "coin": "GLM-ERC20",
    "name": "glm_erc20",
    "fname": "Golem",
    "rpcport": 80,
    "mm2": 1,
    "chain_id": 1,
    "decimals": 18,
    "avg_blocktime": 0.25,
    "required_confirmations": 3,
    "protocol": {
      "type": "ERC20",
      "protocol_data": {
        "platform": "ETH",
        "contract_address": "0x7DD9c5Cba05E151C895FDe1CF355C9A1D5DA6429"
      }
    }
  },
  {
    "coin": "GLM-PLG20",
    "name": "glm_plg20",
    "fname": "Golem",
    "rpcport": 80,
    "mm2": 1,
    "chain_id": 137,
    "decimals": 18,
    "avg_blocktime": 0.03,
    "required_confirmations": 3,
    "protocol": {
      "type": "ERC20",
      "protocol_data": {
        "platform": "MATIC",
        "contract_address": "0x0B220b82F3eA3B7F6d9A1D8ab58930C064A2b5Bf"
      }
    }
  },
  {
    "coin": "GM-BEP20",
    "name": "gm_bep20",
    "fname": "GM Wagmi",
    "rpcport": 80,
    "mm2": 1,
    "chain_id": 56,
    "avg_blocktime": 0.05,
    "required_confirmations": 3,
    "protocol": {
      "type": "ERC20",
      "protocol_data": {
        "platform": "BNB",
        "contract_address": "0xA55C1e67039B6d59E91eb4cDa2bfc5A854989102"
      }
    }
  },
  {
    "coin": "GMT-BEP20",
    "name": "gmt_bep20",
    "fname": "STEPN",
    "rpcport": 80,
    "mm2": 1,
    "chain_id": 56,
    "decimals": 8,
    "avg_blocktime": 0.05,
    "required_confirmations": 3,
    "protocol": {
      "type": "ERC20",
      "protocol_data": {
        "platform": "BNB",
        "contract_address": "0x3019BF2a2eF8040C242C9a4c5c4BD4C81678b2A1"
      }
    }
  },
  {
    "coin": "GMX-AVX20",
    "name": "gmx_avx20",
    "fname": "GMX",
    "rpcport": 80,
    "mm2": 1,
    "chain_id": 43114,
    "decimals": 18,
    "avg_blocktime": 0.04,
    "required_confirmations": 3,
    "protocol": {
      "type": "ERC20",
      "protocol_data": {
        "platform": "AVAX",
        "contract_address": "0x62edc0692BD897D2295872a9FFCac5425011c661"
      }
    }
  },
  {
    "coin": "GNO-ERC20",
    "name": "gno_erc20",
    "fname": "Gnosis",
    "rpcport": 80,
    "mm2": 1,
    "chain_id": 1,
    "decimals": 18,
    "avg_blocktime": 0.25,
    "required_confirmations": 3,
    "protocol": {
      "type": "ERC20",
      "protocol_data": {
        "platform": "ETH",
        "contract_address": "0x6810e776880C02933D47DB1b9fc05908e5386b96"
      }
    }
  },
  {
    "coin": "GNO-PLG20",
    "name": "gno_plg20",
    "fname": "Gnosis",
    "rpcport": 80,
    "mm2": 1,
    "chain_id": 137,
    "decimals": 18,
    "avg_blocktime": 0.03,
    "required_confirmations": 3,
    "protocol": {
      "type": "ERC20",
      "protocol_data": {
        "platform": "MATIC",
        "contract_address": "0x5FFD62D3C3eE2E81C00A7b9079FB248e7dF024A8"
      }
    }
  },
  {
    "coin": "GRS",
    "name": "groestlcoin",
    "fname": "Groestlcoin",
    "rpcport": 1441,
    "pubtype": 36,
    "p2shtype": 5,
    "wiftype": 128,
    "txfee": 0,
    "segwit": true,
    "bech32_hrp": "grs",
    "mm2": 1,
    "required_confirmations": 5,
    "avg_blocktime": 1,
    "protocol": {
      "type": "UTXO"
    }
  },
  {
    "coin": "GRS-segwit",
    "name": "groestlcoin",
    "fname": "Groestlcoin",
    "rpcport": 1441,
    "pubtype": 36,
    "p2shtype": 5,
    "wiftype": 128,
    "txfee": 0,
    "segwit": true,
    "bech32_hrp": "grs",
    "address_format": {
      "format": "segwit"
    },
    "orderbook_ticker": "GRS",
    "mm2": 1,
    "required_confirmations": 5,
    "avg_blocktime": 1,
    "protocol": {
      "type": "UTXO"
    }
  },
  {
    "coin": "GRT-AVX20",
    "name": "grt_avx20",
    "fname": "The Graph",
    "rpcport": 80,
    "mm2": 1,
    "chain_id": 43114,
    "required_confirmations": 3,
    "avg_blocktime": 0.04,
    "decimals": 18,
    "protocol": {
      "type": "ERC20",
      "protocol_data": {
        "platform": "AVAX",
        "contract_address": "0x8a0cAc13c7da965a312f08ea4229c37869e85cB9"
      }
    }
  },
  {
    "coin": "GRT-ERC20",
    "name": "grt_erc20",
    "fname": "The Graph",
    "rpcport": 80,
    "mm2": 1,
    "chain_id": 1,
    "decimals": 18,
    "avg_blocktime": 0.25,
    "required_confirmations": 3,
    "protocol": {
      "type": "ERC20",
      "protocol_data": {
        "platform": "ETH",
        "contract_address": "0xc944E90C64B2c07662A292be6244BDf05Cda44a7"
      }
    }
  },
  {
    "coin": "GRT-KRC20",
    "name": "grt_krc20",
    "fname": "The Graph",
    "rpcport": 80,
    "mm2": 1,
    "chain_id": 321,
    "decimals": 18,
    "avg_blocktime": 0.05,
    "required_confirmations": 3,
    "protocol": {
      "type": "ERC20",
      "protocol_data": {
        "platform": "KCS",
        "contract_address": "0xb49dd3eDB98FBe82A01DFcb556Cd016964baf5A3"
      }
    }
  },
  {
    "coin": "GRT-PLG20",
    "name": "grt_plg20",
    "fname": "The Graph",
    "rpcport": 80,
    "mm2": 1,
    "chain_id": 137,
    "decimals": 18,
    "avg_blocktime": 0.03,
    "required_confirmations": 3,
    "protocol": {
      "type": "ERC20",
      "protocol_data": {
        "platform": "MATIC",
        "contract_address": "0x5fe2B58c013d7601147DcdD68C143A77499f5531"
      }
    }
  },
  {
    "coin": "GST-BEP20",
    "name": "gst_bep20",
    "fname": "Green Satoshi Token",
    "rpcport": 80,
    "mm2": 1,
    "chain_id": 56,
    "decimals": 8,
    "avg_blocktime": 0.05,
    "required_confirmations": 3,
    "protocol": {
      "type": "ERC20",
      "protocol_data": {
        "platform": "BNB",
        "contract_address": "0x4a2c860cEC6471b9F5F5a336eB4F38bb21683c98"
      }
    }
  },
  {
    "coin": "HEX-ERC20",
    "name": "hex_erc20",
    "fname": "HEX",
    "rpcport": 80,
    "mm2": 1,
    "chain_id": 1,
    "decimals": 8,
    "avg_blocktime": 0.25,
    "required_confirmations": 3,
    "protocol": {
      "type": "ERC20",
      "protocol_data": {
        "platform": "ETH",
        "contract_address": "0x2b591e99afE9f32eAA6214f7B7629768c40Eeb39"
      }
    }
  },
  {
    "coin": "HEX-PLG20",
    "name": "hex_plg20",
    "fname": "HEX",
    "rpcport": 80,
    "mm2": 1,
    "chain_id": 137,
    "decimals": 8,
    "avg_blocktime": 0.03,
    "required_confirmations": 3,
    "protocol": {
      "type": "ERC20",
      "protocol_data": {
        "platform": "MATIC",
        "contract_address": "0x23D29D30e35C5e8D321e1dc9A8a61BFD846D4C5C"
      }
    }
  },
  {
    "coin": "HODL",
    "sign_message_prefix": "Komodo Signed Message:\n",
    "asset": "HODL",
    "fname": "HODL",
    "rpcport": 14431,
    "txversion": 4,
    "overwintered": 1,
    "mm2": 1,
    "required_confirmations": 2,
    "requires_notarization": true,
    "avg_blocktime": 1,
    "protocol": {
      "type": "UTXO"
    }
  },
  {
    "coin": "HOT-ERC20",
    "name": "hot_erc20",
    "fname": "Holo",
    "rpcport": 80,
    "mm2": 1,
    "chain_id": 1,
    "decimals": 18,
    "avg_blocktime": 0.25,
    "required_confirmations": 3,
    "protocol": {
      "type": "ERC20",
      "protocol_data": {
        "platform": "ETH",
        "contract_address": "0x6c6EE5e31d828De241282B9606C8e98Ea48526E2"
      }
    }
  },
  {
    "coin": "HOT-PLG20",
    "name": "hot_plg20",
    "fname": "Holo",
    "rpcport": 80,
    "mm2": 1,
    "chain_id": 137,
    "decimals": 18,
    "avg_blocktime": 0.03,
    "required_confirmations": 3,
    "protocol": {
      "type": "ERC20",
      "protocol_data": {
        "platform": "MATIC",
        "contract_address": "0x0C51f415cF478f8D08c246a6C6Ee180C5dC3A012"
      }
    }
  },
  {
    "coin": "HT",
    "name": "huobi-token",
    "fname": "Huobi Token",
    "rpcport": 80,
    "mm2": 1,
    "chain_id": 128,
    "required_confirmations": 3,
    "avg_blocktime": 0.05,
    "protocol": {
      "type": "ETH"
    }
  },
  {
    "coin": "HT-ERC20",
    "name": "huobi-token",
    "fname": "Huobi Token",
    "required_confirmations": 3,
    "avg_blocktime": 0.25,
    "rpcport": 80,
    "mm2": 1,
    "chain_id": 1,
    "protocol": {
      "type": "ERC20",
      "protocol_data": {
        "platform": "ETH",
        "contract_address": "0x6f259637dcD74C767781E37Bc6133cd6A68aa161"
      }
    }
  },
  {
    "coin": "HUSD-ERC20",
    "name": "husd_erc20",
    "fname": "HUSD",
    "rpcport": 80,
    "mm2": 1,
    "chain_id": 1,
    "decimals": 8,
    "avg_blocktime": 0.25,
    "required_confirmations": 3,
    "protocol": {
      "type": "ERC20",
      "protocol_data": {
        "platform": "ETH",
        "contract_address": "0xdF574c24545E5FfEcb9a659c229253D4111d87e1"
      }
    }
  },
  {
    "coin": "HUSD-HCO20",
    "name": "husd_hco20",
    "fname": "HUSD",
    "rpcport": 80,
    "mm2": 1,
    "chain_id": 128,
    "decimals": 8,
    "avg_blocktime": 0.05,
    "required_confirmations": 3,
    "protocol": {
      "type": "ERC20",
      "protocol_data": {
        "platform": "HT",
        "contract_address": "0x0298c2b32eaE4da002a15f36fdf7615BEa3DA047"
      }
    }
  },
  {
    "coin": "HUSD-KRC20",
    "name": "husd_krc20",
    "fname": "HUSD",
    "rpcport": 80,
    "mm2": 1,
    "chain_id": 321,
    "decimals": 18,
    "avg_blocktime": 0.05,
    "required_confirmations": 3,
    "protocol": {
      "type": "ERC20",
      "protocol_data": {
        "platform": "KCS",
        "contract_address": "0xBEc1e1009CE00ECf7F16372451Ac849b39C32897"
      }
    }
  },
  {
    "coin": "HUSD-PLG20",
    "name": "husd_plg20",
    "fname": "HUSD",
    "rpcport": 80,
    "mm2": 1,
    "chain_id": 137,
    "decimals": 8,
    "avg_blocktime": 0.03,
    "required_confirmations": 3,
    "protocol": {
      "type": "ERC20",
      "protocol_data": {
        "platform": "MATIC",
        "contract_address": "0x2088C47Fc0c78356c622F79dBa4CbE1cCfA84A91"
      }
    }
  },
  {
    "coin": "IC",
    "name": "ignition",
    "fname": "Ignition",
    "rpcport": 44155,
    "pubtype": 103,
    "p2shtype": 39,
    "wiftype": 138,
    "txfee": 1000,
    "dust": 1000,
    "isPoS": 1,
    "mm2": 1,
    "required_confirmations": 2,
    "avg_blocktime": 4,
    "protocol": {
      "type": "UTXO"
    }
  },
  {
    "coin": "IL8P",
    "name": "infiniloop",
    "fname": "InfiniLooP",
    "isPoS": 1,
    "rpcport": 9459,
    "pubtype": 33,
    "p2shtype": 85,
    "wiftype": 153,
    "txfee": 100000,
    "dust": 100000,
    "mm2": 1,
    "mature_confirmations": 500,
    "required_confirmations": 7,
    "avg_blocktime": 0.75,
    "protocol": {
      "type": "UTXO"
    }
  },
  {
    "coin": "ILN",
    "sign_message_prefix": "Komodo Signed Message:\n",
    "asset": "ILN",
    "fname": "Ilien",
    "rpcport": 12986,
    "txversion": 4,
    "overwintered": 1,
    "mm2": 1,
    "p2p": 12985,
    "magic": "feb4cb23",
    "nSPV": "5.9.102.210, 5.9.253.195, 5.9.253.196, 5.9.253.197, 5.9.253.198, 5.9.253.199, 5.9.253.200, 5.9.253.201, 5.9.253.202, 5.9.253.203",
    "required_confirmations": 2,
    "requires_notarization": true,
    "avg_blocktime": 1,
    "protocol": {
      "type": "UTXO"
    }
  },
  {
    "coin": "ILN-BEP20",
    "name": "iln_bep20",
    "fname": "Ilien",
    "rpcport": 80,
    "mm2": 1,
    "chain_id": 56,
    "decimals": 18,
    "avg_blocktime": 0.05,
    "required_confirmations": 3,
    "protocol": {
      "type": "ERC20",
      "protocol_data": {
        "platform": "BNB",
        "contract_address": "0xb49a312677BA1E80DDe23C17E46E80B3E86b533d"
      }
    }
  },
  {
    "coin": "ILN-PLG20",
    "name": "iln_plg20",
    "fname": "Ilien",
    "rpcport": 80,
    "mm2": 1,
    "chain_id": 137,
    "decimals": 18,
    "avg_blocktime": 0.03,
    "required_confirmations": 3,
    "protocol": {
      "type": "ERC20",
      "protocol_data": {
        "platform": "MATIC",
        "contract_address": "0x2bAa79e7C13C302210436455925E68aD8fA687F0"
      }
    }
  },
  {
    "coin": "ILNSW-PLG20",
    "name": "ilnsw_plg20",
    "fname": "Ilien Swap",
    "rpcport": 80,
    "mm2": 1,
    "chain_id": 137,
    "decimals": 18,
    "avg_blocktime": 0.03,
    "required_confirmations": 3,
    "protocol": {
      "type": "ERC20",
      "protocol_data": {
        "platform": "MATIC",
        "contract_address": "0x0483Ddbb510d22b206f2F3bDAC18528C952c4213"
      }
    }
  },
  {
    "coin": "INJ-BEP20",
    "name": "inj_bep20",
    "fname": "Injective Protocol",
    "rpcport": 80,
    "mm2": 1,
    "chain_id": 56,
    "avg_blocktime": 0.05,
    "required_confirmations": 3,
    "protocol": {
      "type": "ERC20",
      "protocol_data": {
        "platform": "BNB",
        "contract_address": "0xa2B726B1145A4773F68593CF171187d8EBe4d495"
      }
    }
  },
  {
    "coin": "INJ-ERC20",
    "name": "inj_erc20",
    "fname": "Injective Protocol",
    "rpcport": 80,
    "mm2": 1,
    "chain_id": 1,
    "avg_blocktime": 0.25,
    "required_confirmations": 3,
    "protocol": {
      "type": "ERC20",
      "protocol_data": {
        "platform": "ETH",
        "contract_address": "0xe28b3B32B6c345A34Ff64674606124Dd5Aceca30"
      }
    }
  },
  {
    "coin": "IOTA-BEP20",
    "name": "iota_bep20",
    "fname": "IOTA",
    "rpcport": 80,
    "mm2": 1,
    "chain_id": 56,
    "avg_blocktime": 0.05,
    "required_confirmations": 3,
    "protocol": {
      "type": "ERC20",
      "protocol_data": {
        "platform": "BNB",
        "contract_address": "0xd944f1D1e9d5f9Bb90b62f9D45e447D989580782"
      }
    }
  },
  {
    "coin": "IOTX-BEP20",
    "name": "iotx_bep20",
    "fname": "IoTeX",
    "rpcport": 80,
    "mm2": 1,
    "chain_id": 56,
    "avg_blocktime": 0.05,
    "required_confirmations": 3,
    "protocol": {
      "type": "ERC20",
      "protocol_data": {
        "platform": "BNB",
        "contract_address": "0x9678E42ceBEb63F23197D726B29b1CB20d0064E5"
      }
    }
  },
  {
    "coin": "IOTX-PLG20",
    "name": "iotx_plg20",
    "fname": "IoTeX",
    "rpcport": 80,
    "mm2": 1,
    "chain_id": 137,
    "decimals": 18,
    "avg_blocktime": 0.03,
    "required_confirmations": 3,
    "protocol": {
      "type": "ERC20",
      "protocol_data": {
        "platform": "MATIC",
        "contract_address": "0xf6372cDb9c1d3674E83842e3800F2A62aC9F3C66"
      }
    }
  },
  {
    "coin": "JDB-BEP20",
    "name": "jdb_bep20",
    "fname": "Jeet Detector Bot",
    "rpcport": 80,
    "mm2": 1,
    "chain_id": 56,
    "avg_blocktime": 0.05,
    "required_confirmations": 3,
    "protocol": {
      "type": "ERC20",
      "protocol_data": {
        "platform": "BNB",
        "contract_address": "0x7874CAFf04AFB8B6f5cbBE3ebec3f83Fcd882272"
      }
    }
  },
  {
    "coin": "JCHF-ERC20",
    "name": "jchf_erc20",
    "fname": "Jarvis Swiss Franc",
    "rpcport": 80,
    "mm2": 1,
    "chain_id": 1,
    "decimals": 18,
    "avg_blocktime": 0.25,
    "required_confirmations": 3,
    "protocol": {
      "type": "ERC20",
      "protocol_data": {
        "platform": "ETH",
        "contract_address": "0x53dfEa0A8CC2A2A2e425E1C174Bc162999723ea0"
      }
    }
  },
  {
    "coin": "JCHF-PLG20",
    "name": "jchf_plg20",
    "fname": "Jarvis Swiss Franc",
    "rpcport": 80,
    "mm2": 1,
    "chain_id": 137,
    "decimals": 18,
    "avg_blocktime": 0.03,
    "required_confirmations": 3,
    "protocol": {
      "type": "ERC20",
      "protocol_data": {
        "platform": "MATIC",
        "contract_address": "0xbD1463F02f61676d53fd183C2B19282BFF93D099"
      }
    }
  },
  {
    "coin": "JEUR-ERC20",
    "name": "jeur_erc20",
    "fname": "Jarvis Euro",
    "rpcport": 80,
    "mm2": 1,
    "chain_id": 1,
    "decimals": 18,
    "avg_blocktime": 0.25,
    "required_confirmations": 3,
    "protocol": {
      "type": "ERC20",
      "protocol_data": {
        "platform": "ETH",
        "contract_address": "0x0f17BC9a994b87b5225cFb6a2Cd4D667ADb4F20B"
      }
    }
  },
  {
    "coin": "JEUR-PLG20",
    "name": "jeur_plg20",
    "fname": "Jarvis Euro",
    "rpcport": 80,
    "mm2": 1,
    "chain_id": 137,
    "decimals": 18,
    "avg_blocktime": 0.03,
    "required_confirmations": 3,
    "protocol": {
      "type": "ERC20",
      "protocol_data": {
        "platform": "MATIC",
        "contract_address": "0x4e3Decbb3645551B8A19f0eA1678079FCB33fB4c"
      }
    }
  },
  {
    "coin": "JGBP-ERC20",
    "name": "jgbp_erc20",
    "fname": "Jarvis British Pound",
    "rpcport": 80,
    "mm2": 1,
    "chain_id": 1,
    "decimals": 18,
    "avg_blocktime": 0.25,
    "required_confirmations": 3,
    "protocol": {
      "type": "ERC20",
      "protocol_data": {
        "platform": "ETH",
        "contract_address": "0x7409856CAE628f5d578B285B45669b36E7005283"
      }
    }
  },
  {
    "coin": "JGBP-PLG20",
    "name": "jgbp_plg20",
    "fname": "Jarvis British Pound",
    "rpcport": 80,
    "mm2": 1,
    "chain_id": 137,
    "decimals": 18,
    "avg_blocktime": 0.03,
    "required_confirmations": 3,
    "protocol": {
      "type": "ERC20",
      "protocol_data": {
        "platform": "MATIC",
        "contract_address": "0x767058F11800FBA6A682E73A6e79ec5eB74Fac8c"
      }
    }
  },
  {
    "coin": "JJPY-PLG20",
    "name": "jjpy_plg20",
    "fname": "Jarvis Japanese Yen",
    "rpcport": 80,
    "mm2": 1,
    "chain_id": 137,
    "decimals": 18,
    "avg_blocktime": 0.03,
    "required_confirmations": 3,
    "protocol": {
      "type": "ERC20",
      "protocol_data": {
        "platform": "MATIC",
        "contract_address": "0x8343091F2499FD4b6174A46D067A920a3b851FF9"
      }
    }
  },
  {
    "coin": "JPYC-AVX20",
    "name": "jpyc_avx20",
    "fname": "JPY Coin",
    "rpcport": 80,
    "mm2": 1,
    "chain_id": 43114,
    "decimals": 18,
    "avg_blocktime": 0.04,
    "required_confirmations": 3,
    "protocol": {
      "type": "ERC20",
      "protocol_data": {
        "platform": "AVAX",
        "contract_address": "0x431D5dfF03120AFA4bDf332c61A6e1766eF37BDB"
      }
    }
  },
  {
    "coin": "JPYC-PLG20",
    "name": "jpyc_plg20",
    "fname": "JPY Coin",
    "rpcport": 80,
    "mm2": 1,
    "chain_id": 137,
    "decimals": 18,
    "avg_blocktime": 0.03,
    "required_confirmations": 3,
    "protocol": {
      "type": "ERC20",
      "protocol_data": {
        "platform": "MATIC",
        "contract_address": "0x431D5dfF03120AFA4bDf332c61A6e1766eF37BDB"
      }
    }
  },
  {
    "coin": "JRT-ERC20",
    "name": "jrt_erc20",
    "fname": "Jarvis Reward Token",
    "rpcport": 80,
    "mm2": 1,
    "chain_id": 1,
    "required_confirmations": 3,
    "avg_blocktime": 0.25,
    "protocol": {
      "type": "ERC20",
      "protocol_data": {
        "platform": "ETH",
        "contract_address": "0x8A9C67fee641579dEbA04928c4BC45F66e26343A"
      }
    }
  },
  {
    "coin": "JRT-PLG20",
    "name": "jrt_plg20",
    "fname": "Jarvis Reward Token",
    "rpcport": 80,
    "mm2": 1,
    "chain_id": 137,
    "decimals": 18,
    "avg_blocktime": 0.03,
    "required_confirmations": 3,
    "protocol": {
      "type": "ERC20",
      "protocol_data": {
        "platform": "MATIC",
        "contract_address": "0x596eBE76e2DB4470966ea395B0d063aC6197A8C5"
      }
    }
  },
  {
    "coin": "JST-BEP20",
    "name": "jst_bep20",
    "fname": "JUST",
    "rpcport": 80,
    "mm2": 1,
    "chain_id": 56,
    "decimals": 18,
    "avg_blocktime": 0.05,
    "required_confirmations": 3,
    "protocol": {
      "type": "ERC20",
      "protocol_data": {
        "platform": "BNB",
        "contract_address": "0xeA998D307ACA04D4f0A3B3036Aba84AE2E409C0A"
      }
    }
  },
  {
    "coin": "JUMBLR",
    "sign_message_prefix": "Komodo Signed Message:\n",
    "asset": "JUMBLR",
    "fname": "JUMBLR",
    "rpcport": 15106,
    "txversion": 4,
    "overwintered": 1,
    "mm2": 1,
    "required_confirmations": 2,
    "requires_notarization": true,
    "avg_blocktime": 1,
    "protocol": {
      "type": "UTXO"
    }
  },
  {
    "coin": "KCS",
    "name": "kucoin-token",
    "fname": "KuCoin Token",
    "rpcport": 80,
    "mm2": 1,
    "chain_id": 321,
    "required_confirmations": 3,
    "avg_blocktime": 0.05,
    "protocol": {
      "type": "ETH"
    }
  },
  {
    "coin": "KMD",
    "name": "komodo",
    "fname": "Komodo",
    "rpcport": 7771,
    "pubtype": 60,
    "p2shtype": 85,
    "wiftype": 188,
    "txversion": 4,
    "overwintered": 1,
    "txfee": 1000,
    "mm2": 1,
    "sign_message_prefix": "Komodo Signed Message:\n",
    "required_confirmations": 2,
    "requires_notarization": true,
    "avg_blocktime": 1,
    "protocol": {
      "type": "UTXO"
    },
    "derivation_path": "m/44'/141'",
    "trezor_coin": "Komodo"
  },
  {
    "coin": "KMD-BEP20",
    "name": "kmd_bep20",
    "fname": "Komodo",
    "rpcport": 80,
    "mm2": 1,
    "chain_id": 56,
    "avg_blocktime": 0.05,
    "required_confirmations": 3,
    "protocol": {
      "type": "ERC20",
      "protocol_data": {
        "platform": "BNB",
        "contract_address": "0x2003f7ba57Ea956B05B85C60B4B2Ceea9b111256"
      }
    }
  },
  {
    "coin": "KNC-BEP20",
    "name": "knc_bep20",
    "fname": "Kyber Network",
    "rpcport": 80,
    "mm2": 1,
    "chain_id": 56,
    "avg_blocktime": 0.05,
    "required_confirmations": 3,
    "protocol": {
      "type": "ERC20",
      "protocol_data": {
        "platform": "BNB",
        "contract_address": "0xfe56d5892BDffC7BF58f2E84BE1b2C32D21C308b"
      }
    }
  },
  {
    "coin": "KNC-ERC20",
    "name": "knc_erc20",
    "fname": "Kyber Network",
    "rpcport": 80,
    "mm2": 1,
    "chain_id": 1,
    "avg_blocktime": 0.25,
    "required_confirmations": 3,
    "protocol": {
      "type": "ERC20",
      "protocol_data": {
        "platform": "ETH",
        "contract_address": "0xdeFA4e8a7bcBA345F687a2f1456F5Edd9CE97202"
      }
    }
  },
  {
    "coin": "KNC-PLG20",
    "name": "knc_plg20",
    "fname": "Kyber Network",
    "rpcport": 80,
    "mm2": 1,
    "chain_id": 137,
    "decimals": 18,
    "avg_blocktime": 0.03,
    "required_confirmations": 3,
    "protocol": {
      "type": "ERC20",
      "protocol_data": {
        "platform": "MATIC",
        "contract_address": "0x1C954E8fe737F99f68Fa1CCda3e51ebDB291948C"
      }
    }
  },
  {
    "coin": "KNC-AVX20",
    "name": "knc_avx20",
    "fname": "Kyber Network",
    "rpcport": 80,
    "mm2": 1,
    "chain_id": 43114,
    "decimals": 18,
    "avg_blocktime": 0.04,
    "required_confirmations": 3,
    "protocol": {
      "type": "ERC20",
      "protocol_data": {
        "platform": "AVAX",
        "contract_address": "0x39fC9e94Caeacb435842FADeDeCB783589F50f5f"
      }
    }
  },
  {
    "coin": "KOIN",
    "sign_message_prefix": "Komodo Signed Message:\n",
    "asset": "KOIN",
    "fname": "Koinon",
    "rpcport": 10702,
    "txversion": 4,
    "overwintered": 1,
    "mm2": 1,
    "required_confirmations": 2,
    "requires_notarization": true,
    "avg_blocktime": 1,
    "protocol": {
      "type": "UTXO"
    }
  },
  {
    "coin": "KSM-BEP20",
    "name": "ksm_bep20",
    "fname": "Kusama",
    "rpcport": 80,
    "mm2": 1,
    "chain_id": 56,
    "decimals": 18,
    "avg_blocktime": 0.05,
    "required_confirmations": 3,
    "protocol": {
      "type": "ERC20",
      "protocol_data": {
        "platform": "BNB",
        "contract_address": "0x2aa69E8D25C045B659787BC1f03ce47a388DB6E8"
      }
    }
  },
  {
    "coin": "LABS",
    "sign_message_prefix": "Komodo Signed Message:\n",
    "asset": "LABS",
    "fname": "KMD Labs",
    "rpcport": 40265,
    "txversion": 4,
    "overwintered": 1,
    "mm2": 1,
    "required_confirmations": 5,
    "avg_blocktime": 1,
    "protocol": {
      "type": "UTXO"
    }
  },
  {
    "coin": "LBC",
    "name": "lbrycrd",
    "fname": "LBRY Credits",
    "rpcport": 9245,
    "pubtype": 85,
    "p2shtype": 122,
    "wiftype": 28,
    "txfee": 10000,
    "segwit": true,
    "bech32_hrp": "lbc",
    "mm2": 1,
    "required_confirmations": 3,
    "avg_blocktime": 2.5,
    "protocol": {
      "type": "UTXO"
    }
  },
  {
    "coin": "LBC-segwit",
    "name": "lbrycrd",
    "fname": "LBRY Credits",
    "rpcport": 9245,
    "pubtype": 85,
    "p2shtype": 122,
    "wiftype": 28,
    "txfee": 10000,
    "segwit": true,
    "bech32_hrp": "lbc",
    "address_format": {
      "format": "segwit"
    },
    "orderbook_ticker": "LBC",
    "mm2": 1,
    "required_confirmations": 3,
    "avg_blocktime": 2.5,
    "protocol": {
      "type": "UTXO"
    }
  },
  {
    "coin": "LCC",
    "name": "litecoincash",
    "fname": "Litecoin Cash",
    "rpcport": 62457,
    "pubtype": 28,
    "p2shtype": 50,
    "wiftype": 176,
    "decimals": 7,
    "fork_id": "0x40",
    "signature_version": "base",
    "txfee": 20000,
    "segwit": true,
    "bech32_hrp": "lcc",
    "mm2": 1,
    "required_confirmations": 4,
    "avg_blocktime": 2.5,
    "protocol": {
      "type": "UTXO"
    }
  },
  {
    "coin": "LCC-segwit",
    "name": "litecoincash",
    "fname": "Litecoin Cash",
    "rpcport": 62457,
    "pubtype": 28,
    "p2shtype": 5,
    "wiftype": 176,
    "decimals": 7,
    "fork_id": "0x40",
    "signature_version": "base",
    "txfee": 20000,
    "segwit": true,
    "bech32_hrp": "lcc",
    "address_format": {
      "format": "segwit"
    },
    "orderbook_ticker": "LCC",
    "mm2": 1,
    "required_confirmations": 4,
    "avg_blocktime": 2.5,
    "protocol": {
      "type": "UTXO"
    }
  },
  {
    "coin": "LDO-ERC20",
    "name": "ldo_erc20",
    "fname": "Lido DAO",
    "rpcport": 80,
    "mm2": 1,
    "chain_id": 1,
    "decimals": 18,
    "avg_blocktime": 0.25,
    "required_confirmations": 3,
    "protocol": {
      "type": "ERC20",
      "protocol_data": {
        "platform": "ETH",
        "contract_address": "0x5A98FcBEA516Cf06857215779Fd812CA3beF1B32"
      }
    }
  },
  {
    "coin": "LDO-PLG20",
    "name": "ldo_plg20",
    "fname": "Lido DAO",
    "rpcport": 80,
    "mm2": 1,
    "chain_id": 137,
    "decimals": 18,
    "avg_blocktime": 0.03,
    "required_confirmations": 3,
    "protocol": {
      "type": "ERC20",
      "protocol_data": {
        "platform": "MATIC",
        "contract_address": "0xC3C7d422809852031b44ab29EEC9F1EfF2A58756"
      }
    }
  },
  {
    "coin": "LNC",
    "name": "lightningcash",
    "fname": "LightningCash",
    "rpcport": 9110,
    "pubtype": 28,
    "p2shtype": 50,
    "wiftype": 176,
    "decimals": 8,
    "signature_version": "base",
    "txfee": 10000,
    "segwit": true,
    "bech32_hrp": "lnc",
    "mm2": 1,
    "required_confirmations": 6,
    "avg_blocktime": 0.0834,
    "protocol": {
      "type": "UTXO"
    }
  },
  {
    "coin": "LEO-ERC20",
    "name": "leo_erc20",
    "fname": "LEO Token",
    "rpcport": 80,
    "mm2": 1,
    "chain_id": 1,
    "decimals": 18,
    "avg_blocktime": 0.25,
    "required_confirmations": 3,
    "protocol": {
      "type": "ERC20",
      "protocol_data": {
        "platform": "ETH",
        "contract_address": "0x2AF5D2aD76741191D15Dfe7bF6aC92d4Bd912Ca3"
      }
    }
  },
  {
    "coin": "LEO-PLG20",
    "name": "leo_plg20",
    "fname": "LEO Token",
    "rpcport": 80,
    "mm2": 1,
    "chain_id": 137,
    "decimals": 18,
    "avg_blocktime": 0.03,
    "required_confirmations": 3,
    "protocol": {
      "type": "ERC20",
      "protocol_data": {
        "platform": "MATIC",
        "contract_address": "0x06D02e9D62A13fC76BB229373FB3BBBD1101D2fC"
      }
    }
  },
  {
    "coin": "LINK-ERC20",
    "name": "link_erc20",
    "fname": "Chainlink",
    "required_confirmations": 3,
    "avg_blocktime": 0.25,
    "rpcport": 80,
    "mm2": 1,
    "chain_id": 1,
    "protocol": {
      "type": "ERC20",
      "protocol_data": {
        "platform": "ETH",
        "contract_address": "0x514910771AF9Ca656af840dff83E8264EcF986CA"
      }
    }
  },
  {
    "coin": "LINK-AVX20",
    "name": "link_avx20",
    "fname": "Chainlink",
    "rpcport": 80,
    "mm2": 1,
    "chain_id": 43114,
    "required_confirmations": 3,
    "avg_blocktime": 0.04,
    "decimals": 18,
    "protocol": {
      "type": "ERC20",
      "protocol_data": {
        "platform": "AVAX",
        "contract_address": "0x5947BB275c521040051D82396192181b413227A3"
      }
    }
  },
  {
    "coin": "LINK-BEP20",
    "name": "link_bep20",
    "fname": "Chainlink",
    "rpcport": 80,
    "mm2": 1,
    "chain_id": 56,
    "avg_blocktime": 0.05,
    "required_confirmations": 3,
    "protocol": {
      "type": "ERC20",
      "protocol_data": {
        "platform": "BNB",
        "contract_address": "0xF8A0BF9cF54Bb92F17374d9e9A321E6a111a51bD"
      }
    }
  },
  {
    "coin": "LINK-FTM20",
    "name": "link_ftm20",
    "fname": "Chainlink",
    "rpcport": 80,
    "mm2": 1,
    "chain_id": 250,
    "decimals": 18,
    "avg_blocktime": 0.03,
    "required_confirmations": 3,
    "protocol": {
      "type": "ERC20",
      "protocol_data": {
        "platform": "FTM",
        "contract_address": "0xb3654dc3D10Ea7645f8319668E8F54d2574FBdC8"
      }
    }
  },
  {
    "coin": "LINK-HCO20",
    "name": "link_hco20",
    "fname": "Chainlink",
    "rpcport": 80,
    "mm2": 1,
    "chain_id": 128,
    "decimals": 18,
    "avg_blocktime": 0.05,
    "required_confirmations": 3,
    "protocol": {
      "type": "ERC20",
      "protocol_data": {
        "platform": "HT",
        "contract_address": "0x9e004545c59D359F6B7BFB06a26390b087717b42"
      }
    }
  },
  {
    "coin": "LINK-HRC20",
    "name": "link_hrc20",
    "fname": "Chainlink",
    "rpcport": 80,
    "mm2": 1,
    "chain_id": 1666600000,
    "decimals": 18,
    "avg_blocktime": 0.03,
    "required_confirmations": 3,
    "protocol": {
      "type": "ERC20",
      "protocol_data": {
        "platform": "ONE",
        "contract_address": "0x218532a12a389a4a92fC0C5Fb22901D1c19198aA"
      }
    }
  },
  {
    "coin": "LINK-KRC20",
    "name": "link_krc20",
    "fname": "Chainlink",
    "rpcport": 80,
    "mm2": 1,
    "chain_id": 321,
    "decimals": 18,
    "avg_blocktime": 0.05,
    "required_confirmations": 3,
    "protocol": {
      "type": "ERC20",
      "protocol_data": {
        "platform": "KCS",
        "contract_address": "0x47841910329aaa6b88D5e9DcdE9000195151dc72"
      }
    }
  },
  {
    "coin": "LINK-PLG20",
    "name": "link_plg20",
    "fname": "Chainlink",
    "rpcport": 80,
    "mm2": 1,
    "chain_id": 137,
    "decimals": 18,
    "avg_blocktime": 0.03,
    "required_confirmations": 3,
    "protocol": {
      "type": "ERC20",
      "protocol_data": {
        "platform": "MATIC",
        "contract_address": "0x53E0bca35eC356BD5ddDFebbD1Fc0fD03FaBad39"
      }
    }
  },
  {
    "coin": "LOOP-BEP20",
    "name": "loop_bep20",
    "fname": "LoopNetwork",
    "rpcport": 80,
    "mm2": 1,
    "chain_id": 56,
    "decimals": 18,
    "avg_blocktime": 0.05,
    "required_confirmations": 3,
    "protocol": {
      "type": "ERC20",
      "protocol_data": {
        "platform": "BNB",
        "contract_address": "0xcE186ad6430E2Fe494a22C9eDbD4c68794a28B35"
      }
    }
  },
  {
    "coin": "LRC-ERC20",
    "name": "lrc_erc20",
    "fname": "Loopring",
    "rpcport": 80,
    "mm2": 1,
    "chain_id": 1,
    "decimals": 18,
    "avg_blocktime": 0.25,
    "required_confirmations": 3,
    "protocol": {
      "type": "ERC20",
      "protocol_data": {
        "platform": "ETH",
        "contract_address": "0xBBbbCA6A901c926F240b89EacB641d8Aec7AEafD"
      }
    }
  },
  {
    "coin": "LRC-BEP20",
    "name": "lrc_bep20",
    "fname": "Loopring",
    "rpcport": 80,
    "mm2": 1,
    "chain_id": 56,
    "decimals": 18,
    "avg_blocktime": 0.05,
    "required_confirmations": 3,
    "protocol": {
      "type": "ERC20",
      "protocol_data": {
        "platform": "BNB",
        "contract_address": "0x66e4d38b20173F509A1fF5d82866949e4fE898da"
      }
    }
  },
  {
    "coin": "LRC-PLG20",
    "name": "lrc_plg20",
    "fname": "Loopring",
    "rpcport": 80,
    "mm2": 1,
    "chain_id": 137,
    "decimals": 18,
    "avg_blocktime": 0.03,
    "required_confirmations": 3,
    "protocol": {
      "type": "ERC20",
      "protocol_data": {
        "platform": "MATIC",
        "contract_address": "0x84e1670F61347CDaeD56dcc736FB990fBB47ddC1"
      }
    }
  },
  {
    "coin": "WCN",
    "name": "widecoin",
    "fname": "Widecoin",
    "rpcport": 8552,
    "pubtype": 73,
    "p2shtype": 33,
    "wiftype": 153,
    "txfee": 0,
    "segwit": true,
    "bech32_hrp": "wc",
    "mm2": 1,
    "required_confirmations": 2,
    "avg_blocktime": 0.5,
    "protocol": {
      "type": "UTXO"
    }
  },
  {
    "coin": "WCN-segwit",
    "name": "widecoin",
    "fname": "Widecoin",
    "rpcport": 8552,
    "pubtype": 73,
    "p2shtype": 33,
    "wiftype": 153,
    "txfee": 0,
    "segwit": true,
    "bech32_hrp": "wc",
    "address_format": {
      "format": "segwit"
    },
    "orderbook_ticker": "WCN",
    "mm2": 1,
    "required_confirmations": 2,
    "avg_blocktime": 0.5,
    "protocol": {
      "type": "UTXO"
    }
  },
  {
    "coin": "LEASH-ERC20",
    "name": "leash_erc20",
    "fname": "Doge Killer",
    "rpcport": 80,
    "mm2": 1,
    "chain_id": 1,
    "avg_blocktime": 0.25,
    "required_confirmations": 3,
    "protocol": {
      "type": "ERC20",
      "protocol_data": {
        "platform": "ETH",
        "contract_address": "0x27C70Cd1946795B66be9d954418546998b546634"
      }
    }
  },
  {
    "coin": "LOOM-ERC20",
    "name": "loom_erc20",
    "fname": "Loom Network",
    "rpcport": 80,
    "mm2": 1,
    "chain_id": 1,
    "decimals": 18,
    "avg_blocktime": 0.25,
    "required_confirmations": 3,
    "protocol": {
      "type": "ERC20",
      "protocol_data": {
        "platform": "ETH",
        "contract_address": "0x42476F744292107e34519F9c357927074Ea3F75D"
      }
    }
  },
  {
    "coin": "LOOM-BEP20",
    "name": "loom_bep20",
    "fname": "Loom Network",
    "rpcport": 80,
    "mm2": 1,
    "chain_id": 56,
    "decimals": 18,
    "avg_blocktime": 0.05,
    "required_confirmations": 3,
    "protocol": {
      "type": "ERC20",
      "protocol_data": {
        "platform": "BNB",
        "contract_address": "0xE6Ce27025F13f5213bBc560dC275e292965a392F"
      }
    }
  },
  {
    "coin": "LTC",
    "name": "litecoin",
    "fname": "Litecoin",
    "rpcport": 9332,
    "pubtype": 48,
    "p2shtype": 50,
    "wiftype": 176,
    "txfee": 0,
    "dust": 5460,
    "segwit": true,
    "bech32_hrp": "ltc",
    "mm2": 1,
    "required_confirmations": 2,
    "avg_blocktime": 2.5,
    "protocol": {
      "type": "UTXO"
    },
    "derivation_path": "m/44'/2'",
    "trezor_coin": "Litecoin"
  },
  {
    "coin": "LTC-segwit",
    "name": "litecoin",
    "fname": "Litecoin",
    "rpcport": 9332,
    "pubtype": 48,
    "p2shtype": 50,
    "wiftype": 176,
    "txfee": 0,
    "dust": 5460,
    "segwit": true,
    "bech32_hrp": "ltc",
    "address_format": {
      "format": "segwit"
    },
    "orderbook_ticker": "LTC",
    "mm2": 1,
    "required_confirmations": 2,
    "avg_blocktime": 2.5,
    "protocol": {
      "type": "UTXO"
    }
  },
  {
    "coin": "LTFN",
    "name": "litecoinfinance",
    "fname": "Litecoin Finance",
    "rpcport": 39327,
    "txversion": 2,
    "pubtype": 28,
    "p2shtype": 53,
    "wiftype": 176,
    "fork_id": "0x2A40",
    "txfee": 20000,
    "segwit": true,
    "bech32_hrp": "ltfn",
    "mm2": 1,
    "required_confirmations": 3,
    "avg_blocktime": 2.5,
    "protocol": {
      "type": "UTXO"
    }
  },
  {
    "coin": "LTFN-segwit",
    "name": "litecoinfinance",
    "fname": "Litecoin Finance",
    "rpcport": 39327,
    "txversion": 2,
    "pubtype": 28,
    "p2shtype": 53,
    "wiftype": 176,
    "fork_id": "0x2A40",
    "txfee": 20000,
    "segwit": true,
    "bech32_hrp": "ltfn",
    "address_format": {
      "format": "segwit"
    },
    "orderbook_ticker": "LTFN",
    "mm2": 1,
    "required_confirmations": 3,
    "avg_blocktime": 2.5,
    "protocol": {
      "type": "UTXO"
    }
  },
  {
    "coin": "LUX",
    "name": "lux",
    "fname": "LUXCoin",
    "rpcport": 9888,
    "isPoS": 1,
    "pubtype": 48,
    "p2shtype": 63,
    "wiftype": 155,
    "txfee": 10000,
    "mm2": 1,
    "protocol": {
      "type": "UTXO"
    }
  },
  {
    "coin": "LYNX",
    "name": "lynx",
    "fname": "Lynx",
    "rpcport": 9332,
    "pubtype": 45,
    "p2shtype": 22,
    "wiftype": 173,
    "txfee": 0,
    "dust": 54600,
    "segwit": false,
    "mm2": 1,
    "required_confirmations": 1,
    "avg_blocktime": 20,
    "protocol": {
      "type": "UTXO"
    }
  },
  {
    "coin": "MANA-ERC20",
    "name": "mana_erc20",
    "fname": "Decentraland",
    "rpcport": 80,
    "mm2": 1,
    "chain_id": 1,
    "decimals": 18,
    "avg_blocktime": 0.25,
    "required_confirmations": 3,
    "protocol": {
      "type": "ERC20",
      "protocol_data": {
        "platform": "ETH",
        "contract_address": "0x0F5D2fB29fb7d3CFeE444a200298f468908cC942"
      }
    }
  },
  {
    "coin": "MANA-BEP20",
    "name": "mana_bep20",
    "fname": "Decentraland",
    "rpcport": 80,
    "mm2": 1,
    "chain_id": 56,
    "decimals": 18,
    "avg_blocktime": 0.05,
    "required_confirmations": 3,
    "protocol": {
      "type": "ERC20",
      "protocol_data": {
        "platform": "BNB",
        "contract_address": "0x26433c8127d9b4e9B71Eaa15111DF99Ea2EeB2f8"
      }
    }
  },
  {
    "coin": "MANA-KRC20",
    "name": "mana_krc20",
    "fname": "Decentraland",
    "rpcport": 80,
    "mm2": 1,
    "chain_id": 321,
    "decimals": 18,
    "avg_blocktime": 0.05,
    "required_confirmations": 3,
    "protocol": {
      "type": "ERC20",
      "protocol_data": {
        "platform": "KCS",
        "contract_address": "0xC19a5caCC2bb68Ff09f2Fcc695F31493A039Fa5e"
      }
    }
  },
  {
    "coin": "MANA-PLG20",
    "name": "mana_plg20",
    "fname": "Decentraland",
    "rpcport": 80,
    "mm2": 1,
    "chain_id": 137,
    "decimals": 18,
    "avg_blocktime": 0.03,
    "required_confirmations": 3,
    "protocol": {
      "type": "ERC20",
      "protocol_data": {
        "platform": "MATIC",
        "contract_address": "0xA1c57f48F0Deb89f569dFbE6E2B7f46D33606fD4"
      }
    }
  },
  {
    "coin": "MATICTEST",
    "name": "matic testnet",
    "fname": "Matic Testnet",
    "is_testnet": true,
    "rpcport": 80,
    "mm2": 1,
    "chain_id": 80001,
    "avg_blocktime": 0.03,
    "required_confirmations": 3,
    "protocol": {
      "type": "ETH"
    }
  },
  {
    "coin": "MATIC",
    "name": "matic",
    "fname": "Polygon",
    "rpcport": 80,
    "mm2": 1,
    "chain_id": 137,
    "avg_blocktime": 0.03,
    "required_confirmations": 3,
    "protocol": {
      "type": "ETH"
    }
  },
  {
    "coin": "MATIC-BEP20",
    "name": "matic_bep20",
    "fname": "Polygon",
    "rpcport": 80,
    "mm2": 1,
    "chain_id": 56,
    "avg_blocktime": 0.05,
    "required_confirmations": 3,
    "protocol": {
      "type": "ERC20",
      "protocol_data": {
        "platform": "BNB",
        "contract_address": "0xCC42724C6683B7E57334c4E856f4c9965ED682bD"
      }
    }
  },
  {
    "coin": "MATIC-ERC20",
    "name": "matic_erc20",
    "fname": "Polygon",
    "rpcport": 80,
    "mm2": 1,
    "chain_id": 1,
    "avg_blocktime": 0.25,
    "required_confirmations": 3,
    "decimals": 18,
    "protocol": {
      "type": "ERC20",
      "protocol_data": {
        "platform": "ETH",
        "contract_address": "0x7D1AfA7B718fb893dB30A3aBc0Cfc608AaCfeBB0"
      }
    }
  },
  {
    "coin": "MATIC-HCO20",
    "name": "matic_hco20",
    "fname": "Polygon",
    "rpcport": 80,
    "mm2": 1,
    "chain_id": 128,
    "decimals": 18,
    "avg_blocktime": 0.05,
    "required_confirmations": 3,
    "protocol": {
      "type": "ERC20",
      "protocol_data": {
        "platform": "HT",
        "contract_address": "0xdB11743fe8B129b49b11236E8a715004BDabe7e5"
      }
    }
  },
  {
    "coin": "MATIC-HRC20",
    "name": "matic_hrc20",
    "fname": "Polygon",
    "rpcport": 80,
    "mm2": 1,
    "chain_id": 1666600000,
    "decimals": 18,
    "avg_blocktime": 0.03,
    "required_confirmations": 3,
    "protocol": {
      "type": "ERC20",
      "protocol_data": {
        "platform": "ONE",
        "contract_address": "0x301259f392B551CA8c592C9f676FCD2f9A0A84C5"
      }
    }
  },
  {
    "coin": "MATIC-KRC20",
    "name": "matic_krc20",
    "fname": "Polygon",
    "rpcport": 80,
    "mm2": 1,
    "chain_id": 321,
    "decimals": 18,
    "avg_blocktime": 0.05,
    "required_confirmations": 3,
    "protocol": {
      "type": "ERC20",
      "protocol_data": {
        "platform": "KCS",
        "contract_address": "0x1B8e27ABA297466fc6765Ce55BD12A8E216759da"
      }
    }
  },
  {
    "coin": "MCL",
    "sign_message_prefix": "Komodo Signed Message:\n",
    "asset": "MCL",
    "fname": "Marmara Credit Loops",
    "rpcport": 33825,
    "txversion": 4,
    "overwintered": 1,
    "mm2": 1,
    "required_confirmations": 5,
    "requires_notarization": false,
    "avg_blocktime": 1,
    "protocol": {
      "type": "UTXO"
    }
  },
  {
    "coin": "MESH",
    "sign_message_prefix": "Komodo Signed Message:\n",
    "asset": "MESH",
    "fname": "SuperMESH",
    "rpcport": 9455,
    "txversion": 4,
    "overwintered": 1,
    "mm2": 1,
    "required_confirmations": 4,
    "requires_notarization": false,
    "avg_blocktime": 1,
    "protocol": {
      "type": "UTXO"
    }
  },
  {
    "coin": "MGW",
    "sign_message_prefix": "Komodo Signed Message:\n",
    "asset": "MGW",
    "fname": "MultiGateway",
    "rpcport": 12386,
    "txversion": 4,
    "overwintered": 1,
    "mm2": 1,
    "required_confirmations": 2,
    "requires_notarization": true,
    "avg_blocktime": 1,
    "protocol": {
      "type": "UTXO"
    }
  },
  {
    "coin": "MINDS-ERC20",
    "name": "minds_erc20",
    "fname": "Minds",
    "rpcport": 80,
    "mm2": 1,
    "chain_id": 1,
    "avg_blocktime": 0.25,
    "required_confirmations": 3,
    "decimals": 18,
    "protocol": {
      "type": "ERC20",
      "protocol_data": {
        "platform": "ETH",
        "contract_address": "0xB26631c6dda06aD89B93C71400D25692de89c068"
      }
    }
  },
  {
    "coin": "MIL",
    "name": "mil",
    "fname": "Milevium",
    "rpcport": 41889,
    "pubtype": 50,
    "p2shtype": 196,
    "wiftype": 239,
    "txfee": 100000,
    "mm2": 0,
    "required_confirmations": 3,
    "avg_blocktime": 1,
    "protocol": {
      "type": "UTXO"
    }
  },
  {
    "coin": "MIR-ERC20",
    "name": "mir_erc20",
    "fname": "Mirror Protocol",
    "rpcport": 80,
    "mm2": 1,
    "chain_id": 1,
    "decimals": 18,
    "avg_blocktime": 0.25,
    "required_confirmations": 3,
    "protocol": {
      "type": "ERC20",
      "protocol_data": {
        "platform": "ETH",
        "contract_address": "0x09a3EcAFa817268f77BE1283176B946C4ff2E608"
      }
    }
  },
  {
    "coin": "MIR-BEP20",
    "name": "mir_bep20",
    "fname": "Mirror Protocol",
    "rpcport": 80,
    "mm2": 1,
    "chain_id": 56,
    "decimals": 18,
    "avg_blocktime": 0.05,
    "required_confirmations": 3,
    "protocol": {
      "type": "ERC20",
      "protocol_data": {
        "platform": "BNB",
        "contract_address": "0x5B6DcF557E2aBE2323c48445E8CC948910d8c2c9"
      }
    }
  },
  {
    "coin": "MKR-AVX20",
    "name": "mkr_avx20",
    "fname": "Maker",
    "rpcport": 80,
    "mm2": 1,
    "chain_id": 43114,
    "required_confirmations": 3,
    "avg_blocktime": 0.04,
    "decimals": 18,
    "protocol": {
      "type": "ERC20",
      "protocol_data": {
        "platform": "AVAX",
        "contract_address": "0x88128fd4b259552A9A1D457f435a6527AAb72d42"
      }
    }
  },
  {
    "coin": "MKR-BEP20",
    "name": "mkr_bep20",
    "fname": "Maker",
    "rpcport": 80,
    "mm2": 1,
    "chain_id": 56,
    "avg_blocktime": 0.05,
    "required_confirmations": 3,
    "protocol": {
      "type": "ERC20",
      "protocol_data": {
        "platform": "BNB",
        "contract_address": "0x5f0Da599BB2ccCfcf6Fdfd7D81743B6020864350"
      }
    }
  },
  {
    "coin": "MKR-ERC20",
    "name": "mkr_erc20",
    "fname": "Maker",
    "rpcport": 80,
    "mm2": 1,
    "chain_id": 1,
    "avg_blocktime": 0.25,
    "required_confirmations": 3,
    "decimals": 18,
    "protocol": {
      "type": "ERC20",
      "protocol_data": {
        "platform": "ETH",
        "contract_address": "0x9f8F72aA9304c8B593d555F12eF6589cC3A579A2"
      }
    }
  },
  {
    "coin": "MKR-KRC20",
    "name": "mkr_krc20",
    "fname": "Maker",
    "rpcport": 80,
    "mm2": 1,
    "chain_id": 321,
    "decimals": 18,
    "avg_blocktime": 0.05,
    "required_confirmations": 3,
    "protocol": {
      "type": "ERC20",
      "protocol_data": {
        "platform": "KCS",
        "contract_address": "0xdE81028C743f5304fe2cdEfac588f572d629a687"
      }
    }
  },
  {
    "coin": "MM-ERC20",
    "name": "mm_erc20",
    "fname": "Million",
    "rpcport": 80,
    "mm2": 1,
    "chain_id": 1,
    "avg_blocktime": 0.25,
    "required_confirmations": 3,
    "protocol": {
      "type": "ERC20",
      "protocol_data": {
        "platform": "ETH",
        "contract_address": "0x6B4c7A5e3f0B99FCD83e9c089BDDD6c7FCe5c611"
      }
    }
  },
  {
    "coin": "MM-AVX20",
    "name": "mm_avx20",
    "fname": "Million",
    "rpcport": 80,
    "mm2": 1,
    "chain_id": 43114,
    "required_confirmations": 3,
    "avg_blocktime": 0.04,
    "decimals": 18,
    "protocol": {
      "type": "ERC20",
      "protocol_data": {
        "platform": "AVAX",
        "contract_address": "0x993163CaD35162fB579D7B64e6695cB076EF5064"
      }
    }
  },
  {
    "coin": "MM-BEP20",
    "name": "mm_bep20",
    "fname": "Million",
    "rpcport": 80,
    "mm2": 1,
    "chain_id": 56,
    "decimals": 18,
    "avg_blocktime": 0.05,
    "required_confirmations": 3,
    "protocol": {
      "type": "ERC20",
      "protocol_data": {
        "platform": "BNB",
        "contract_address": "0xBF05279F9Bf1CE69bBFEd670813b7e431142Afa4"
      }
    }
  },
  {
    "coin": "MM-MVR20",
    "name": "mm_mvr20",
    "fname": "Million",
    "rpcport": 80,
    "mm2": 1,
    "chain_id": 1285,
    "avg_blocktime": 0.25,
    "decimals": 18,
    "required_confirmations": 3,
    "protocol": {
      "type": "ERC20",
      "protocol_data": {
        "platform": "MOVR",
        "contract_address": "0x95bf7E307BC1ab0BA38ae10fc27084bC36FcD605"
      }
    }
  },
  {
    "coin": "MM-PLG20",
    "name": "mm_plg20",
    "fname": "Million",
    "rpcport": 80,
    "mm2": 1,
    "chain_id": 137,
    "decimals": 18,
    "avg_blocktime": 0.03,
    "required_confirmations": 3,
    "protocol": {
      "type": "ERC20",
      "protocol_data": {
        "platform": "MATIC",
        "contract_address": "0x5647Fe4281F8F6F01E84BCE775AD4b828A7b8927"
      }
    }
  },
  {
    "coin": "MONA",
    "name": "monacoin",
    "fname": "MonaCoin",
    "rpcport": 9402,
    "pubtype": 50,
    "p2shtype": 5,
    "wiftype": 176,
    "txfee": 100000,
    "dust": 100000,
    "segwit": true,
    "bech32_hrp": "mona",
    "mm2": 1,
    "required_confirmations": 5,
    "avg_blocktime": 1.5,
    "protocol": {
      "type": "UTXO"
    }
  },
  {
    "coin": "MONA-segwit",
    "name": "monacoin",
    "fname": "MonaCoin",
    "rpcport": 9402,
    "pubtype": 50,
    "p2shtype": 5,
    "wiftype": 176,
    "txfee": 100000,
    "dust": 100000,
    "segwit": true,
    "bech32_hrp": "mona",
    "address_format": {
      "format": "segwit"
    },
    "orderbook_ticker": "MONA",
    "mm2": 1,
    "required_confirmations": 5,
    "avg_blocktime": 1.5,
    "protocol": {
      "type": "UTXO"
    }
  },
  {
    "coin": "MORTY",
    "sign_message_prefix": "Komodo Signed Message:\n",
    "asset": "MORTY",
    "fname": "Morty",
    "is_testnet": true,
    "rpcport": 16348,
    "txversion": 4,
    "overwintered": 1,
    "mm2": 1,
    "required_confirmations": 1,
    "requires_notarization": false,
    "avg_blocktime": 1,
    "protocol": {
      "type": "UTXO"
    },
    "derivation_path": "m/44'/141'",
    "trezor_coin": "Komodo"
  },
  {
    "coin": "MOVR",
    "name": "moonriver",
    "fname": "Moonriver",
    "rpcport": 80,
    "mm2": 1,
    "chain_id": 1285,
    "required_confirmations": 3,
    "avg_blocktime": 0.25,
    "protocol": {
      "type": "ETH"
    }
  },
  {
    "coin": "GLMR",
    "name": "moonbeam",
    "fname": "Moonbeam",
    "rpcport": 80,
    "mm2": 1,
    "chain_id": 1284,
    "required_confirmations": 3,
    "avg_blocktime": 0.25,
    "protocol": {
      "type": "ETH"
    }
  },
  {
    "coin": "MSHARK",
    "sign_message_prefix": "Komodo Signed Message:\n",
    "asset": "MSHARK",
    "fname": "MiliShark",
    "rpcport": 8846,
    "txversion": 4,
    "overwintered": 1,
    "mm2": 1,
    "required_confirmations": 2,
    "requires_notarization": true,
    "avg_blocktime": 1,
    "protocol": {
      "type": "UTXO"
    }
  },
  {
    "coin": "NAV",
    "name": "navcoin",
    "fname": "Navcoin",
    "isPoS": 1,
    "txversion": 3,
    "confpath": "USERHOME/.navcoin4/navcoin.conf",
    "rpcport": 44444,
    "pubtype": 53,
    "p2shtype": 85,
    "wiftype": 150,
    "txfee": 10000,
    "mm2": 1,
    "required_confirmations": 10,
    "avg_blocktime": 0.5,
    "protocol": {
      "type": "UTXO"
    }
  },
  {
    "coin": "NAV-BEP20",
    "name": "nav_bep20",
    "fname": "Navcoin",
    "rpcport": 80,
    "mm2": 1,
    "chain_id": 56,
    "decimals": 8,
    "avg_blocktime": 0.05,
    "required_confirmations": 3,
    "protocol": {
      "type": "ERC20",
      "protocol_data": {
        "platform": "BNB",
        "contract_address": "0xBFEf6cCFC830D3BaCA4F6766a0d4AaA242Ca9F3D"
      }
    }
  },
  {
    "coin": "NEAR-BEP20",
    "name": "near_bep20",
    "fname": "NEAR Protocol",
    "rpcport": 80,
    "mm2": 1,
    "chain_id": 56,
    "avg_blocktime": 0.05,
    "required_confirmations": 3,
    "protocol": {
      "type": "ERC20",
      "protocol_data": {
        "platform": "BNB",
        "contract_address": "0x1Fa4a73a3F0133f0025378af00236f3aBDEE5D63"
      }
    }
  },
  {
    "coin": "NENG",
    "name": "nengcoin",
    "fname": "Nengcoin",
    "rpcport": 6376,
    "pubtype": 53,
    "p2shtype": 5,
    "wiftype": 176,
    "txfee": 200000,
    "mm2": 1,
    "required_confirmations": 2,
    "avg_blocktime": 1,
    "protocol": {
      "type": "UTXO"
    }
  },
  {
    "coin": "NEXO-ERC20",
    "name": "nexo_erc20",
    "fname": "Nexo",
    "rpcport": 80,
    "mm2": 1,
    "chain_id": 1,
    "decimals": 18,
    "avg_blocktime": 0.25,
    "required_confirmations": 3,
    "protocol": {
      "type": "ERC20",
      "protocol_data": {
        "platform": "ETH",
        "contract_address": "0xB62132e35a6c13ee1EE0f84dC5d40bad8d815206"
      }
    }
  },
  {
    "coin": "NEXO-KRC20",
    "name": "nexo_krc20",
    "fname": "Nexo",
    "rpcport": 80,
    "mm2": 1,
    "chain_id": 321,
    "decimals": 18,
    "avg_blocktime": 0.05,
    "required_confirmations": 3,
    "protocol": {
      "type": "ERC20",
      "protocol_data": {
        "platform": "KCS",
        "contract_address": "0xb7A18bd55e8E3E2262d7c8Ee7b4DD9B216Df0Faf"
      }
    }
  },
  {
    "coin": "NEXO-PLG20",
    "name": "nexo_plg20",
    "fname": "Nexo",
    "rpcport": 80,
    "mm2": 1,
    "chain_id": 137,
    "decimals": 18,
    "avg_blocktime": 0.03,
    "required_confirmations": 3,
    "protocol": {
      "type": "ERC20",
      "protocol_data": {
        "platform": "MATIC",
        "contract_address": "0x41b3966B4FF7b427969ddf5da3627d6AEAE9a48E"
      }
    }
  },
  {
    "coin": "NINJA",
    "sign_message_prefix": "Komodo Signed Message:\n",
    "asset": "NINJA",
    "fname": "Ninja",
    "rpcport": 8427,
    "txversion": 4,
    "overwintered": 1,
    "mm2": 1,
    "required_confirmations": 2,
    "requires_notarization": true,
    "avg_blocktime": 1,
    "protocol": {
      "type": "UTXO"
    }
  },
  {
    "coin": "NIX",
    "name": "nix",
    "fname": "NIX",
    "rpcport": 6215,
    "pubtype": 38,
    "p2shtype": 53,
    "wiftype": 128,
    "txfee": 10000,
    "mm2": 1,
    "protocol": {
      "type": "UTXO"
    }
  },
  {
    "coin": "NMC",
    "name": "namecoin",
    "fname": "Namecoin",
    "rpcport": 8336,
    "pubtype": 52,
    "p2shtype": 13,
    "wiftype": 180,
    "txfee": 0,
    "segwit": true,
    "bech32_hrp": "nc",
    "mm2": 1,
    "required_confirmations": 2,
    "avg_blocktime": 10,
    "protocol": {
      "type": "UTXO"
    },
    "derivation_path": "m/44'/7'",
    "trezor_coin": "Namecoin"
  },
  {
    "coin": "NMC-segwit",
    "name": "namecoin",
    "fname": "Namecoin",
    "rpcport": 8336,
    "pubtype": 52,
    "p2shtype": 13,
    "wiftype": 180,
    "txfee": 0,
    "segwit": true,
    "bech32_hrp": "nc",
    "address_format": {
      "format": "segwit"
    },
    "orderbook_ticker": "NMC",
    "mm2": 1,
    "required_confirmations": 2,
    "avg_blocktime": 10,
    "protocol": {
      "type": "UTXO"
    }
  },
  {
    "coin": "NVC",
    "name": "novacoin",
    "fname": "Novacoin",
    "isPoS": 1,
    "rpcport": 8344,
    "pubtype": 8,
    "p2shtype": 20,
    "wiftype": 136,
    "decimals": 6,
    "txfee": 1000,
    "dust": 10000,
    "mm2": 1,
    "wallet_only": true,
    "mature_confirmations": 500,
    "required_confirmations": 1,
    "avg_blocktime": 7.5,
    "protocol": {
      "type": "UTXO"
    }
  },
  {
    "coin": "NVC-BEP20",
    "name": "nvc_bep20",
    "fname": "Novacoin",
    "rpcport": 80,
    "mm2": 1,
    "chain_id": 56,
    "avg_blocktime": 0.05,
    "required_confirmations": 3,
    "protocol": {
      "type": "ERC20",
      "protocol_data": {
        "platform": "BNB",
        "contract_address": "0xBF84720097de111A80f46f9D077643967042841A"
      }
    }
  },
  {
    "coin": "NVC-QRC20",
    "name": "nvc_qrc20",
    "fname": "Novacoin",
    "rpcport": 3889,
    "pubtype": 58,
    "p2shtype": 50,
    "wiftype": 128,
    "segwit": false,
    "txfee": 0,
    "dust": 72800,
    "mm2": 1,
    "required_confirmations": 3,
    "mature_confirmations": 2000,
    "avg_blocktime": 0.53,
    "protocol": {
      "type": "QRC20",
      "protocol_data": {
        "platform": "QTUM",
        "contract_address": "0xffb67c56c42b71144ae394dbfe298d863fbb3b9e"
      }
    }
  },
  {
    "coin": "NZDS-ERC20",
    "name": "nzds_erc20",
    "fname": "NZD Stablecoin",
    "rpcport": 80,
    "mm2": 1,
    "chain_id": 1,
    "decimals": 6,
    "avg_blocktime": 0.25,
    "required_confirmations": 3,
    "protocol": {
      "type": "ERC20",
      "protocol_data": {
        "platform": "ETH",
        "contract_address": "0xDa446fAd08277B4D2591536F204E018f32B6831c"
      }
    }
  },
  {
    "coin": "NZDS-PLG20",
    "name": "nzds_plg20",
    "fname": "NZD Stablecoin",
    "rpcport": 80,
    "mm2": 1,
    "chain_id": 137,
    "decimals": 6,
    "avg_blocktime": 0.03,
    "required_confirmations": 3,
    "protocol": {
      "type": "ERC20",
      "protocol_data": {
        "platform": "MATIC",
        "contract_address": "0xeaFE31Cd9e8E01C8f0073A2C974f728Fb80e9DcE"
      }
    }
  },
  {
    "coin": "NYAN",
    "name": "nyancoin",
    "fname": "Nyancoin",
    "rpcport": 33700,
    "pubtype": 45,
    "p2shtype": 5,
    "wiftype": 173,
    "txfee": 10000,
    "segwit": false,
    "bech32_hrp": "ny",
    "mm2": 1,
    "required_confirmations": 10,
    "avg_blocktime": 1,
    "protocol": {
      "type": "UTXO"
    }
  },
  {
    "coin": "OCEAN-BEP20",
    "name": "ocean_bep20",
    "fname": "Ocean Protocol",
    "rpcport": 80,
    "mm2": 1,
    "chain_id": 56,
    "avg_blocktime": 0.05,
    "required_confirmations": 3,
    "protocol": {
      "type": "ERC20",
      "protocol_data": {
        "platform": "BNB",
        "contract_address": "0xDCe07662CA8EbC241316a15B611c89711414Dd1a"
      }
    }
  },
  {
    "coin": "OCEAN-ERC20",
    "name": "ocean_erc20",
    "fname": "Ocean Protocol",
    "rpcport": 80,
    "mm2": 1,
    "chain_id": 1,
    "avg_blocktime": 0.25,
    "required_confirmations": 3,
    "protocol": {
      "type": "ERC20",
      "protocol_data": {
        "platform": "ETH",
        "contract_address": "0x967da4048cD07aB37855c090aAF366e4ce1b9F48"
      }
    }
  },
  {
    "coin": "OCEAN-PLG20",
    "name": "ocean_plg20",
    "fname": "Ocean Protocol",
    "rpcport": 80,
    "mm2": 1,
    "chain_id": 137,
    "decimals": 18,
    "avg_blocktime": 0.03,
    "required_confirmations": 3,
    "protocol": {
      "type": "ERC20",
      "protocol_data": {
        "platform": "MATIC",
        "contract_address": "0x282d8efCe846A88B159800bd4130ad77443Fa1A1"
      }
    }
  },
  {
    "coin": "OMG-ERC20",
    "name": "omg_erc20",
    "fname": "OMG Network",
    "rpcport": 80,
    "mm2": 1,
    "chain_id": 1,
    "decimals": 18,
    "avg_blocktime": 0.25,
    "required_confirmations": 3,
    "protocol": {
      "type": "ERC20",
      "protocol_data": {
        "platform": "ETH",
        "contract_address": "0xd26114cd6EE289AccF82350c8d8487fedB8A0C07"
      }
    }
  },
  {
    "coin": "OMG-PLG20",
    "name": "omg_plg20",
    "fname": "OMG Network",
    "rpcport": 80,
    "mm2": 1,
    "chain_id": 137,
    "decimals": 18,
    "avg_blocktime": 0.03,
    "required_confirmations": 3,
    "protocol": {
      "type": "ERC20",
      "protocol_data": {
        "platform": "MATIC",
        "contract_address": "0x62414D03084EeB269E18C970a21f45D2967F0170"
      }
    }
  },
  {
    "coin": "ONE",
    "name": "harmony",
    "fname": "Harmony",
    "rpcport": 80,
    "mm2": 1,
    "chain_id": 1666600000,
    "required_confirmations": 3,
    "avg_blocktime": 0.25,
    "protocol": {
      "type": "ETH"
    }
  },
  {
    "coin": "ONT-BEP20",
    "name": "ont_bep20",
    "fname": "Ontology",
    "rpcport": 80,
    "mm2": 1,
    "chain_id": 56,
    "avg_blocktime": 0.05,
    "required_confirmations": 3,
    "protocol": {
      "type": "ERC20",
      "protocol_data": {
        "platform": "BNB",
        "contract_address": "0xFd7B3A77848f1C2D67E05E54d78d174a0C850335"
      }
    }
  },
  {
    "coin": "PANGEA",
    "sign_message_prefix": "Komodo Signed Message:\n",
    "asset": "PANGEA",
    "fname": "Pangea Poker",
    "rpcport": 14068,
    "txversion": 4,
    "overwintered": 1,
    "mm2": 1,
    "required_confirmations": 2,
    "requires_notarization": true,
    "avg_blocktime": 1,
    "protocol": {
      "type": "UTXO"
    }
  },
  {
    "coin": "PAX-ERC20",
    "name": "pax_erc20",
    "fname": "Paxos Standard",
    "rpcport": 80,
    "mm2": 1,
    "chain_id": 1,
    "required_confirmations": 3,
    "avg_blocktime": 0.25,
    "protocol": {
      "type": "ERC20",
      "protocol_data": {
        "platform": "ETH",
        "contract_address": "0x8E870D67F660D95d5be530380D0eC0bd388289E1"
      }
    }
  },
  {
    "coin": "PAX-BEP20",
    "name": "pax_bep20",
    "fname": "Paxos Standard",
    "rpcport": 80,
    "mm2": 1,
    "chain_id": 56,
    "avg_blocktime": 0.05,
    "required_confirmations": 3,
    "protocol": {
      "type": "ERC20",
      "protocol_data": {
        "platform": "BNB",
        "contract_address": "0xb7F8Cd00C5A06c0537E2aBfF0b58033d02e5E094"
      }
    }
  },
  {
    "coin": "PAX-KRC20",
    "name": "pax_krc20",
    "fname": "Paxos Standard",
    "rpcport": 80,
    "mm2": 1,
    "chain_id": 321,
    "decimals": 18,
    "avg_blocktime": 0.05,
    "required_confirmations": 3,
    "protocol": {
      "type": "ERC20",
      "protocol_data": {
        "platform": "KCS",
        "contract_address": "0x69a7169F9Da9BBa04b982e49Ffd8d6a16c70c590"
      }
    }
  },
  {
    "coin": "PAX-PLG20",
    "name": "pax_plg20",
    "fname": "Paxos Standard",
    "rpcport": 80,
    "mm2": 1,
    "chain_id": 137,
    "decimals": 18,
    "avg_blocktime": 0.03,
    "required_confirmations": 3,
    "protocol": {
      "type": "ERC20",
      "protocol_data": {
        "platform": "MATIC",
        "contract_address": "0x6F3B3286fd86d8b47EC737CEB3D0D354cc657B3e"
      }
    }
  },
  {
    "coin": "PAXG-BEP20",
    "name": "paxg_bep20",
    "fname": "PAX Gold",
    "rpcport": 80,
    "mm2": 1,
    "chain_id": 56,
    "avg_blocktime": 0.05,
    "required_confirmations": 3,
    "protocol": {
      "type": "ERC20",
      "protocol_data": {
        "platform": "BNB",
        "contract_address": "0x7950865a9140cB519342433146Ed5b40c6F210f7"
      }
    }
  },
  {
    "coin": "PAXG-ERC20",
    "name": "paxg_erc20",
    "fname": "PAX Gold",
    "rpcport": 80,
    "mm2": 1,
    "wallet_only": true,
    "chain_id": 1,
    "avg_blocktime": 0.25,
    "required_confirmations": 3,
    "decimals": 18,
    "protocol": {
      "type": "ERC20",
      "protocol_data": {
        "platform": "ETH",
        "contract_address": "0x45804880De22913dAFE09f4980848ECE6EcbAf78"
      }
    }
  },
  {
    "coin": "PAXG-PLG20",
    "name": "paxg_plg20",
    "fname": "PAX Gold",
    "rpcport": 80,
    "mm2": 1,
    "chain_id": 137,
    "decimals": 18,
    "avg_blocktime": 0.03,
    "required_confirmations": 3,
    "protocol": {
      "type": "ERC20",
      "protocol_data": {
        "platform": "MATIC",
        "contract_address": "0x553d3D295e0f695B9228246232eDF400ed3560B5"
      }
    }
  },
  {
    "coin": "SFUSD",
    "name": "smartusd",
    "fname": "SmartUSD",
    "rpcport": 47776,
    "pubtype": 63,
    "p2shtype": 85,
    "wiftype": 188,
    "segwit": false,
    "txfee": 10000,
    "mm2": 1,
    "required_confirmations": 5,
    "avg_blocktime": 1,
    "protocol": {
      "type": "UTXO"
    }
  },
  {
    "coin": "PEO",
    "name": "proelio",
    "fname": "Proelio",
    "confpath": "USERHOME/.ProelioCore/proelio.conf",
    "rpcport": 5655,
    "pubtype": 56,
    "p2shtype": 33,
    "wiftype": 115,
    "txfee": 10000,
    "mm2": 1,
    "protocol": {
      "type": "UTXO"
    }
  },
  {
    "coin": "PGT",
    "sign_message_prefix": "Komodo Signed Message:\n",
    "asset": "PGT",
    "fname": "Pungo Token",
    "rpcport": 46705,
    "txversion": 4,
    "overwintered": 1,
    "mm2": 1,
    "required_confirmations": 2,
    "requires_notarization": false,
    "protocol": {
      "type": "UTXO"
    }
  },
  {
    "coin": "PIC",
    "name": "picacoin",
    "fname": "Picacoin",
    "rpcport": 4332,
    "pubtype": 0,
    "p2shtype": 5,
    "wiftype": 128,
    "segwit": true,
    "bech32_hrp": "bc",
    "txfee": 0,
    "mm2": 1,
    "required_confirmations": 1,
    "avg_blocktime": 10,
    "protocol": {
      "type": "UTXO"
    }
  },
  {
    "coin": "PIC-segwit",
    "name": "picacoin",
    "fname": "Picacoin",
    "rpcport": 4332,
    "pubtype": 0,
    "p2shtype": 5,
    "wiftype": 128,
    "segwit": true,
    "bech32_hrp": "bc",
    "address_format": {
      "format": "segwit"
    },
    "orderbook_ticker": "PIC",
    "txfee": 0,
    "mm2": 1,
    "required_confirmations": 1,
    "avg_blocktime": 10,
    "protocol": {
      "type": "UTXO"
    }
  },
  {
    "coin": "PIVX",
    "name": "pivx",
    "fname": "PIVX",
    "rpcport": 51473,
    "pubtype": 30,
    "p2shtype": 13,
    "wiftype": 212,
    "txfee": 100000,
    "mm2": 1,
    "required_confirmations": 5,
    "avg_blocktime": 1,
    "protocol": {
      "type": "UTXO"
    }
  },
  {
    "coin": "PND",
    "name": "pandacoin",
    "fname": "Pandacoin",
    "isPoS": 1,
    "rpcport": 22444,
    "pubtype": 55,
    "p2shtype": 22,
    "wiftype": 183,
    "decimals": 6,
    "txfee": 10000000,
    "dust": 1000000,
    "segwit": true,
    "bech32_hrp": "pn",
    "mm2": 1,
    "required_confirmations": 1,
    "avg_blocktime": 10,
    "protocol": {
      "type": "UTXO"
    }
  },
  {
    "coin": "PND-segwit",
    "name": "pandacoin",
    "fname": "Pandacoin",
    "isPoS": 1,
    "rpcport": 22444,
    "pubtype": 55,
    "p2shtype": 22,
    "wiftype": 183,
    "decimals": 6,
    "txfee": 10000000,
    "dust": 1000000,
    "segwit": true,
    "bech32_hrp": "pn",
    "address_format": {
      "format": "segwit"
    },
    "orderbook_ticker": "PND",
    "mm2": 1,
    "required_confirmations": 1,
    "avg_blocktime": 10,
    "protocol": {
      "type": "UTXO"
    }
  },
  {
    "coin": "POWR-ERC20",
    "name": "powr_erc20",
    "fname": "Power Ledger",
    "rpcport": 80,
    "mm2": 1,
    "chain_id": 1,
    "decimals": 6,
    "avg_blocktime": 0.25,
    "required_confirmations": 3,
    "protocol": {
      "type": "ERC20",
      "protocol_data": {
        "platform": "ETH",
        "contract_address": "0x595832F8FC6BF59c85C527fEC3740A1b7a361269"
      }
    }
  },
  {
    "coin": "POWR-PLG20",
    "name": "powr_plg20",
    "fname": "Power Ledger",
    "rpcport": 80,
    "mm2": 1,
    "chain_id": 137,
    "decimals": 6,
    "avg_blocktime": 0.03,
    "required_confirmations": 3,
    "protocol": {
      "type": "ERC20",
      "protocol_data": {
        "platform": "MATIC",
        "contract_address": "0x0AaB8DC887D34f00D50E19aee48371a941390d14"
      }
    }
  },
  {
    "coin": "PPC",
    "name": "peercoin",
    "fname": "Peercoin",
    "isPoS": 1,
    "rpcport": 9902,
    "pubtype": 55,
    "p2shtype": 117,
    "wiftype": 183,
    "decimals": 6,
    "txfee": 0,
    "dust": 10000,
    "segwit": true,
    "bech32_hrp": "pc",
    "mm2": 1,
    "required_confirmations": 1,
    "avg_blocktime": 8.5,
    "protocol": {
      "type": "UTXO"
    }
  },
  {
    "coin": "PPC-segwit",
    "name": "peercoin",
    "fname": "Peercoin",
    "isPoS": 1,
    "rpcport": 9902,
    "pubtype": 55,
    "p2shtype": 117,
    "wiftype": 183,
    "decimals": 6,
    "txfee": 0,
    "dust": 10000,
    "segwit": true,
    "bech32_hrp": "pc",
    "address_format": {
      "format": "segwit"
    },
    "orderbook_ticker": "PPC",
    "mm2": 1,
    "required_confirmations": 1,
    "avg_blocktime": 8.5,
    "protocol": {
      "type": "UTXO"
    }
  },
  {
    "coin": "PPC-ERC20",
    "name": "ppc_erc20",
    "fname": "Peercoin",
    "rpcport": 80,
    "mm2": 1,
    "chain_id": 1,
    "decimals": 6,
    "avg_blocktime": 0.25,
    "required_confirmations": 3,
    "protocol": {
      "type": "ERC20",
      "protocol_data": {
        "platform": "ETH",
        "contract_address": "0x044d078F1c86508e13328842Cc75AC021B272958"
      }
    }
  },
  {
    "coin": "PPC-PLG20",
    "name": "ppc_plg20",
    "fname": "Peercoin",
    "rpcport": 80,
    "mm2": 1,
    "chain_id": 137,
    "decimals": 6,
    "avg_blocktime": 0.03,
    "required_confirmations": 3,
    "protocol": {
      "type": "ERC20",
      "protocol_data": {
        "platform": "MATIC",
        "contract_address": "0x91E7E32C710661C44ae44D10Aa86135d91C3Ed65"
      }
    }
  },
  {
    "coin": "PRCY",
    "name": "prcy",
    "fname": "PRivaCY Coin",
    "rpcport": 59683,
    "pubtype": 55,
    "p2shtype": 61,
    "wiftype": 28,
    "txfee": 0,
    "mm2": 1,
    "required_confirmations": 5,
    "avg_blocktime": 1,
    "protocol": {
      "type": "UTXO"
    }
  },
  {
    "coin": "PRCY-BEP20",
    "name": "prcy_bep20",
    "fname": "PRivaCY Coin",
    "rpcport": 80,
    "mm2": 1,
    "chain_id": 56,
    "avg_blocktime": 0.05,
    "required_confirmations": 3,
    "protocol": {
      "type": "ERC20",
      "protocol_data": {
        "platform": "BNB",
        "contract_address": "0xdFC3829b127761a3218bFceE7fc92e1232c9D116"
      }
    }
  },
  {
    "coin": "PRCY-ERC20",
    "name": "prcy_erc20",
    "fname": "PRivaCY Coin",
    "rpcport": 80,
    "mm2": 1,
    "chain_id": 1,
    "avg_blocktime": 0.25,
    "required_confirmations": 3,
    "decimals": 8,
    "protocol": {
      "type": "ERC20",
      "protocol_data": {
        "platform": "ETH",
        "contract_address": "0xdFC3829b127761a3218bFceE7fc92e1232c9D116"
      }
    }
  },
  {
    "coin": "PRCY-PLG20",
    "name": "prcy_plg20",
    "fname": "PRivaCY Coin",
    "rpcport": 80,
    "mm2": 1,
    "chain_id": 137,
    "decimals": 8,
    "avg_blocktime": 0.03,
    "required_confirmations": 3,
    "protocol": {
      "type": "ERC20",
      "protocol_data": {
        "platform": "MATIC",
        "contract_address": "0xdFC3829b127761a3218bFceE7fc92e1232c9D116"
      }
    }
  },
  {
    "coin": "PRUX",
    "name": "prux",
    "fname": "PRUX",
    "rpcport": 19595,
    "pubtype": 55,
    "p2shtype": 117,
    "wiftype": 183,
    "txfee": 10000,
    "segwit": false,
    "bech32_hrp": "pr",
    "mm2": 1,
    "required_confirmations": 9,
    "avg_blocktime": 0.15,
    "protocol": {
      "type": "UTXO"
    }
  },
  {
    "coin": "PTX",
    "sign_message_prefix": "Komodo Signed Message:\n",
    "asset": "PTX",
    "fname": "PatentTX",
    "rpcport": 61939,
    "txversion": 4,
    "overwintered": 1,
    "mm2": 1,
    "required_confirmations": 5,
    "protocol": {
      "type": "UTXO"
    }
  },
  {
    "coin": "SHIB-BEP20",
    "name": "shib_bep20",
    "fname": "Shiba Inu",
    "rpcport": 80,
    "mm2": 1,
    "chain_id": 56,
    "avg_blocktime": 0.05,
    "required_confirmations": 3,
    "protocol": {
      "type": "ERC20",
      "protocol_data": {
        "platform": "BNB",
        "contract_address": "0x2859e4544C4bB03966803b044A93563Bd2D0DD4D"
      }
    }
  },
  {
    "coin": "SHIB-ERC20",
    "name": "shib_erc20",
    "fname": "Shiba Inu",
    "rpcport": 80,
    "mm2": 1,
    "chain_id": 1,
    "avg_blocktime": 0.25,
    "required_confirmations": 3,
    "protocol": {
      "type": "ERC20",
      "protocol_data": {
        "platform": "ETH",
        "contract_address": "0x95aD61b0a150d79219dCF64E1E6Cc01f0B64C4cE"
      }
    }
  },
  {
    "coin": "SHIB-KRC20",
    "name": "shib_krc20",
    "fname": "Shiba Inu",
    "rpcport": 80,
    "mm2": 1,
    "chain_id": 321,
    "decimals": 18,
    "avg_blocktime": 0.05,
    "required_confirmations": 3,
    "protocol": {
      "type": "ERC20",
      "protocol_data": {
        "platform": "KCS",
        "contract_address": "0x73b6086955c820370A18002F60E9b51FB67d7e1A"
      }
    }
  },
  {
    "coin": "QC",
    "name": "qtum",
    "fname": "Qcash",
    "rpcport": 3889,
    "pubtype": 58,
    "p2shtype": 50,
    "wiftype": 128,
    "segwit": false,
    "txfee": 0,
    "dust": 72800,
    "mm2": 1,
    "required_confirmations": 3,
    "mature_confirmations": 2000,
    "avg_blocktime": 0.53,
    "protocol": {
      "type": "QRC20",
      "protocol_data": {
        "platform": "QTUM",
        "contract_address": "0xf2033ede578e17fa6231047265010445bca8cf1c"
      }
    }
  },
  {
    "coin": "QIAIR",
    "name": "qtum",
    "fname": "Qi Airdrop Token",
    "rpcport": 3889,
    "pubtype": 58,
    "p2shtype": 50,
    "wiftype": 128,
    "segwit": false,
    "txfee": 0,
    "dust": 72800,
    "mm2": 1,
    "required_confirmations": 3,
    "mature_confirmations": 2000,
    "avg_blocktime": 0.53,
    "protocol": {
      "type": "QRC20",
      "protocol_data": {
        "platform": "QTUM",
        "contract_address": "0x60f33e17d8d2dba280cf85b6c35880dedd8ed728"
      }
    }
  },
  {
    "coin": "QI",
    "name": "qtum",
    "fname": "Qi Swap",
    "rpcport": 3889,
    "pubtype": 58,
    "p2shtype": 50,
    "wiftype": 128,
    "segwit": false,
    "txfee": 0,
    "dust": 72800,
    "mm2": 1,
    "required_confirmations": 3,
    "mature_confirmations": 2000,
    "avg_blocktime": 0.53,
    "protocol": {
      "type": "QRC20",
      "protocol_data": {
        "platform": "QTUM",
        "contract_address": "0x54fefdb5b31164f66ddb68becd7bdd864cacd65b"
      }
    }
  },
  {
    "coin": "QKC-BEP20",
    "name": "qkc_bep20",
    "fname": "QuarkChain",
    "rpcport": 80,
    "mm2": 1,
    "chain_id": 56,
    "avg_blocktime": 0.05,
    "required_confirmations": 3,
    "protocol": {
      "type": "ERC20",
      "protocol_data": {
        "platform": "BNB",
        "contract_address": "0xA1434F1FC3F437fa33F7a781E041961C0205B5Da"
      }
    }
  },
  {
    "coin": "QKC-ERC20",
    "name": "qkc_erc20",
    "fname": "QuarkChain",
    "rpcport": 80,
    "mm2": 1,
    "chain_id": 1,
    "avg_blocktime": 0.25,
    "required_confirmations": 3,
    "protocol": {
      "type": "ERC20",
      "protocol_data": {
        "platform": "ETH",
        "contract_address": "0xEA26c4aC16D4a5A106820BC8AEE85fd0b7b2b664"
      }
    }
  },
  {
    "coin": "QNT-ERC20",
    "name": "qnt_erc20",
    "fname": "Quant",
    "rpcport": 80,
    "mm2": 1,
    "chain_id": 1,
    "decimals": 18,
    "avg_blocktime": 0.25,
    "required_confirmations": 3,
    "protocol": {
      "type": "ERC20",
      "protocol_data": {
        "platform": "ETH",
        "contract_address": "0x4a220E6096B25EADb88358cb44068A3248254675"
      }
    }
  },
  {
    "coin": "QNT-KRC20",
    "name": "qnt_krc20",
    "fname": "Quant",
    "rpcport": 80,
    "mm2": 1,
    "chain_id": 321,
    "decimals": 18,
    "avg_blocktime": 0.05,
    "required_confirmations": 3,
    "protocol": {
      "type": "ERC20",
      "protocol_data": {
        "platform": "KCS",
        "contract_address": "0x791630C11c7159A748d8c2267a66780B3DDC40a7"
      }
    }
  },
  {
    "coin": "QRC20",
    "fname": "QRC20",
    "pubtype": 120,
    "p2shtype": 50,
    "wiftype": 128,
    "segwit": false,
    "txfee": 400000,
    "mm2": 1,
    "is_testnet": true,
    "mature_confirmations": 2000,
    "required_confirmations": 1,
    "avg_blocktime": 0.53,
    "protocol": {
      "type": "QRC20",
      "protocol_data": {
        "platform": "tQTUM",
        "contract_address": "0xd362e096e873eb7907e205fadc6175c6fec7bc44"
      }
    }
  },
  {
    "coin": "QTUM",
    "name": "qtum",
    "fname": "Qtum",
    "rpcport": 3889,
    "pubtype": 58,
    "p2shtype": 50,
    "wiftype": 128,
    "segwit": true,
    "bech32_hrp": "qc",
    "txfee": 0,
    "dust": 72800,
    "mm2": 1,
    "sign_message_prefix": "Qtum Signed Message:\n",
    "force_min_relay_fee": true,
    "required_confirmations": 3,
    "mature_confirmations": 2000,
    "avg_blocktime": 0.53,
    "protocol": {
      "type": "QTUM"
    }
  },
  {
    "coin": "QTUM-segwit",
    "name": "qtum",
    "fname": "Qtum",
    "rpcport": 3889,
    "pubtype": 58,
    "p2shtype": 50,
    "wiftype": 128,
    "segwit": true,
    "bech32_hrp": "qc",
    "address_format": {
      "format": "segwit"
    },
    "orderbook_ticker": "QTUM",
    "txfee": 0,
    "dust": 72800,
    "mm2": 1,
    "force_min_relay_fee": true,
    "required_confirmations": 3,
    "mature_confirmations": 2000,
    "avg_blocktime": 0.53,
    "protocol": {
      "type": "QTUM"
    }
  },
  {
    "coin": "QTUM-ERC20",
    "name": "qtum_erc20",
    "fname": "Qtum",
    "rpcport": 80,
    "mm2": 1,
    "chain_id": 1,
    "avg_blocktime": 0.25,
    "required_confirmations": 3,
    "protocol": {
      "type": "ERC20",
      "protocol_data": {
        "platform": "ETH",
        "contract_address": "0x3103dF8F05c4D8aF16fD22AE63E406b97FeC6938"
      }
    }
  },
  {
    "coin": "tQTUM",
    "name": "qtumtest",
    "fname": "QTUM Testnet",
    "is_testnet": true,
    "rpcport": 13889,
    "pubtype": 120,
    "p2shtype": 110,
    "wiftype": 239,
    "segwit": true,
    "bech32_hrp": "tq",
    "txfee": 400000,
    "mm2": 1,
    "required_confirmations": 1,
    "mature_confirmations": 2000,
    "avg_blocktime": 0.53,
    "protocol": {
      "type": "QTUM"
    }
  },
  {
    "coin": "tQTUM-segwit",
    "name": "qtumtest",
    "fname": "QTUM Testnet",
    "rpcport": 13889,
    "pubtype": 120,
    "p2shtype": 110,
    "wiftype": 239,
    "segwit": true,
    "bech32_hrp": "tq",
    "address_format": {
      "format": "segwit"
    },
    "orderbook_ticker": "tQTUM",
    "txfee": 400000,
    "mm2": 1,
    "is_testnet": true,
    "required_confirmations": 1,
    "mature_confirmations": 2000,
    "avg_blocktime": 0.53,
    "protocol": {
      "type": "QTUM"
    }
  },
  {
    "coin": "REN-ERC20",
    "name": "ren_erc20",
    "fname": "Ren",
    "rpcport": 80,
    "mm2": 1,
    "chain_id": 1,
    "decimals": 18,
    "avg_blocktime": 0.25,
    "required_confirmations": 3,
    "protocol": {
      "type": "ERC20",
      "protocol_data": {
        "platform": "ETH",
        "contract_address": "0x408e41876cCCDC0F92210600ef50372656052a38"
      }
    }
  },
  {
    "coin": "REN-HRC20",
    "name": "ren_hrc20",
    "fname": "Ren",
    "rpcport": 80,
    "mm2": 1,
    "chain_id": 1666600000,
    "decimals": 18,
    "avg_blocktime": 0.03,
    "required_confirmations": 3,
    "protocol": {
      "type": "ERC20",
      "protocol_data": {
        "platform": "ONE",
        "contract_address": "0x451E129b6045b6E4F48E7247388f21163f7743B7"
      }
    }
  },
  {
    "coin": "REN-HCO20",
    "name": "ren_hco20",
    "fname": "Ren",
    "rpcport": 80,
    "mm2": 1,
    "chain_id": 128,
    "decimals": 18,
    "avg_blocktime": 0.05,
    "required_confirmations": 3,
    "protocol": {
      "type": "ERC20",
      "protocol_data": {
        "platform": "HT",
        "contract_address": "0x212208bcc81F3a2D0188afF76A2d39351eb53b96"
      }
    }
  },
  {
    "coin": "REP-ERC20",
    "name": "rep_erc20",
    "fname": "Augur",
    "required_confirmations": 3,
    "avg_blocktime": 0.25,
    "rpcport": 80,
    "mm2": 1,
    "chain_id": 1,
    "protocol": {
      "type": "ERC20",
      "protocol_data": {
        "platform": "ETH",
        "contract_address": "0x221657776846890989a759BA2973e427DfF5C9bB"
      }
    }
  },
  {
    "coin": "REVS",
    "sign_message_prefix": "Komodo Signed Message:\n",
    "asset": "REVS",
    "fname": "REVS",
    "rpcport": 10196,
    "txversion": 4,
    "overwintered": 1,
    "mm2": 1,
    "required_confirmations": 2,
    "requires_notarization": true,
    "avg_blocktime": 1,
    "protocol": {
      "type": "UTXO"
    }
  },
  {
    "coin": "RIC",
    "name": "riecoin",
    "fname": "Riecoin",
    "rpcport": 28332,
    "pubtype": 60,
    "p2shtype": 65,
    "wiftype": 128,
    "segwit": true,
    "bech32_hrp": "ric",
    "txfee": 0,
    "mm2": 1,
    "required_confirmations": 4,
    "avg_blocktime": 2.5,
    "protocol": {
      "type": "UTXO"
    }
  },
  {
    "coin": "RIC-segwit",
    "name": "riecoin",
    "fname": "Riecoin",
    "rpcport": 28332,
    "pubtype": 60,
    "p2shtype": 65,
    "wiftype": 128,
    "segwit": true,
    "bech32_hrp": "ric",
    "address_format": {
      "format": "segwit"
    },
    "orderbook_ticker": "RIC",
    "txfee": 0,
    "mm2": 1,
    "required_confirmations": 4,
    "avg_blocktime": 2.5,
    "protocol": {
      "type": "UTXO"
    }
  },
  {
    "coin": "RICK",
    "asset": "RICK",
    "fname": "Rick",
    "rpcport": 25435,
    "txversion": 4,
    "overwintered": 1,
    "mm2": 1,
    "sign_message_prefix": "Komodo Signed Message:\n",
    "is_testnet": true,
    "required_confirmations": 1,
    "requires_notarization": false,
    "avg_blocktime": 1,
    "protocol": {
      "type": "UTXO"
    },
    "derivation_path": "m/44'/141'",
    "trezor_coin": "Komodo"
  },
  {
    "coin": "RLC-ERC20",
    "name": "rlc_erc20",
    "fname": "iExec RLC",
    "rpcport": 80,
    "mm2": 1,
    "chain_id": 1,
    "decimals": 9,
    "avg_blocktime": 0.25,
    "required_confirmations": 3,
    "protocol": {
      "type": "ERC20",
      "protocol_data": {
        "platform": "ETH",
        "contract_address": "0x607F4C5BB672230e8672085532f7e901544a7375"
      }
    }
  },
  {
    "coin": "RLC-PLG20",
    "name": "rlc_plg20",
    "fname": "iExec RLC",
    "rpcport": 80,
    "mm2": 1,
    "chain_id": 137,
    "decimals": 9,
    "avg_blocktime": 0.03,
    "required_confirmations": 3,
    "protocol": {
      "type": "ERC20",
      "protocol_data": {
        "platform": "MATIC",
        "contract_address": "0xbe662058e00849C3Eef2AC9664f37fEfdF2cdbFE"
      }
    }
  },
  {
    "coin": "RSR-ERC20",
    "name": "rsr_erc20",
    "fname": "Reserve Rights",
    "rpcport": 80,
    "mm2": 1,
    "chain_id": 1,
    "decimals": 18,
    "avg_blocktime": 0.25,
    "required_confirmations": 3,
    "protocol": {
      "type": "ERC20",
      "protocol_data": {
        "platform": "ETH",
        "contract_address": "0x320623b8E4fF03373931769A31Fc52A4E78B5d70"
      }
    }
  },
  {
    "coin": "RTM",
    "name": "raptoreum",
    "fname": "Raptoreum",
    "rpcport": 9998,
    "pubtype": 60,
    "p2shtype": 16,
    "wiftype": 128,
    "txfee": 1000,
    "mm2": 1,
    "confpath": "USERHOME/.raptoreumcore/raptoreum.conf",
    "required_confirmations": 3,
    "avg_blocktime": 2,
    "protocol": {
      "type": "UTXO"
    }
  },
  {
    "coin": "RTM-BEP20",
    "name": "rtm_bep20",
    "fname": "Raptoreum",
    "rpcport": 80,
    "mm2": 1,
    "chain_id": 56,
    "decimals": 8,
    "avg_blocktime": 0.05,
    "required_confirmations": 3,
    "protocol": {
      "type": "ERC20",
      "protocol_data": {
        "platform": "BNB",
        "contract_address": "0xF7C71cab11E3694638Bb9A106E0F430565BD15F1"
      }
    }
  },
  {
    "coin": "RVN",
    "name": "raven",
    "fname": "RavenCoin",
    "rpcport": 8766,
    "pubtype": 60,
    "p2shtype": 122,
    "wiftype": 128,
    "segwit": true,
    "txfee": 1000000,
    "mm2": 1,
    "required_confirmations": 3,
    "avg_blocktime": 1,
    "protocol": {
      "type": "UTXO"
    }
  },
  {
    "coin": "SAND-ERC20",
    "name": "sand_erc20",
    "fname": "The Sandbox",
    "rpcport": 80,
    "mm2": 1,
    "chain_id": 1,
    "decimals": 18,
    "avg_blocktime": 0.25,
    "required_confirmations": 3,
    "protocol": {
      "type": "ERC20",
      "protocol_data": {
        "platform": "ETH",
        "contract_address": "0x3845badAde8e6dFF049820680d1F14bD3903a5d0"
      }
    }
  },
  {
    "coin": "SAND-BEP20",
    "name": "sand_bep20",
    "fname": "The Sandbox",
    "rpcport": 80,
    "mm2": 1,
    "chain_id": 56,
    "decimals": 18,
    "avg_blocktime": 0.05,
    "required_confirmations": 3,
    "protocol": {
      "type": "ERC20",
      "protocol_data": {
        "platform": "BNB",
        "contract_address": "0x67b725d7e342d7B611fa85e859Df9697D9378B2e"
      }
    }
  },
  {
    "coin": "SAND-PLG20",
    "name": "sand_plg20",
    "fname": "The Sandbox",
    "rpcport": 80,
    "mm2": 1,
    "chain_id": 137,
    "decimals": 18,
    "avg_blocktime": 0.03,
    "required_confirmations": 3,
    "protocol": {
      "type": "ERC20",
      "protocol_data": {
        "platform": "MATIC",
        "contract_address": "0xBbba073C31bF03b8ACf7c28EF0738DeCF3695683"
      }
    }
  },
  {
    "coin": "SIRX",
    "name": "sirius",
    "fname": "Sirius",
    "rpcport": 4001,
    "pubtype": 63,
    "p2shtype": 50,
    "wiftype": 128,
    "txfee": 200000,
    "mm2": 1,
    "protocol": {
      "type": "UTXO"
    }
  },
  {
    "coin": "SMTF-OLD",
    "name": "smtfold_bep20",
    "fname": "SmartFi Old",
    "rpcport": 80,
    "mm2": 1,
    "avg_blocktime": 0.05,
    "required_confirmations": 3,
    "protocol": {
      "type": "ERC20",
      "protocol_data": {
        "platform": "BNB",
        "contract_address": "0xF07578E0B5226A99B0D530Ef4360DF4176f2820d"
      }
    }
  },
  {
    "coin": "SMTF-v2",
    "name": "smtfv2_bep20",
    "fname": "SmartFi",
    "rpcport": 80,
    "mm2": 1,
    "avg_blocktime": 0.05,
    "required_confirmations": 3,
    "protocol": {
      "type": "ERC20",
      "protocol_data": {
        "platform": "BNB",
        "contract_address": "0x11fD9ED04f1Eb43eF9df6425a6990609F2468895"
      }
    }
  },
  {
    "coin": "SNX-AVX20",
    "name": "snx_avx20",
    "fname": "Synthetix",
    "rpcport": 80,
    "mm2": 1,
    "chain_id": 43114,
    "required_confirmations": 3,
    "avg_blocktime": 0.04,
    "decimals": 18,
    "protocol": {
      "type": "ERC20",
      "protocol_data": {
        "platform": "AVAX",
        "contract_address": "0xBeC243C995409E6520D7C41E404da5dEba4b209B"
      }
    }
  },
  {
    "coin": "SNX-BEP20",
    "name": "snx_bep20",
    "fname": "Synthetix",
    "rpcport": 80,
    "mm2": 1,
    "chain_id": 56,
    "avg_blocktime": 0.05,
    "required_confirmations": 3,
    "protocol": {
      "type": "ERC20",
      "protocol_data": {
        "platform": "BNB",
        "contract_address": "0x9Ac983826058b8a9C7Aa1C9171441191232E8404"
      }
    }
  },
  {
    "coin": "SNX-ERC20",
    "name": "snx_erc20",
    "fname": "Synthetix",
    "rpcport": 80,
    "mm2": 1,
    "chain_id": 1,
    "avg_blocktime": 0.25,
    "required_confirmations": 3,
    "decimals": 18,
    "protocol": {
      "type": "ERC20",
      "protocol_data": {
        "platform": "ETH",
        "contract_address": "0xC011a73ee8576Fb46F5E1c5751cA3B9Fe0af2a6F"
      }
    }
  },
  {
    "coin": "SNX-FTM20",
    "name": "snx_ftm20",
    "fname": "Synthetix",
    "rpcport": 80,
    "mm2": 1,
    "chain_id": 250,
    "decimals": 18,
    "avg_blocktime": 0.03,
    "required_confirmations": 3,
    "protocol": {
      "type": "ERC20",
      "protocol_data": {
        "platform": "FTM",
        "contract_address": "0x56ee926bD8c72B2d5fa1aF4d9E4Cbb515a1E3Adc"
      }
    }
  },
  {
    "coin": "SNX-KRC20",
    "name": "snx_krc20",
    "fname": "Synthetix",
    "rpcport": 80,
    "mm2": 1,
    "chain_id": 321,
    "decimals": 18,
    "avg_blocktime": 0.05,
    "required_confirmations": 3,
    "protocol": {
      "type": "ERC20",
      "protocol_data": {
        "platform": "KCS",
        "contract_address": "0x31965b5c9c55f5579eb49F4b3AcC59aA10a7B98E"
      }
    }
  },
  {
    "coin": "SNX-PLG20",
    "name": "snx_plg20",
    "fname": "Synthetix",
    "rpcport": 80,
    "mm2": 1,
    "chain_id": 137,
    "decimals": 18,
    "avg_blocktime": 0.03,
    "required_confirmations": 3,
    "protocol": {
      "type": "ERC20",
      "protocol_data": {
        "platform": "MATIC",
        "contract_address": "0x50B728D8D964fd00C2d0AAD81718b71311feF68a"
      }
    }
  },
  {
    "coin": "SOL-BEP20",
    "name": "sol_bep20",
    "fname": "Solana",
    "rpcport": 80,
    "mm2": 1,
    "chain_id": 56,
    "decimals": 18,
    "avg_blocktime": 0.05,
    "required_confirmations": 3,
    "protocol": {
      "type": "ERC20",
      "protocol_data": {
        "platform": "BNB",
        "contract_address": "0x570A5D26f7765Ecb712C0924E4De545B89fD43dF"
      }
    }
  },
  {
    "coin": "SOL-PLG20",
    "name": "sol_plg20",
    "fname": "Solana",
    "rpcport": 80,
    "mm2": 1,
    "chain_id": 137,
    "decimals": 18,
    "avg_blocktime": 0.03,
    "required_confirmations": 3,
    "protocol": {
      "type": "ERC20",
      "protocol_data": {
        "platform": "MATIC",
        "contract_address": "0x7DfF46370e9eA5f0Bad3C4E29711aD50062EA7A4"
      }
    }
  },
  {
    "coin": "SOLVE-ERC20",
    "name": "solve_erc20",
    "fname": "SOLVE",
    "required_confirmations": 3,
    "avg_blocktime": 0.25,
    "rpcport": 80,
    "mm2": 1,
    "chain_id": 1,
    "protocol": {
      "type": "ERC20",
      "protocol_data": {
        "platform": "ETH",
        "contract_address": "0x446C9033E7516D820cc9a2ce2d0B7328b579406F"
      }
    }
  },
  {
    "coin": "SOULJA",
    "sign_message_prefix": "Komodo Signed Message:\n",
    "asset": "SOULJA",
    "fname": "SouljaCoin",
    "rpcport": 53604,
    "txversion": 4,
    "overwintered": 1,
    "mm2": 1,
    "required_confirmations": 1,
    "requires_notarization": false,
    "avg_blocktime": 1,
    "protocol": {
      "type": "UTXO"
    }
  },
  {
    "coin": "SPACE",
    "sign_message_prefix": "Komodo Signed Message:\n",
    "asset": "SPACE",
    "fname": "Spacecoin",
    "rpcport": 35593,
    "txversion": 4,
    "overwintered": 1,
    "mm2": 1,
    "required_confirmations": 6,
    "requires_notarization": false,
    "avg_blocktime": 0.5,
    "protocol": {
      "type": "UTXO"
    }
  },
  {
    "coin": "CIPHS",
    "sign_message_prefix": "Komodo Signed Message:\n",
    "asset": "CIPHS",
    "fname": "Ciphscoin",
    "rpcport": 50601,
    "txversion": 4,
    "overwintered": 1,
    "mm2": 1,
    "required_confirmations": 6,
    "requires_notarization": false,
    "avg_blocktime": 0.5,
    "protocol": {
      "type": "UTXO"
    }
  },
  {
    "coin": "SRM-ERC20",
    "name": "srm_erc20",
    "fname": "Serum",
    "rpcport": 80,
    "mm2": 1,
    "chain_id": 1,
    "decimals": 6,
    "avg_blocktime": 0.25,
    "required_confirmations": 3,
    "protocol": {
      "type": "ERC20",
      "protocol_data": {
        "platform": "ETH",
        "contract_address": "0x476c5E26a75bd202a9683ffD34359C0CC15be0fF"
      }
    }
  },
  {
    "coin": "SRM-PLG20",
    "name": "srm_plg20",
    "fname": "Serum",
    "rpcport": 80,
    "mm2": 1,
    "chain_id": 137,
    "decimals": 6,
    "avg_blocktime": 0.03,
    "required_confirmations": 3,
    "protocol": {
      "type": "ERC20",
      "protocol_data": {
        "platform": "MATIC",
        "contract_address": "0x6Bf2eb299E51Fc5DF30Dec81D9445dDe70e3F185"
      }
    }
  },
  {
    "coin": "SUPERNET",
    "sign_message_prefix": "Komodo Signed Message:\n",
    "asset": "SUPERNET",
    "fname": "Supernet",
    "rpcport": 11341,
    "txversion": 4,
    "overwintered": 1,
    "mm2": 1,
    "required_confirmations": 2,
    "requires_notarization": true,
    "avg_blocktime": 1,
    "protocol": {
      "type": "UTXO"
    }
  },
  {
    "coin": "SUSHI-AVX20",
    "name": "sushi_avx20",
    "fname": "Sushi",
    "rpcport": 80,
    "mm2": 1,
    "chain_id": 43114,
    "required_confirmations": 3,
    "avg_blocktime": 0.04,
    "decimals": 18,
    "protocol": {
      "type": "ERC20",
      "protocol_data": {
        "platform": "AVAX",
        "contract_address": "0x37B608519F91f70F2EeB0e5Ed9AF4061722e4F76"
      }
    }
  },
  {
    "coin": "SUSHI-BEP20",
    "name": "sushi_bep20",
    "fname": "Sushi",
    "rpcport": 80,
    "mm2": 1,
    "chain_id": 56,
    "avg_blocktime": 0.05,
    "required_confirmations": 3,
    "protocol": {
      "type": "ERC20",
      "protocol_data": {
        "platform": "BNB",
        "contract_address": "0x947950BcC74888a40Ffa2593C5798F11Fc9124C4"
      }
    }
  },
  {
    "coin": "SUSHI-ERC20",
    "name": "sushi_erc20",
    "fname": "Sushi",
    "rpcport": 80,
    "mm2": 1,
    "chain_id": 1,
    "avg_blocktime": 0.25,
    "required_confirmations": 3,
    "decimals": 18,
    "protocol": {
      "type": "ERC20",
      "protocol_data": {
        "platform": "ETH",
        "contract_address": "0x6B3595068778DD592e39A122f4f5a5cF09C90fE2"
      }
    }
  },
  {
    "coin": "SUSHI-FTM20",
    "name": "sushi_ftm20",
    "fname": "Sushi",
    "rpcport": 80,
    "mm2": 1,
    "chain_id": 250,
    "decimals": 18,
    "avg_blocktime": 0.03,
    "required_confirmations": 3,
    "protocol": {
      "type": "ERC20",
      "protocol_data": {
        "platform": "FTM",
        "contract_address": "0xae75A438b2E0cB8Bb01Ec1E1e376De11D44477CC"
      }
    }
  },
  {
    "coin": "SUSHI-HRC20",
    "name": "sushi_hrc20",
    "fname": "Sushi",
    "rpcport": 80,
    "mm2": 1,
    "chain_id": 1666600000,
    "decimals": 18,
    "avg_blocktime": 0.03,
    "required_confirmations": 3,
    "protocol": {
      "type": "ERC20",
      "protocol_data": {
        "platform": "ONE",
        "contract_address": "0xBEC775Cb42AbFa4288dE81F387a9b1A3c4Bc552A"
      }
    }
  },
  {
    "coin": "SUSHI-KRC20",
    "name": "sushi_krc20",
    "fname": "Sushi",
    "rpcport": 80,
    "mm2": 1,
    "chain_id": 321,
    "decimals": 18,
    "avg_blocktime": 0.05,
    "required_confirmations": 3,
    "protocol": {
      "type": "ERC20",
      "protocol_data": {
        "platform": "KCS",
        "contract_address": "0xE0a60890BB7F9250089455620063fb6fe4DC159a"
      }
    }
  },
  {
    "coin": "SUSHI-MVR20",
    "name": "sushi_mvr20",
    "fname": "Sushi",
    "rpcport": 80,
    "mm2": 1,
    "chain_id": 1285,
    "avg_blocktime": 0.25,
    "decimals": 18,
    "required_confirmations": 3,
    "protocol": {
      "type": "ERC20",
      "protocol_data": {
        "platform": "MOVR",
        "contract_address": "0xf390830DF829cf22c53c8840554B98eafC5dCBc2"
      }
    }
  },
  {
    "coin": "SUSHI-PLG20",
    "name": "sushi_plg20",
    "fname": "Sushi",
    "rpcport": 80,
    "mm2": 1,
    "chain_id": 137,
    "decimals": 18,
    "avg_blocktime": 0.03,
    "required_confirmations": 3,
    "protocol": {
      "type": "ERC20",
      "protocol_data": {
        "platform": "MATIC",
        "contract_address": "0x0b3F868E0BE5597D5DB7fEB59E1CADBb0fdDa50a"
      }
    }
  },
  {
    "coin": "SWAP-BEP20",
    "name": "swap_bep20",
    "fname": "SafeSwap",
    "rpcport": 80,
    "mm2": 1,
    "chain_id": 56,
    "avg_blocktime": 0.05,
    "required_confirmations": 3,
    "protocol": {
      "type": "ERC20",
      "protocol_data": {
        "platform": "BNB",
        "contract_address": "0xe56a473043EaAB7947c0a2408cEA623074500EE3"
      }
    }
  },
  {
    "coin": "SXP-BEP20",
    "name": "sxp_bep20",
    "fname": "Swipe",
    "rpcport": 80,
    "mm2": 1,
    "chain_id": 56,
    "avg_blocktime": 0.05,
    "required_confirmations": 3,
    "protocol": {
      "type": "ERC20",
      "protocol_data": {
        "platform": "BNB",
        "contract_address": "0x47BEAd2563dCBf3bF2c9407fEa4dC236fAbA485A"
      }
    }
  },
  {
    "coin": "SXP-ERC20",
    "name": "sxp_erc20",
    "fname": "Swipe",
    "rpcport": 80,
    "mm2": 1,
    "chain_id": 1,
    "avg_blocktime": 0.25,
    "required_confirmations": 3,
    "decimals": 18,
    "protocol": {
      "type": "ERC20",
      "protocol_data": {
        "platform": "ETH",
        "contract_address": "0x8CE9137d39326AD0cD6491fb5CC0CbA0e089b6A9"
      }
    }
  },
  {
    "coin": "SBCH",
    "name": "smartbch",
    "fname": "SmartBCH",
    "rpcport": 80,
    "mm2": 1,
    "alias_ticker": "BCH",
    "chain_id": 10000,
    "required_confirmations": 3,
    "avg_blocktime": 0.1,
    "protocol": {
      "type": "ETH"
    }
  },
  {
    "coin": "SYS",
    "name": "syscoin",
    "fname": "Syscoin",
    "rpcport": 8370,
    "pubtype": 63,
    "p2shtype": 5,
    "wiftype": 128,
    "txfee": 10000,
    "dust": 1820,
    "segwit": true,
    "bech32_hrp": "sys",
    "required_confirmations": 5,
    "avg_blocktime": 1,
    "mm2": 1,
    "protocol": {
      "type": "UTXO"
    }
  },
  {
    "coin": "SYS-segwit",
    "name": "syscoin",
    "fname": "Syscoin",
    "rpcport": 8370,
    "pubtype": 63,
    "p2shtype": 5,
    "wiftype": 128,
    "txfee": 10000,
    "dust": 1820,
    "segwit": true,
    "bech32_hrp": "sys",
    "address_format": {
      "format": "segwit"
    },
    "orderbook_ticker": "SYS",
    "required_confirmations": 5,
    "avg_blocktime": 1,
    "mm2": 1,
    "protocol": {
      "type": "UTXO"
    }
  },
  {
    "coin": "SCA",
    "name": "scalaris",
    "fname": "Scalaris",
    "rpcport": 42510,
    "txversion": 1,
    "pubtype": 63,
    "p2shtype": 23,
    "wiftype": 154,
    "txfee": 200000,
    "required_confirmations": 3,
    "avg_blocktime": 1,
    "mm2": 1,
    "protocol": {
      "type": "UTXO"
    }
  },
  {
    "coin": "TAMA-ERC20",
    "name": "tama_erc20",
    "fname": "Tamadoge",
    "rpcport": 80,
    "mm2": 1,
    "chain_id": 1,
    "avg_blocktime": 0.25,
    "required_confirmations": 3,
    "decimals": 18,
    "protocol": {
      "type": "ERC20",
      "protocol_data": {
        "platform": "ETH",
        "contract_address": "0x12b6893cE26Ea6341919FE289212ef77e51688c8"
      }
    }
  },
  {
    "coin": "tBTC",
    "name": "tbitcoin",
    "fname": "BTC Testnet",
    "rpcport": 18332,
    "pubtype": 111,
    "p2shtype": 196,
    "wiftype": 239,
    "segwit": true,
    "bech32_hrp": "tb",
    "txfee": 0,
    "estimate_fee_mode": "ECONOMICAL",
    "mm2": 1,
    "is_testnet": true,
    "required_confirmations": 0,
    "protocol": {
      "type": "UTXO"
    }
  },
  {
    "coin": "tBTC-segwit",
    "name": "tbitcoin",
    "fname": "tBitcoin",
    "rpcport": 18332,
    "pubtype": 111,
    "p2shtype": 196,
    "wiftype": 239,
    "segwit": true,
    "bech32_hrp": "tb",
    "address_format": {
      "format": "segwit"
    },
    "orderbook_ticker": "tBTC",
    "txfee": 0,
    "estimate_fee_mode": "ECONOMICAL",
    "mm2": 1,
    "is_testnet": true,
    "required_confirmations": 0,
    "protocol": {
      "type": "UTXO"
    }
  },
  {
    "coin": "TEL-ERC20",
    "name": "tel_erc20",
    "fname": "Telcoin",
    "rpcport": 80,
    "mm2": 1,
    "chain_id": 1,
    "decimals": 2,
    "avg_blocktime": 0.25,
    "required_confirmations": 3,
    "protocol": {
      "type": "ERC20",
      "protocol_data": {
        "platform": "ETH",
        "contract_address": "0x467Bccd9d29f223BcE8043b84E8C8B282827790F"
      }
    }
  },
  {
    "coin": "TEL-KRC20",
    "name": "tel_krc20",
    "fname": "Telcoin",
    "rpcport": 80,
    "mm2": 1,
    "chain_id": 321,
    "decimals": 18,
    "avg_blocktime": 0.05,
    "required_confirmations": 3,
    "protocol": {
      "type": "ERC20",
      "protocol_data": {
        "platform": "KCS",
        "contract_address": "0x621C1E8610e4B9b7fc9F043203C008EDe52E92F5"
      }
    }
  },
  {
    "coin": "TEL-PLG20",
    "name": "tel_plg20",
    "fname": "Telcoin",
    "rpcport": 80,
    "mm2": 1,
    "chain_id": 137,
    "decimals": 2,
    "avg_blocktime": 0.03,
    "required_confirmations": 3,
    "protocol": {
      "type": "ERC20",
      "protocol_data": {
        "platform": "MATIC",
        "contract_address": "0xdF7837DE1F2Fa4631D716CF2502f8b230F1dcc32"
      }
    }
  },
  {
    "coin": "TFT-BEP20",
    "name": "tft_bep20",
    "fname": "ThreeFold",
    "rpcport": 80,
    "mm2": 1,
    "chain_id": 56,
    "decimals": 7,
    "avg_blocktime": 0.05,
    "required_confirmations": 3,
    "protocol": {
      "type": "ERC20",
      "protocol_data": {
        "platform": "BNB",
        "contract_address": "0x8f0FB159380176D324542b3a7933F0C2Fd0c2bbf"
      }
    }
  },
  {
    "coin": "THC",
    "sign_message_prefix": "Komodo Signed Message:\n",
    "asset": "THC",
    "fname": "HempCoin",
    "rpcport": 36790,
    "txversion": 4,
    "overwintered": 1,
    "mm2": 1,
    "required_confirmations": 2,
    "requires_notarization": true,
    "avg_blocktime": 1,
    "protocol": {
      "type": "UTXO"
    }
  },
  {
    "coin": "THC-BEP20",
    "name": "thc_bep20",
    "fname": "HempCoin",
    "rpcport": 80,
    "mm2": 1,
    "chain_id": 56,
    "decimals": 18,
    "avg_blocktime": 0.05,
    "required_confirmations": 3,
    "protocol": {
      "type": "ERC20",
      "protocol_data": {
        "platform": "BNB",
        "contract_address": "0xBD9a8CA934e673b874937761D7CFa7084ecBdd53"
      }
    }
  },
  {
    "coin": "TKL",
    "sign_message_prefix": "Komodo Signed Message:\n",
    "asset": "TOKEL",
    "fname": "Tokel",
    "rpcport": 29405,
    "txversion": 4,
    "overwintered": 1,
    "mm2": 1,
    "required_confirmations": 2,
    "requires_notarization": true,
    "avg_blocktime": 1,
    "protocol": {
      "type": "UTXO"
    }
  },
  {
    "coin": "TRC",
    "name": "terracoin",
    "fname": "Terracoin",
    "confpath": "USERHOME/.terracoincore/terracoin.conf",
    "rpcport": 13332,
    "pubtype": 0,
    "p2shtype": 5,
    "wiftype": 128,
    "txfee": 10000,
    "dust": 5460,
    "mm2": 1,
    "required_confirmations": 3,
    "avg_blocktime": 2,
    "protocol": {
      "type": "UTXO"
    }
  },
  {
    "coin": "TRX-BEP20",
    "name": "trx_bep20",
    "fname": "TRON",
    "rpcport": 80,
    "mm2": 1,
    "chain_id": 56,
    "avg_blocktime": 0.05,
    "required_confirmations": 3,
    "protocol": {
      "type": "ERC20",
      "protocol_data": {
        "platform": "BNB",
        "contract_address": "0x85EAC5Ac2F758618dFa09bDbe0cf174e7d574D5B"
      }
    }
  },
  {
    "coin": "TRYB-AVX20",
    "name": "tryb_avx20",
    "fname": "BiLira",
    "rpcport": 80,
    "mm2": 1,
    "chain_id": 43114,
    "required_confirmations": 3,
    "avg_blocktime": 0.04,
    "decimals": 6,
    "protocol": {
      "type": "ERC20",
      "protocol_data": {
        "platform": "AVAX",
        "contract_address": "0x564A341Df6C126f90cf3ECB92120FD7190ACb401"
      }
    }
  },
  {
    "coin": "TRYB-BEP20",
    "name": "tryb_bep20",
    "fname": "BiLira",
    "rpcport": 80,
    "mm2": 1,
    "chain_id": 56,
    "avg_blocktime": 0.05,
    "required_confirmations": 3,
    "protocol": {
      "type": "ERC20",
      "protocol_data": {
        "platform": "BNB",
        "contract_address": "0xC1fdbed7Dac39caE2CcC0748f7a80dC446F6a594"
      }
    }
  },
  {
    "coin": "TRYB-PLG20",
    "name": "tryb_plg20",
    "fname": "BiLira",
    "rpcport": 80,
    "mm2": 1,
    "chain_id": 137,
    "decimals": 6,
    "avg_blocktime": 0.03,
    "required_confirmations": 3,
    "protocol": {
      "type": "ERC20",
      "protocol_data": {
        "platform": "MATIC",
        "contract_address": "0x4Fb71290Ac171E1d144F7221D882BECAc7196EB5"
      }
    }
  },
  {
    "coin": "TRYB-ERC20",
    "name": "tryb_erc20",
    "fname": "BiLira",
    "rpcport": 80,
    "mm2": 1,
    "chain_id": 1,
    "avg_blocktime": 0.25,
    "required_confirmations": 3,
    "protocol": {
      "type": "ERC20",
      "protocol_data": {
        "platform": "ETH",
        "contract_address": "0x2C537E5624e4af88A7ae4060C022609376C8D0EB"
      }
    }
  },
  {
    "coin": "TUSD-BEP20",
    "name": "tusd_bep20",
    "fname": "TrueUSD",
    "rpcport": 80,
    "mm2": 1,
    "chain_id": 56,
    "avg_blocktime": 0.05,
    "required_confirmations": 3,
    "protocol": {
      "type": "ERC20",
      "protocol_data": {
        "platform": "BNB",
        "contract_address": "0x14016E85a25aeb13065688cAFB43044C2ef86784"
      }
    }
  },
  {
    "coin": "TUSD-ERC20",
    "name": "tusd_erc20",
    "fname": "TrueUSD",
    "rpcport": 80,
    "mm2": 1,
    "chain_id": 1,
    "required_confirmations": 3,
    "avg_blocktime": 0.25,
    "protocol": {
      "type": "ERC20",
      "protocol_data": {
        "platform": "ETH",
        "contract_address": "0x0000000000085d4780B73119b644AE5ecd22b376"
      }
    }
  },
  {
    "coin": "TUSD-HCO20",
    "name": "tusd_hco20",
    "fname": "TrueUSD",
    "rpcport": 80,
    "mm2": 1,
    "chain_id": 128,
    "decimals": 18,
    "avg_blocktime": 0.05,
    "required_confirmations": 3,
    "protocol": {
      "type": "ERC20",
      "protocol_data": {
        "platform": "HT",
        "contract_address": "0x5eE41aB6edd38cDfB9f6B4e6Cf7F75c87E170d98"
      }
    }
  },
  {
    "coin": "TUSD-KRC20",
    "name": "tusd_krc20",
    "fname": "TrueUSD",
    "rpcport": 80,
    "mm2": 1,
    "chain_id": 321,
    "decimals": 18,
    "avg_blocktime": 0.05,
    "required_confirmations": 3,
    "protocol": {
      "type": "ERC20",
      "protocol_data": {
        "platform": "KCS",
        "contract_address": "0xD17027b85Abf02721F953EE528721A980fa58941"
      }
    }
  },
  {
    "coin": "TUSD-PLG20",
    "name": "tusd_plg20",
    "fname": "TrueUSD",
    "rpcport": 80,
    "mm2": 1,
    "chain_id": 137,
    "decimals": 18,
    "avg_blocktime": 0.03,
    "required_confirmations": 3,
    "protocol": {
      "type": "ERC20",
      "protocol_data": {
        "platform": "MATIC",
        "contract_address": "0x2e1AD108fF1D8C782fcBbB89AAd783aC49586756"
      }
    }
  },
  {
    "coin": "UBT-ERC20",
    "name": "ubt_erc20",
    "fname": "Unibright",
    "rpcport": 80,
    "mm2": 1,
    "chain_id": 1,
    "decimals": 8,
    "avg_blocktime": 0.25,
    "required_confirmations": 3,
    "protocol": {
      "type": "ERC20",
      "protocol_data": {
        "platform": "ETH",
        "contract_address": "0x8400D94A5cb0fa0D041a3788e395285d61c9ee5e"
      }
    }
  },
  {
    "coin": "UBT-PLG20",
    "name": "ubt_plg20",
    "fname": "Unibright",
    "rpcport": 80,
    "mm2": 1,
    "chain_id": 137,
    "decimals": 8,
    "avg_blocktime": 0.03,
    "required_confirmations": 3,
    "protocol": {
      "type": "ERC20",
      "protocol_data": {
        "platform": "MATIC",
        "contract_address": "0x7FBc10850caE055B27039aF31bD258430e714c62"
      }
    }
  },
  {
    "coin": "UIS",
    "name": "unitus",
    "fname": "Unitus",
    "rpcport": 50604,
    "pubtype": 68,
    "p2shtype": 10,
    "wiftype": 132,
    "txfee": 2000000,
    "dust": 6000000,
    "mm2": 1,
    "required_confirmations": 5,
    "avg_blocktime": 1,
    "protocol": {
      "type": "UTXO"
    }
  },
  {
    "coin": "UMA-AVX20",
    "name": "uma_avx20",
    "fname": "UMA",
    "rpcport": 80,
    "mm2": 1,
    "chain_id": 43114,
    "required_confirmations": 3,
    "avg_blocktime": 0.04,
    "decimals": 18,
    "protocol": {
      "type": "ERC20",
      "protocol_data": {
        "platform": "AVAX",
        "contract_address": "0x3Bd2B1c7ED8D396dbb98DED3aEbb41350a5b2339"
      }
    }
  },
  {
    "coin": "UMA-ERC20",
    "name": "uma_erc20",
    "fname": "UMA",
    "rpcport": 80,
    "mm2": 1,
    "chain_id": 1,
    "decimals": 18,
    "avg_blocktime": 0.25,
    "required_confirmations": 3,
    "protocol": {
      "type": "ERC20",
      "protocol_data": {
        "platform": "ETH",
        "contract_address": "0x04Fa0d235C4abf4BcF4787aF4CF447DE572eF828"
      }
    }
  },
  {
    "coin": "UMA-PLG20",
    "name": "uma_plg20",
    "fname": "UMA",
    "rpcport": 80,
    "mm2": 1,
    "chain_id": 137,
    "decimals": 18,
    "avg_blocktime": 0.03,
    "required_confirmations": 3,
    "protocol": {
      "type": "ERC20",
      "protocol_data": {
        "platform": "MATIC",
        "contract_address": "0x3066818837c5e6eD6601bd5a91B0762877A6B731"
      }
    }
  },
  {
    "coin": "UNI-AVX20",
    "name": "uni_avx20",
    "fname": "Uniswap",
    "rpcport": 80,
    "mm2": 1,
    "chain_id": 43114,
    "required_confirmations": 3,
    "avg_blocktime": 0.04,
    "decimals": 18,
    "protocol": {
      "type": "ERC20",
      "protocol_data": {
        "platform": "AVAX",
        "contract_address": "0x8eBAf22B6F053dFFeaf46f4Dd9eFA95D89ba8580"
      }
    }
  },
  {
    "coin": "UNI-ERC20",
    "name": "uni_erc20",
    "fname": "Uniswap",
    "rpcport": 80,
    "mm2": 1,
    "chain_id": 1,
    "avg_blocktime": 0.25,
    "required_confirmations": 3,
    "decimals": 18,
    "protocol": {
      "type": "ERC20",
      "protocol_data": {
        "platform": "ETH",
        "contract_address": "0x1f9840a85d5aF5bf1D1762F925BDADdC4201F984"
      }
    }
  },
  {
    "coin": "UNI-BEP20",
    "name": "uni_bep20",
    "fname": "Uniswap",
    "rpcport": 80,
    "mm2": 1,
    "chain_id": 56,
    "avg_blocktime": 0.05,
    "required_confirmations": 3,
    "protocol": {
      "type": "ERC20",
      "protocol_data": {
        "platform": "BNB",
        "contract_address": "0xBf5140A22578168FD562DCcF235E5D43A02ce9B1"
      }
    }
  },
  {
    "coin": "UNI-HCO20",
    "name": "uni_hco20",
    "fname": "Uniswap",
    "rpcport": 80,
    "mm2": 1,
    "chain_id": 128,
    "decimals": 18,
    "avg_blocktime": 0.05,
    "required_confirmations": 3,
    "protocol": {
      "type": "ERC20",
      "protocol_data": {
        "platform": "HT",
        "contract_address": "0x22C54cE8321A4015740eE1109D9cBc25815C46E6"
      }
    }
  },
  {
    "coin": "UNI-KRC20",
    "name": "uni_krc20",
    "fname": "Uniswap",
    "rpcport": 80,
    "mm2": 1,
    "chain_id": 321,
    "decimals": 18,
    "avg_blocktime": 0.05,
    "required_confirmations": 3,
    "protocol": {
      "type": "ERC20",
      "protocol_data": {
        "platform": "KCS",
        "contract_address": "0xEe58E4D62b10A92dB1089d4D040B759C28aE16Cd"
      }
    }
  },
  {
    "coin": "UNI-PLG20",
    "name": "uni_plg20",
    "fname": "Uniswap",
    "rpcport": 80,
    "mm2": 1,
    "chain_id": 137,
    "decimals": 18,
    "avg_blocktime": 0.03,
    "required_confirmations": 3,
    "protocol": {
      "type": "ERC20",
      "protocol_data": {
        "platform": "MATIC",
        "contract_address": "0xb33EaAd8d922B1083446DC23f610c2567fB5180f"
      }
    }
  },
  {
    "coin": "UNO",
    "name": "unobtanium",
    "fname": "Unobtanium",
    "rpcport": 65535,
    "pubtype": 130,
    "p2shtype": 30,
    "wiftype": 224,
    "txfee": 0,
    "mm2": 1,
    "required_confirmations": 3,
    "avg_blocktime": 2.5,
    "protocol": {
      "type": "UTXO"
    }
  },
  {
    "coin": "USDC-AVX20",
    "name": "usdc_avx20",
    "fname": "USD Coin",
    "rpcport": 80,
    "mm2": 1,
    "chain_id": 43114,
    "required_confirmations": 3,
    "avg_blocktime": 0.04,
    "decimals": 6,
    "protocol": {
      "type": "ERC20",
      "protocol_data": {
        "platform": "AVAX",
        "contract_address": "0xA7D7079b0FEaD91F3e65f86E8915Cb59c1a4C664"
      }
    }
  },
  {
    "coin": "USDC-ERC20",
    "name": "usdc_erc20",
    "fname": "USD Coin",
    "rpcport": 80,
    "mm2": 1,
    "chain_id": 1,
    "required_confirmations": 3,
    "avg_blocktime": 0.25,
    "protocol": {
      "type": "ERC20",
      "protocol_data": {
        "platform": "ETH",
        "contract_address": "0xA0b86991c6218b36c1d19D4a2e9Eb0cE3606eB48"
      }
    }
  },
  {
    "coin": "USDC-BEP20",
    "name": "usdc_bep20",
    "fname": "USD Coin",
    "rpcport": 80,
    "mm2": 1,
    "chain_id": 56,
    "avg_blocktime": 0.05,
    "required_confirmations": 3,
    "protocol": {
      "type": "ERC20",
      "protocol_data": {
        "platform": "BNB",
        "contract_address": "0x8AC76a51cc950d9822D68b83fE1Ad97B32Cd580d"
      }
    }
  },
  {
    "coin": "USDC-FTM20",
    "name": "usdc_ftm20",
    "fname": "USD Coin",
    "rpcport": 80,
    "mm2": 1,
    "chain_id": 250,
    "avg_blocktime": 0.03,
    "required_confirmations": 3,
    "protocol": {
      "type": "ERC20",
      "protocol_data": {
        "platform": "FTM",
        "contract_address": "0x04068DA6C83AFCFA0e13ba15A6696662335D5B75"
      }
    }
  },
  {
    "coin": "USDC-HCO20",
    "name": "usdc_hco20",
    "fname": "USD Coin",
    "rpcport": 80,
    "mm2": 1,
    "chain_id": 128,
    "avg_blocktime": 0.05,
    "decimals": 6,
    "required_confirmations": 3,
    "protocol": {
      "type": "ERC20",
      "protocol_data": {
        "platform": "HT",
        "contract_address": "0x9362Bbef4B8313A8Aa9f0c9808B80577Aa26B73B"
      }
    }
  },
  {
    "coin": "USDC-HRC20",
    "name": "usdc_hrc20",
    "fname": "USD Coin",
    "rpcport": 80,
    "mm2": 1,
    "chain_id": 1666600000,
    "decimals": 6,
    "avg_blocktime": 0.03,
    "required_confirmations": 3,
    "protocol": {
      "type": "ERC20",
      "protocol_data": {
        "platform": "ONE",
        "contract_address": "0x985458E523dB3d53125813eD68c274899e9DfAb4"
      }
    }
  },
  {
    "coin": "USDC-KRC20",
    "name": "usdc_krc20",
    "fname": "USD Coin",
    "rpcport": 80,
    "mm2": 1,
    "chain_id": 321,
    "avg_blocktime": 0.05,
    "decimals": 18,
    "required_confirmations": 3,
    "protocol": {
      "type": "ERC20",
      "protocol_data": {
        "platform": "KCS",
        "contract_address": "0x980a5AfEf3D17aD98635F6C5aebCBAedEd3c3430"
      }
    }
  },
  {
    "coin": "USDC-MVR20",
    "name": "usdc_mvr20",
    "fname": "USD Coin",
    "rpcport": 80,
    "mm2": 1,
    "chain_id": 1285,
    "avg_blocktime": 0.25,
    "decimals": 6,
    "required_confirmations": 3,
    "protocol": {
      "type": "ERC20",
      "protocol_data": {
        "platform": "MOVR",
        "contract_address": "0xE3F5a90F9cb311505cd691a46596599aA1A0AD7D"
      }
    }
  },
  {
    "coin": "USDC-PLG20",
    "name": "usdc_plg20",
    "fname": "USD Coin",
    "rpcport": 80,
    "mm2": 1,
    "chain_id": 137,
    "decimals": 6,
    "avg_blocktime": 0.03,
    "required_confirmations": 3,
    "protocol": {
      "type": "ERC20",
      "protocol_data": {
        "platform": "MATIC",
        "contract_address": "0x2791Bca1f2de4661ED88A30C99A7a9449Aa84174"
      }
    }
  },
  {
    "coin": "USDT-MVR20",
    "name": "usdt_mvr20",
    "fname": "Tether",
    "rpcport": 80,
    "mm2": 1,
    "chain_id": 1285,
    "avg_blocktime": 0.25,
    "decimals": 6,
    "required_confirmations": 3,
    "protocol": {
      "type": "ERC20",
      "protocol_data": {
        "platform": "MOVR",
        "contract_address": "0xB44a9B6905aF7c801311e8F4E76932ee959c663C"
      }
    }
  },
  {
    "coin": "USDT-FTM20",
    "name": "usdt_ftm20",
    "fname": "Tether",
    "rpcport": 80,
    "mm2": 1,
    "chain_id": 250,
    "decimals": 6,
    "avg_blocktime": 0.03,
    "required_confirmations": 3,
    "protocol": {
      "type": "ERC20",
      "protocol_data": {
        "platform": "FTM",
        "contract_address": "0x049d68029688eAbF473097a2fC38ef61633A3C7A"
      }
    }
  },
  {
    "coin": "USDT-HCO20",
    "name": "usdt_hco20",
    "fname": "Tether",
    "rpcport": 80,
    "mm2": 1,
    "chain_id": 128,
    "avg_blocktime": 0.05,
    "decimals": 18,
    "required_confirmations": 3,
    "protocol": {
      "type": "ERC20",
      "protocol_data": {
        "platform": "HT",
        "contract_address": "0xa71EdC38d189767582C38A3145b5873052c3e47a"
      }
    }
  },
  {
    "coin": "USDT-HRC20",
    "name": "usdt_hrc20",
    "fname": "Tether",
    "rpcport": 80,
    "mm2": 1,
    "chain_id": 1666600000,
    "decimals": 6,
    "avg_blocktime": 0.03,
    "required_confirmations": 3,
    "protocol": {
      "type": "ERC20",
      "protocol_data": {
        "platform": "ONE",
        "contract_address": "0x3C2B8Be99c50593081EAA2A724F0B8285F5aba8f"
      }
    }
  },
  {
    "coin": "USDT-KRC20",
    "name": "usdt_krc20",
    "fname": "Tether",
    "rpcport": 80,
    "mm2": 1,
    "chain_id": 321,
    "avg_blocktime": 0.05,
    "decimals": 18,
    "required_confirmations": 3,
    "protocol": {
      "type": "ERC20",
      "protocol_data": {
        "platform": "KCS",
        "contract_address": "0x0039f574eE5cC39bdD162E9A88e3EB1f111bAF48"
      }
    }
  },
  {
    "coin": "USDT-PLG20",
    "name": "usdt_plg20",
    "fname": "Tether",
    "rpcport": 80,
    "mm2": 1,
    "chain_id": 137,
    "decimals": 6,
    "avg_blocktime": 0.03,
    "required_confirmations": 3,
    "protocol": {
      "type": "ERC20",
      "protocol_data": {
        "platform": "MATIC",
        "contract_address": "0xc2132D05D31c914a87C6611C10748AEb04B58e8F"
      }
    }
  },
  {
    "coin": "USDT-ARB20",
    "name": "usdt_arb20",
    "fname": "Tether",
    "rpcport": 80,
    "mm2": 1,
    "wallet_only": true,
    "chain_id": 42161,
    "avg_blocktime": 0.25,
    "decimals": 6,
    "required_confirmations": 3,
    "protocol": {
      "type": "ERC20",
      "protocol_data": {
        "platform": "ETH-ARB20",
        "contract_address": "0xFd086bC7CD5C481DCC9C85ebE478A1C0b69FCbb9"
      }
    }
  },
  {
    "coin": "USDT-AVX20",
    "name": "usdt_avx20",
    "fname": "Tether",
    "rpcport": 80,
    "mm2": 1,
    "chain_id": 43114,
    "required_confirmations": 3,
    "avg_blocktime": 0.04,
    "decimals": 6,
    "protocol": {
      "type": "ERC20",
      "protocol_data": {
        "platform": "AVAX",
        "contract_address": "0xc7198437980c041c805A1EDcbA50c1Ce5db95118"
      }
    }
  },
  {
    "coin": "USDT-BEP20",
    "name": "usdt_bep20",
    "fname": "Tether",
    "rpcport": 80,
    "mm2": 1,
    "chain_id": 56,
    "avg_blocktime": 0.05,
    "required_confirmations": 3,
    "protocol": {
      "type": "ERC20",
      "protocol_data": {
        "platform": "BNB",
        "contract_address": "0x55d398326f99059fF775485246999027B3197955"
      }
    }
  },
  {
    "coin": "USDT-ERC20",
    "name": "usdt_erc20",
    "fname": "Tether",
    "rpcport": 80,
    "mm2": 1,
    "wallet_only": true,
    "chain_id": 1,
    "avg_blocktime": 0.25,
    "required_confirmations": 3,
    "protocol": {
      "type": "ERC20",
      "protocol_data": {
        "platform": "ETH",
        "contract_address": "0xdAC17F958D2ee523a2206206994597C13D831ec7"
      }
    }
  },
  {
    "coin": "WWCN-ERC20",
    "name": "wwcn_erc20",
    "fname": "Wrapped Widecoin",
    "rpcport": 80,
    "mm2": 1,
    "chain_id": 1,
    "avg_blocktime": 0.25,
    "required_confirmations": 3,
    "protocol": {
      "type": "ERC20",
      "protocol_data": {
        "platform": "ETH",
        "contract_address": "0x54a3017754BFba73F71F37d893A368814CbFf457"
      }
    }
  },
  {
    "coin": "VAL",
    "name": "validity",
    "fname": "Validity",
    "confpath": "USERHOME/.Validity/validity.conf",
    "isPoS": 1,
    "rpcport": 27914,
    "pubtype": 76,
    "p2shtype": 58,
    "wiftype": 121,
    "txfee": 100000,
    "dust": 300000,
    "mm2": 1,
    "required_confirmations": 5,
    "avg_blocktime": 1,
    "mature_confirmations": 60,
    "protocol": {
      "type": "UTXO"
    }
  },
  {
    "coin": "VET-BEP20",
    "name": "vet_bep20",
    "fname": "VeChain",
    "rpcport": 80,
    "mm2": 1,
    "chain_id": 56,
    "decimals": 18,
    "avg_blocktime": 0.05,
    "required_confirmations": 3,
    "protocol": {
      "type": "ERC20",
      "protocol_data": {
        "platform": "BNB",
        "contract_address": "0x6FDcdfef7c496407cCb0cEC90f9C5Aaa1Cc8D888"
      }
    }
  },
  {
    "coin": "VRA-ERC20",
    "name": "vra_erc20",
    "fname": "Verasity",
    "rpcport": 80,
    "mm2": 1,
    "required_confirmations": 3,
    "avg_blocktime": 0.25,
    "protocol": {
      "type": "ERC20",
      "protocol_data": {
        "platform": "ETH",
        "contract_address": "0xF411903cbC70a74d22900a5DE66A2dda66507255"
      }
    }
  },
  {
    "coin": "VGX-ERC20",
    "name": "vgx_erc20",
    "fname": "Voyager",
    "rpcport": 80,
    "mm2": 1,
    "chain_id": 1,
    "decimals": 8,
    "avg_blocktime": 0.25,
    "required_confirmations": 3,
    "protocol": {
      "type": "ERC20",
      "protocol_data": {
        "platform": "ETH",
        "contract_address": "0x3C4B6E6e1eA3D4863700D7F76b36B7f3D3f13E3d"
      }
    }
  },
  {
    "coin": "VGX-PLG20",
    "name": "vgx_plg20",
    "fname": "Voyager",
    "rpcport": 80,
    "mm2": 1,
    "chain_id": 137,
    "decimals": 8,
    "avg_blocktime": 0.03,
    "required_confirmations": 3,
    "protocol": {
      "type": "ERC20",
      "protocol_data": {
        "platform": "MATIC",
        "contract_address": "0x054c42b6414747F5263b4A86f21B1aFAD00326Bf"
      }
    }
  },
  {
    "coin": "VIA",
    "name": "viacoin",
    "fname": "Viacoin",
    "rpcport": 5222,
    "pubtype": 71,
    "p2shtype": 33,
    "wiftype": 199,
    "txfee": 100000,
    "segwit": true,
    "bech32_hrp": "via",
    "mm2": 1,
    "protocol": {
      "type": "UTXO"
    }
  },
  {
    "coin": "VIA-segwit",
    "name": "viacoin",
    "fname": "Viacoin",
    "rpcport": 5222,
    "pubtype": 71,
    "p2shtype": 33,
    "wiftype": 199,
    "txfee": 100000,
    "segwit": true,
    "bech32_hrp": "via",
    "address_format": {
      "format": "segwit"
    },
    "orderbook_ticker": "VIA",
    "mm2": 1,
    "protocol": {
      "type": "UTXO"
    }
  },
  {
    "coin": "VITE-BEP20",
    "name": "vite_bep20",
    "fname": "Vite",
    "rpcport": 80,
    "mm2": 1,
    "chain_id": 56,
    "avg_blocktime": 0.05,
    "required_confirmations": 3,
    "protocol": {
      "type": "ERC20",
      "protocol_data": {
        "platform": "BNB",
        "contract_address": "0x2794DAD4077602eD25A88d03781528D1637898B4"
      }
    }
  },
  {
    "coin": "VRM",
    "name": "verium",
    "fname": "Verium Reserve",
    "rpcport": 33987,
    "pubtype": 70,
    "p2shtype": 132,
    "wiftype": 198,
    "txfee": 100000,
    "force_min_relay_fee": true,
    "isPoS": 1,
    "mm2": 1,
    "required_confirmations": 2,
    "avg_blocktime": 4,
    "protocol": {
      "type": "UTXO"
    }
  },
  {
    "coin": "VRSC",
    "sign_message_prefix": "Komodo Signed Message:\n",
    "asset": "VRSC",
    "fname": "Verus Coin",
    "rpcport": 27486,
    "txversion": 4,
    "overwintered": 1,
    "mm2": 1,
    "required_confirmations": 5,
    "avg_blocktime": 1,
    "protocol": {
      "type": "UTXO"
    }
  },
  {
    "coin": "GRMS",
    "sign_message_prefix": "Komodo Signed Message:\n",
    "asset": "GRMS",
    "fname": "GRMS",
    "rpcport": 21687,
    "txversion": 4,
    "overwintered": 1,
    "mm2": 1,
    "required_confirmations": 5,
    "avg_blocktime": 1,
    "protocol": {
      "type": "UTXO"
    }
  },
  {
    "coin": "VTC",
    "name": "vertcoin",
    "fname": "Vertcoin",
    "rpcport": 5888,
    "pubtype": 71,
    "p2shtype": 5,
    "wiftype": 128,
    "txfee": 0,
    "segwit": true,
    "bech32_hrp": "vtc",
    "mm2": 1,
    "required_confirmations": 4,
    "avg_blocktime": 2.5,
    "protocol": {
      "type": "UTXO"
    },
    "derivation_path": "m/44'/28'",
    "trezor_coin": "Vertcoin"
  },
  {
    "coin": "VTC-segwit",
    "name": "vertcoin",
    "fname": "Vertcoin",
    "rpcport": 5888,
    "pubtype": 71,
    "p2shtype": 5,
    "wiftype": 128,
    "txfee": 0,
    "segwit": true,
    "bech32_hrp": "vtc",
    "address_format": {
      "format": "segwit"
    },
    "orderbook_ticker": "VTC",
    "mm2": 1,
    "required_confirmations": 4,
    "avg_blocktime": 2.5,
    "protocol": {
      "type": "UTXO"
    }
  },
  {
    "coin": "WAVES-BEP20",
    "name": "waves_bep20",
    "fname": "Waves",
    "rpcport": 80,
    "mm2": 1,
    "chain_id": 56,
    "decimals": 18,
    "avg_blocktime": 0.05,
    "required_confirmations": 3,
    "protocol": {
      "type": "ERC20",
      "protocol_data": {
        "platform": "BNB",
        "contract_address": "0xFC3E14af0f0c2129a84Cc013D48C70D682902874"
      }
    }
  },
  {
    "coin": "WBTC-ERC20",
    "name": "wbtc_erc20",
    "fname": "Wrapped Bitcoin",
    "rpcport": 80,
    "mm2": 1,
    "chain_id": 1,
    "decimals": 8,
    "avg_blocktime": 0.25,
    "required_confirmations": 3,
    "protocol": {
      "type": "ERC20",
      "protocol_data": {
        "platform": "ETH",
        "contract_address": "0x2260FAC5E5542a773Aa44fBCfeDf7C193bc2C599"
      }
    }
  },
  {
    "coin": "WBTC-HRC20",
    "name": "wbtc_hrc20",
    "fname": "Wrapped Bitcoin",
    "rpcport": 80,
    "mm2": 1,
    "chain_id": 1666600000,
    "decimals": 8,
    "avg_blocktime": 0.03,
    "required_confirmations": 3,
    "protocol": {
      "type": "ERC20",
      "protocol_data": {
        "platform": "ONE",
        "contract_address": "0x3095c7557bCb296ccc6e363DE01b760bA031F2d9"
      }
    }
  },
  {
    "coin": "WOO-ERC20",
    "name": "woo_erc20",
    "fname": "WOO Network",
    "rpcport": 80,
    "mm2": 1,
    "chain_id": 1,
    "decimals": 18,
    "avg_blocktime": 0.25,
    "required_confirmations": 3,
    "protocol": {
      "type": "ERC20",
      "protocol_data": {
        "platform": "ETH",
        "contract_address": "0x4691937a7508860F876c9c0a2a617E7d9E945D4B"
      }
    }
  },
  {
    "coin": "WOO-AVX20",
    "name": "woo_avx20",
    "fname": "WOO Network",
    "rpcport": 80,
    "mm2": 1,
    "chain_id": 43114,
    "decimals": 18,
    "avg_blocktime": 0.04,
    "required_confirmations": 3,
    "protocol": {
      "type": "ERC20",
      "protocol_data": {
        "platform": "AVAX",
        "contract_address": "0xaBC9547B534519fF73921b1FBA6E672b5f58D083"
      }
    }
  },
  {
    "coin": "WOO-BEP20",
    "name": "woo_bep20",
    "fname": "WOO Network",
    "rpcport": 80,
    "mm2": 1,
    "chain_id": 56,
    "decimals": 18,
    "avg_blocktime": 0.05,
    "required_confirmations": 3,
    "protocol": {
      "type": "ERC20",
      "protocol_data": {
        "platform": "BNB",
        "contract_address": "0x4691937a7508860F876c9c0a2a617E7d9E945D4B"
      }
    }
  },
  {
    "coin": "WOO-FTM20",
    "name": "woo_ftm20",
    "fname": "WOO Network",
    "rpcport": 80,
    "mm2": 1,
    "chain_id": 250,
    "decimals": 18,
    "avg_blocktime": 0.03,
    "required_confirmations": 3,
    "protocol": {
      "type": "ERC20",
      "protocol_data": {
        "platform": "FTM",
        "contract_address": "0x6626c47c00F1D87902fc13EECfaC3ed06D5E8D8a"
      }
    }
  },
  {
    "coin": "WOO-PLG20",
    "name": "woo_plg20",
    "fname": "WOO Network",
    "rpcport": 80,
    "mm2": 1,
    "chain_id": 137,
    "decimals": 18,
    "avg_blocktime": 0.03,
    "required_confirmations": 3,
    "protocol": {
      "type": "ERC20",
      "protocol_data": {
        "platform": "MATIC",
        "contract_address": "0x1B815d120B3eF02039Ee11dC2d33DE7aA4a8C603"
      }
    }
  },
  {
    "coin": "WSB",
    "sign_message_prefix": "Komodo Signed Message:\n",
    "asset": "WSB",
    "fname": "WallStreetBets",
    "rpcport": 52043,
    "txversion": 4,
    "overwintered": 1,
    "mm2": 1,
    "required_confirmations": 1,
    "requires_notarization": false,
    "avg_blocktime": 1,
    "protocol": {
      "type": "UTXO"
    }
  },
  {
    "coin": "XEP",
    "name": "xep",
    "fname": "Electra Protocol",
    "rpcport": 16816,
    "pubtype": 55,
    "p2shtype": 137,
    "wiftype": 162,
    "txversion": 2,
    "txfee": 100000,
    "mm2": 1,
    "segwit": true,
    "bech32_hrp": "ep",
    "required_confirmations": 4,
    "avg_blocktime": 1.3,
    "protocol": {
      "type": "UTXO"
    }
  },
  {
    "coin": "XEP-segwit",
    "name": "xep",
    "fname": "Electra Protocol",
    "rpcport": 16816,
    "pubtype": 55,
    "p2shtype": 137,
    "wiftype": 162,
    "txversion": 2,
    "txfee": 100000,
    "mm2": 1,
    "segwit": true,
    "bech32_hrp": "ep",
    "address_format": {
      "format": "segwit"
    },
    "orderbook_ticker": "XEP",
    "required_confirmations": 4,
    "avg_blocktime": 1.3,
    "protocol": {
      "type": "UTXO"
    }
  },
  {
    "coin": "XEP-BEP20",
    "name": "xep_bep20",
    "fname": "Electra Protocol",
    "rpcport": 80,
    "mm2": 1,
    "chain_id": 56,
    "decimals": 8,
    "avg_blocktime": 0.05,
    "required_confirmations": 3,
    "protocol": {
      "type": "ERC20",
      "protocol_data": {
        "platform": "BNB",
        "contract_address": "0xb897D0a0f68800f8Be7D69ffDD1c24b69f57Bf3e"
      }
    }
  },
  {
    "coin": "XLM-BEP20",
    "name": "xlm_bep20",
    "fname": "Stellar",
    "rpcport": 80,
    "mm2": 1,
    "chain_id": 56,
    "avg_blocktime": 0.05,
    "required_confirmations": 3,
    "protocol": {
      "type": "ERC20",
      "protocol_data": {
        "platform": "BNB",
        "contract_address": "0x43C934A845205F0b514417d757d7235B8f53f1B9"
      }
    }
  },
  {
    "coin": "XMY",
    "name": "myriadcoin",
    "fname": "Myriad",
    "rpcport": 8332,
    "pubtype": 50,
    "p2shtype": 9,
    "wiftype": 178,
    "txfee": 10000,
    "segwit": true,
    "bech32_hrp": "my",
    "mm2": 1,
    "required_confirmations": 3,
    "avg_blocktime": 4,
    "protocol": {
      "type": "UTXO"
    }
  },
  {
    "coin": "XMY-segwit",
    "name": "myriadcoin",
    "fname": "Myriad",
    "rpcport": 8332,
    "pubtype": 50,
    "p2shtype": 9,
    "wiftype": 178,
    "txfee": 10000,
    "segwit": true,
    "bech32_hrp": "my",
    "address_format": {
      "format": "segwit"
    },
    "orderbook_ticker": "XMY",
    "mm2": 1,
    "required_confirmations": 3,
    "avg_blocktime": 4,
    "protocol": {
      "type": "UTXO"
    }
  },
  {
    "coin": "XPM",
    "name": "primecoin",
    "fname": "Primecoin",
    "rpcport": 8332,
    "pubtype": 23,
    "p2shtype": 83,
    "wiftype": 151,
    "txfee": 0,
    "dust": 1000000,
    "mm2": 1,
    "wallet_only": true,
    "required_confirmations": 5,
    "avg_blocktime": 1,
    "protocol": {
      "type": "UTXO"
    }
  },
  {
    "coin": "XSN",
    "name": "xsn",
    "fname": "Stakenet",
    "rpcport": 51473,
    "pubtype": 76,
    "p2shtype": 16,
    "wiftype": 204,
    "txfee": 10000,
    "confpath": "USERHOME/.xsncore/xsn.conf",
    "mm2": 1,
    "protocol": {
      "type": "UTXO"
    }
  },
  {
    "coin": "XRG",
    "name": "ergon",
    "fname": "Ergon",
    "rpcport": 2137,
    "pubtype": 0,
    "p2shtype": 5,
    "wiftype": 128,
    "txfee": 10,
    "segwit": false,
    "fork_id": "0x40",
    "address_format": {
      "format": "cashaddress",
      "network": "ergon"
    },
    "mm2": 1,
    "required_confirmations": 2,
    "avg_blocktime": 10,
    "protocol": {
      "type": "UTXO"
    }
  },
  {
    "coin": "XRP-BEP20",
    "name": "xrp_bep20",
    "fname": "XRP",
    "rpcport": 80,
    "mm2": 1,
    "chain_id": 56,
    "avg_blocktime": 0.05,
    "required_confirmations": 3,
    "protocol": {
      "type": "ERC20",
      "protocol_data": {
        "platform": "BNB",
        "contract_address": "0x1D2F0da169ceB9fC7B3144628dB156f3F6c60dBE"
      }
    }
  },
  {
    "coin": "XSGD-ERC20",
    "name": "xsgd_erc20",
    "fname": "StraitsX Singapore Dollar",
    "rpcport": 80,
    "mm2": 1,
    "chain_id": 1,
    "decimals": 6,
    "avg_blocktime": 0.25,
    "required_confirmations": 3,
    "protocol": {
      "type": "ERC20",
      "protocol_data": {
        "platform": "ETH",
        "contract_address": "0x70e8dE73cE538DA2bEEd35d14187F6959a8ecA96"
      }
    }
  },
  {
    "coin": "XSGD-PLG20",
    "name": "xsgd_plg20",
    "fname": "StraitsX Singapore Dollar",
    "rpcport": 80,
    "mm2": 1,
    "chain_id": 137,
    "decimals": 6,
    "avg_blocktime": 0.03,
    "required_confirmations": 3,
    "protocol": {
      "type": "ERC20",
      "protocol_data": {
        "platform": "MATIC",
        "contract_address": "0x769434dcA303597C8fc4997Bf3DAB233e961Eda2"
      }
    }
  },
  {
    "coin": "XTZ-BEP20",
    "name": "xtz_bep20",
    "fname": "Tezos",
    "rpcport": 80,
    "mm2": 1,
    "chain_id": 56,
    "avg_blocktime": 0.05,
    "required_confirmations": 3,
    "protocol": {
      "type": "ERC20",
      "protocol_data": {
        "platform": "BNB",
        "contract_address": "0x16939ef78684453bfDFb47825F8a5F714f12623a"
      }
    }
  },
  {
    "coin": "XVC-OLD",
    "name": "vanillacash",
    "fname": "VanillaCash (old)",
    "isPoS": 1,
    "rpcport": 9195,
    "pubtype": 71,
    "p2shtype": 8,
    "wiftype": 199,
    "decimals": 6,
    "txfee": 500,
    "dust": 500,
    "mm2": 1,
    "wallet_only": true,
    "required_confirmations": 3,
    "avg_blocktime": 2,
    "protocol": {
      "type": "UTXO"
    }
  },
  {
    "coin": "XVC",
    "name": "vanillacash",
    "fname": "VanillaCash",
    "isPoS": 1,
    "rpcport": 48888,
    "pubtype": 18,
    "p2shtype": 30,
    "wiftype": 181,
    "txfee": 1000,
    "dust": 10000,
    "mm2": 1,
    "required_confirmations": 7,
    "avg_blocktime": 1,
    "protocol": {
      "type": "UTXO"
    }
  },
  {
    "coin": "XVC-BEP20",
    "name": "xvc_bep20",
    "fname": "VanillaCash",
    "rpcport": 80,
    "mm2": 1,
    "chain_id": 56,
    "avg_blocktime": 0.05,
    "required_confirmations": 3,
    "protocol": {
      "type": "ERC20",
      "protocol_data": {
        "platform": "BNB",
        "contract_address": "0xeBbfB9E5aF3172C7C0e1D4ff7106A8Bbb961F87B"
      }
    }
  },
  {
    "coin": "XVC-QRC20",
    "name": "xvc_qrc20",
    "fname": "VanillaCash",
    "rpcport": 3889,
    "pubtype": 58,
    "p2shtype": 50,
    "wiftype": 128,
    "segwit": false,
    "txfee": 0,
    "dust": 72800,
    "mm2": 1,
    "required_confirmations": 3,
    "mature_confirmations": 2000,
    "avg_blocktime": 0.53,
    "protocol": {
      "type": "QRC20",
      "protocol_data": {
        "platform": "QTUM",
        "contract_address": "0x4cdaa46741af44c68179c54c4fcb02c2bf646d30"
      }
    }
  },
  {
    "coin": "XVS",
    "name": "xvs_bep20",
    "fname": "Venus",
    "rpcport": 80,
    "mm2": 1,
    "chain_id": 56,
    "avg_blocktime": 0.05,
    "required_confirmations": 3,
    "protocol": {
      "type": "ERC20",
      "protocol_data": {
        "platform": "BNB",
        "contract_address": "0xcF6BB5389c92Bdda8a3747Ddb454cB7a64626C63"
      }
    }
  },
  {
    "coin": "YCE",
    "name": "myce",
    "fname": "MYCE",
    "rpcport": 23512,
    "pubtype": 50,
    "p2shtype": 85,
    "wiftype": 153,
    "txfee": 10000,
    "txversion": 3,
    "mm2": 1,
    "protocol": {
      "type": "UTXO"
    }
  },
  {
    "coin": "YFI-AVX20",
    "name": "yfi_avx20",
    "fname": "yearn.finance",
    "rpcport": 80,
    "mm2": 1,
    "chain_id": 43114,
    "required_confirmations": 3,
    "avg_blocktime": 0.04,
    "decimals": 18,
    "protocol": {
      "type": "ERC20",
      "protocol_data": {
        "platform": "AVAX",
        "contract_address": "0x9eAaC1B23d935365bD7b542Fe22cEEe2922f52dc"
      }
    }
  },
  {
    "coin": "YFI-BEP20",
    "name": "yfi_bep20",
    "fname": "yearn.finance",
    "rpcport": 80,
    "mm2": 1,
    "chain_id": 56,
    "avg_blocktime": 0.05,
    "required_confirmations": 3,
    "protocol": {
      "type": "ERC20",
      "protocol_data": {
        "platform": "BNB",
        "contract_address": "0x88f1A5ae2A3BF98AEAF342D26B30a79438c9142e"
      }
    }
  },
  {
    "coin": "YFI-ERC20",
    "name": "yfi_erc20",
    "fname": "yearn.finance",
    "rpcport": 80,
    "mm2": 1,
    "chain_id": 1,
    "avg_blocktime": 0.25,
    "required_confirmations": 3,
    "decimals": 18,
    "protocol": {
      "type": "ERC20",
      "protocol_data": {
        "platform": "ETH",
        "contract_address": "0x0bc529c00C6401aEF6D220BE8C6Ea1667F6Ad93e"
      }
    }
  },
  {
    "coin": "YFI-FTM20",
    "name": "yfi_ftm20",
    "fname": "yearn.finance",
    "rpcport": 80,
    "mm2": 1,
    "chain_id": 250,
    "decimals": 18,
    "avg_blocktime": 0.03,
    "required_confirmations": 3,
    "protocol": {
      "type": "ERC20",
      "protocol_data": {
        "platform": "FTM",
        "contract_address": "0x29b0Da86e484E1C0029B56e817912d778aC0EC69"
      }
    }
  },
  {
    "coin": "YFI-KRC20",
    "name": "yfi_krc20",
    "fname": "yearn.finance",
    "rpcport": 80,
    "mm2": 1,
    "chain_id": 321,
    "decimals": 18,
    "avg_blocktime": 0.05,
    "required_confirmations": 3,
    "protocol": {
      "type": "ERC20",
      "protocol_data": {
        "platform": "KCS",
        "contract_address": "0xdfa3Ef49d357c6b0B2DfBB88701af2b7A053fD0A"
      }
    }
  },
  {
    "coin": "YFI-PLG20",
    "name": "yfi_plg20",
    "fname": "yearn.finance",
    "rpcport": 80,
    "mm2": 1,
    "chain_id": 137,
    "decimals": 18,
    "avg_blocktime": 0.03,
    "required_confirmations": 3,
    "protocol": {
      "type": "ERC20",
      "protocol_data": {
        "platform": "MATIC",
        "contract_address": "0xDA537104D6A5edd53c6fBba9A898708E465260b6"
      }
    }
  },
  {
    "coin": "YFII-BEP20",
    "name": "yfii_bep20",
    "fname": "DFI.Money",
    "rpcport": 80,
    "mm2": 1,
    "chain_id": 56,
    "avg_blocktime": 0.05,
    "required_confirmations": 3,
    "protocol": {
      "type": "ERC20",
      "protocol_data": {
        "platform": "BNB",
        "contract_address": "0x7F70642d88cf1C4a3a7abb072B53B929b653edA5"
      }
    }
  },
  {
    "coin": "YFII-ERC20",
    "name": "yfii_erc20",
    "fname": "DFI.Money",
    "rpcport": 80,
    "mm2": 1,
    "chain_id": 1,
    "avg_blocktime": 0.25,
    "required_confirmations": 3,
    "decimals": 18,
    "protocol": {
      "type": "ERC20",
      "protocol_data": {
        "platform": "ETH",
        "contract_address": "0xa1d0E215a23d7030842FC67cE582a6aFa3CCaB83"
      }
    }
  },
  {
    "coin": "ZEC",
    "name": "zcash",
    "fname": "Zcash",
    "rpcport": 8232,
    "taddr": 28,
    "pubtype": 184,
    "p2shtype": 189,
    "wiftype": 128,
    "segwit": true,
    "txversion": 4,
    "overwintered": 1,
    "version_group_id": "0x892f2085",
    "consensus_branch_id": "0xc2d6d0b4",
    "txfee": 10000,
    "mm2": 1,
    "required_confirmations": 3,
    "avg_blocktime": 1.25,
    "protocol": {
      "type": "UTXO"
    }
  },
  {
    "coin": "ZER",
    "name": "zero",
    "fname": "Zero",
    "rpcport": 23811,
    "taddr": 28,
    "pubtype": 184,
    "p2shtype": 189,
    "wiftype": 128,
    "txversion": 4,
    "overwintered": 1,
    "version_group_id": "0x892f2085",
    "consensus_branch_id": "0x7361707a",
    "txfee": 1000,
    "mm2": 1,
    "required_confirmations": 4,
    "avg_blocktime": 2,
    "protocol": {
      "type": "UTXO"
    }
  },
  {
    "coin": "ZER-BEP20",
    "name": "zer_bep20",
    "fname": "Zero",
    "rpcport": 80,
    "mm2": 1,
    "chain_id": 56,
    "decimals": 18,
    "avg_blocktime": 0.05,
    "required_confirmations": 3,
    "protocol": {
      "type": "ERC20",
      "protocol_data": {
        "platform": "BNB",
        "contract_address": "0x530e9346870E632A63E8d461bb3c3622e00782DE"
      }
    }
  },
  {
    "coin": "ZET",
    "name": "zetacoin",
    "fname": "Zetacoin",
    "isPoS": 1,
    "rpcport": 22014,
    "pubtype": 20,
    "p2shtype": 85,
    "wiftype": 153,
    "txfee": 100000,
    "dust": 100000,
    "mm2": 1,
    "mature_confirmations": 500,
    "required_confirmations": 7,
    "avg_blocktime": 0.75,
    "protocol": {
      "type": "UTXO"
    }
  },
  {
    "coin": "ZIL-BEP20",
    "name": "zil_bep20",
    "fname": "Zilliqa",
    "rpcport": 80,
    "mm2": 1,
    "chain_id": 56,
    "avg_blocktime": 0.05,
    "required_confirmations": 3,
    "protocol": {
      "type": "ERC20",
      "protocol_data": {
        "platform": "BNB",
        "contract_address": "0xb86AbCb37C3A4B64f74f59301AFF131a1BEcC787"
      }
    }
  },
  {
    "coin": "ZILLA",
    "sign_message_prefix": "Komodo Signed Message:\n",
    "asset": "ZILLA",
    "fname": "ChainZilla",
    "rpcport": 10041,
    "mm2": 1,
    "required_confirmations": 4,
    "requires_notarization": false,
    "avg_blocktime": 1,
    "protocol": {
      "type": "UTXO"
    }
  },
  {
    "coin": "ZRX-AVX20",
    "name": "zrx_avx20",
    "fname": "0x",
    "rpcport": 80,
    "mm2": 1,
    "chain_id": 43114,
    "required_confirmations": 3,
    "avg_blocktime": 0.04,
    "decimals": 18,
    "protocol": {
      "type": "ERC20",
      "protocol_data": {
        "platform": "AVAX",
        "contract_address": "0x596fA47043f99A4e0F122243B841E55375cdE0d2"
      }
    }
  },
  {
    "coin": "ZRX-ERC20",
    "name": "zrx_erc20",
    "fname": "0x",
    "rpcport": 80,
    "mm2": 1,
    "chain_id": 1,
    "decimals": 18,
    "avg_blocktime": 0.25,
    "required_confirmations": 3,
    "protocol": {
      "type": "ERC20",
      "protocol_data": {
        "platform": "ETH",
        "contract_address": "0xE41d2489571d322189246DaFA5ebDe1F4699F498"
      }
    }
  },
  {
    "coin": "ZRX-PLG20",
    "name": "zrx_plg20",
    "fname": "0x",
    "rpcport": 80,
    "mm2": 1,
    "chain_id": 137,
    "decimals": 18,
    "avg_blocktime": 0.03,
    "required_confirmations": 3,
    "protocol": {
      "type": "ERC20",
      "protocol_data": {
        "platform": "MATIC",
        "contract_address": "0x5559Edb74751A0edE9DeA4DC23aeE72cCA6bE3D5"
      }
    }
  },
  {
    "coin": "INK",
    "gui_coin": "INK",
    "name": "qtum",
    "fname": "INK",
    "rpcport": 3889,
    "mm2": 1,
    "required_confirmations": 3,
    "mature_confirmations": 2000,
    "avg_blocktime": 0.53,
    "txfee": 0,
    "dust": 72800,
    "protocol": {
      "type": "QRC20",
      "protocol_data": {
        "platform": "QTUM",
        "contract_address": "0xfe59cbc1704e89a698571413a81f0de9d8f00c69"
      }
    },
    "pubtype": 58,
    "p2shtype": 50,
    "wiftype": 128,
    "segwit": false,
    "decimals": 9
  },
  {
    "coin": "FLUX",
    "name": "flux",
    "fname": "Flux",
    "rpcport": 16124,
    "taddr": 28,
    "pubtype": 184,
    "p2shtype": 189,
    "wiftype": 128,
    "txversion": 4,
    "overwintered": 1,
    "version_group_id": "0x892f2085",
    "consensus_branch_id": "0x76b809bb",
    "txfee": 10000,
    "mm2": 1,
    "required_confirmations": 2,
    "avg_blocktime": 1,
    "protocol": {
      "type": "UTXO"
    }
  },
  {
    "coin": "FLUX-ERC20",
    "name": "flux_erc20",
    "fname": "Flux",
    "rpcport": 80,
    "mm2": 1,
    "chain_id": 1,
    "decimals": 18,
    "avg_blocktime": 0.25,
    "required_confirmations": 3,
    "protocol": {
      "type": "ERC20",
      "protocol_data": {
        "platform": "ETH",
        "contract_address": "0x720CD16b011b987Da3518fbf38c3071d4F0D1495"
      }
    }
  },
  {
    "coin": "FLUX-BEP20",
    "name": "flux_bep20",
    "fname": "Flux",
    "rpcport": 80,
    "mm2": 1,
    "chain_id": 56,
    "avg_blocktime": 0.05,
    "required_confirmations": 3,
    "protocol": {
      "type": "ERC20",
      "protocol_data": {
        "platform": "BNB",
        "contract_address": "0xaFF9084f2374585879e8B434C399E29E80ccE635"
      }
    }
  },
  {
    "coin": "SPC",
    "gui_coin": "SPC",
    "name": "qtum",
    "fname": "SpaceChain",
    "rpcport": 3889,
    "mm2": 1,
    "required_confirmations": 3,
    "mature_confirmations": 2000,
    "avg_blocktime": 0.53,
    "txfee": 0,
    "dust": 72800,
    "protocol": {
      "type": "QRC20",
      "protocol_data": {
        "platform": "QTUM",
        "contract_address": "0x57931faffdec114056a49adfcaa1caac159a1a25"
      }
    },
    "pubtype": 58,
    "p2shtype": 50,
    "wiftype": 128,
    "segwit": false,
    "decimals": 8
  },
  {
    "coin": "HPY",
    "gui_coin": "HPY",
    "name": "qtum",
    "fname": "HyperPay",
    "rpcport": 3889,
    "mm2": 1,
    "required_confirmations": 3,
    "mature_confirmations": 2000,
    "avg_blocktime": 0.53,
    "txfee": 0,
    "dust": 72800,
    "protocol": {
      "type": "QRC20",
      "protocol_data": {
        "platform": "QTUM",
        "contract_address": "0xf2703e93f87b846a7aacec1247beaec1c583daa4"
      }
    },
    "pubtype": 58,
    "p2shtype": 50,
    "wiftype": 128,
    "segwit": false,
    "decimals": 8
  },
  {
    "coin": "HLC",
    "gui_coin": "HLC",
    "name": "qtum",
    "fname": "HalalChain",
    "rpcport": 3889,
    "mm2": 1,
    "required_confirmations": 3,
    "mature_confirmations": 2000,
    "avg_blocktime": 0.53,
    "txfee": 0,
    "dust": 72800,
    "protocol": {
      "type": "QRC20",
      "protocol_data": {
        "platform": "QTUM",
        "contract_address": "0xb27d7bf95b03e02b55d5eb63d3f1692762101bf9"
      }
    },
    "pubtype": 58,
    "p2shtype": 50,
    "wiftype": 128,
    "segwit": false,
    "decimals": 9
  },
  {
    "coin": "MED",
    "name": "med_qrc20",
    "fname": "Medibloc",
    "rpcport": 3889,
    "mm2": 1,
    "required_confirmations": 3,
    "mature_confirmations": 2000,
    "avg_blocktime": 0.53,
    "txfee": 0,
    "dust": 72800,
    "protocol": {
      "type": "QRC20",
      "protocol_data": {
        "platform": "QTUM",
        "contract_address": "0x2f65a0af11d50d2d15962db39d7f7b0619ed55ae"
      }
    },
    "pubtype": 58,
    "p2shtype": 50,
    "wiftype": 128,
    "segwit": false,
    "decimals": 8
  },
  {
    "coin": "LSTR",
    "gui_coin": "LSTR",
    "name": "qtum",
    "fname": "Luna Stars",
    "rpcport": 3889,
    "mm2": 1,
    "required_confirmations": 3,
    "mature_confirmations": 2000,
    "avg_blocktime": 0.53,
    "txfee": 0,
    "dust": 72800,
    "protocol": {
      "type": "QRC20",
      "protocol_data": {
        "platform": "QTUM",
        "contract_address": "0x72e531e37c31ecbe336208fd66e93b48df3af420"
      }
    },
    "pubtype": 58,
    "p2shtype": 50,
    "wiftype": 128,
    "segwit": false,
    "decimals": 8
  },
  {
    "coin": "QBT",
    "gui_coin": "QBT",
    "name": "qtum",
    "fname": "Qbao",
    "rpcport": 3889,
    "mm2": 1,
    "required_confirmations": 3,
    "mature_confirmations": 2000,
    "avg_blocktime": 0.53,
    "txfee": 0,
    "dust": 72800,
    "protocol": {
      "type": "QRC20",
      "protocol_data": {
        "platform": "QTUM",
        "contract_address": "0x09800417b097c61b9fd26b3ddde4238304a110d5"
      }
    },
    "pubtype": 58,
    "p2shtype": 50,
    "wiftype": 128,
    "segwit": false,
    "decimals": 8
  },
  {
    "coin": "TSL",
    "gui_coin": "TSL",
    "name": "qtum",
    "fname": "Energo TSL",
    "rpcport": 3889,
    "mm2": 1,
    "required_confirmations": 3,
    "mature_confirmations": 2000,
    "avg_blocktime": 0.53,
    "txfee": 0,
    "dust": 72800,
    "protocol": {
      "type": "QRC20",
      "protocol_data": {
        "platform": "QTUM",
        "contract_address": "0xd8dec2b605005749abbf4b060edad3070e23cf5c"
      }
    },
    "pubtype": 58,
    "p2shtype": 50,
    "wiftype": 128,
    "segwit": false,
    "decimals": 18
  },
  {
    "coin": "OC",
    "gui_coin": "OC",
    "name": "qtum",
    "fname": "OceanChain",
    "rpcport": 3889,
    "mm2": 1,
    "required_confirmations": 3,
    "mature_confirmations": 2000,
    "avg_blocktime": 0.53,
    "txfee": 0,
    "dust": 72800,
    "protocol": {
      "type": "QRC20",
      "protocol_data": {
        "platform": "QTUM",
        "contract_address": "0xf397f39ce992b0f5bdc7ec1109d676d07f7af2f9"
      }
    },
    "pubtype": 58,
    "p2shtype": 50,
    "wiftype": 128,
    "segwit": false,
    "decimals": 8
  },
  {
    "coin": "PUT",
    "gui_coin": "PUT",
    "name": "qtum",
    "fname": "Profile Utility Token",
    "rpcport": 3889,
    "mm2": 1,
    "required_confirmations": 3,
    "mature_confirmations": 2000,
    "avg_blocktime": 0.53,
    "txfee": 0,
    "dust": 72800,
    "protocol": {
      "type": "QRC20",
      "protocol_data": {
        "platform": "QTUM",
        "contract_address": "0x4060e21ac01b5c5d2a3f01cecd7cbf820f50be95"
      }
    },
    "pubtype": 58,
    "p2shtype": 50,
    "wiftype": 128,
    "segwit": false,
    "decimals": 8
  },
  {
<<<<<<< HEAD
    "coin": "ZAT",
    "gui_coin": "ZAT",
    "name": "qtum",
    "fname": "zatgo token",
=======
    "coin": "EPC",
    "gui_coin": "EPC",
    "name": "qtum",
    "fname": "epc",
>>>>>>> b954b8a5
    "rpcport": 3889,
    "mm2": 1,
    "required_confirmations": 3,
    "mature_confirmations": 2000,
    "avg_blocktime": 0.53,
    "txfee": 0,
    "dust": 72800,
    "protocol": {
      "type": "QRC20",
      "protocol_data": {
        "platform": "QTUM",
<<<<<<< HEAD
        "contract_address": "0xdd8ef078a5699ea3dac26b12cb5c5d8f0a2f6e4f"
=======
        "contract_address": "0x2e1b8528c07539b5dd9a76f3374adf09f1ab6075"
      }
    },
    "pubtype": 58,
    "p2shtype": 50,
    "wiftype": 128,
    "segwit": false,
    "decimals": 18
  },
  {
    "coin": "WID",
    "gui_coin": "WID",
    "name": "qtum",
    "fname": "winechain",
    "rpcport": 3889,
    "mm2": 1,
    "required_confirmations": 3,
    "mature_confirmations": 2000,
    "avg_blocktime": 0.53,
    "txfee": 0,
    "dust": 72800,
    "protocol": {
      "type": "QRC20",
      "protocol_data": {
        "platform": "QTUM",
        "contract_address": "0x59e7e07a4c7035a9df3f118b95ce6d64eee6ea35"
>>>>>>> b954b8a5
      }
    },
    "pubtype": 58,
    "p2shtype": 50,
    "wiftype": 128,
    "segwit": false,
    "decimals": 8
  },
  {
<<<<<<< HEAD
    "coin": "OKB",
    "gui_coin": "OKB",
    "name": "ethereum",
=======
    "coin": "OKB-ERC20",
    "name": "okb_erc20",
>>>>>>> b954b8a5
    "fname": "OKB",
    "rpcport": 80,
    "mm2": 1,
    "chain_id": 1,
    "required_confirmations": 3,
    "avg_blocktime": 0.25,
    "protocol": {
      "type": "ERC20",
      "protocol_data": {
        "platform": "ETH",
        "contract_address": "0x75231F58b43240C9718Dd58B4967c5114342a86c"
      }
    },
    "decimals": 18
  },
  {
    "coin": "SEELE-ERC20",
    "name": "seele_erc20",
    "fname": "Seele",
    "rpcport": 80,
    "mm2": 1,
    "chain_id": 1,
    "required_confirmations": 3,
    "avg_blocktime": 0.25,
    "protocol": {
      "type": "ERC20",
      "protocol_data": {
        "platform": "ETH",
        "contract_address": "0xB1e93236ab6073fdAC58adA5564897177D4bcC43"
      }
    },
    "decimals": 18
  },
  {
    "coin": "REV-ERC20",
    "name": "rev_erc20",
    "fname": "Revain",
    "rpcport": 80,
    "mm2": 1,
    "chain_id": 1,
    "required_confirmations": 3,
    "avg_blocktime": 0.25,
    "protocol": {
      "type": "ERC20",
      "protocol_data": {
        "platform": "ETH",
        "contract_address": "0x2ef52Ed7De8c5ce03a4eF0efbe9B7450F2D7Edc9"
      }
    },
    "decimals": 6
  },
  {
    "coin": "SNT-ERC20",
    "name": "snt_erc20",
    "fname": "Status",
    "rpcport": 80,
    "mm2": 1,
    "chain_id": 1,
    "required_confirmations": 3,
    "avg_blocktime": 0.25,
    "protocol": {
      "type": "ERC20",
      "protocol_data": {
        "platform": "ETH",
        "contract_address": "0x744d70FDBE2Ba4CF95131626614a1763DF805B9E"
      }
    },
    "decimals": 18
  },
  {
    "coin": "ANT-ERC20",
    "name": "ant_erc20",
    "fname": "Aragon",
    "rpcport": 80,
    "mm2": 1,
    "chain_id": 1,
    "required_confirmations": 3,
    "avg_blocktime": 0.25,
    "protocol": {
      "type": "ERC20",
      "protocol_data": {
        "platform": "ETH",
        "contract_address": "0xa117000000f279D81A1D3cc75430fAA017FA5A2e"
      }
    },
    "decimals": 18
  },
  {
    "coin": "BEST-ERC20",
    "name": "best_erc20",
    "fname": "Bitpanda Ecosystem",
    "rpcport": 80,
    "mm2": 1,
    "chain_id": 1,
    "required_confirmations": 3,
    "avg_blocktime": 0.25,
    "protocol": {
      "type": "ERC20",
      "protocol_data": {
        "platform": "ETH",
        "contract_address": "0x1B073382E63411E3BcfFE90aC1B9A43feFa1Ec6F"
      }
    },
    "decimals": 8
  },
  {
    "coin": "CVT-ERC20",
    "name": "cvt_erc20",
    "fname": "CyberVein",
    "rpcport": 80,
    "mm2": 1,
    "chain_id": 1,
    "required_confirmations": 3,
    "avg_blocktime": 0.25,
    "protocol": {
      "type": "ERC20",
      "protocol_data": {
        "platform": "ETH",
        "contract_address": "0xBe428c3867F05deA2A89Fc76a102b544eaC7f772"
      }
    },
    "decimals": 18
  },
  {
    "coin": "DX-ERC20",
    "name": "dx_erc20",
    "fname": "DxChain",
    "rpcport": 80,
    "mm2": 1,
    "chain_id": 1,
    "required_confirmations": 3,
    "avg_blocktime": 0.25,
    "protocol": {
      "type": "ERC20",
      "protocol_data": {
        "platform": "ETH",
        "contract_address": "0x973e52691176d36453868D9d86572788d27041A9"
      }
    },
    "decimals": 18
  },
  {
    "coin": "STORJ-ERC20",
    "name": "storj_erc20",
    "fname": "Storj",
    "rpcport": 80,
    "mm2": 1,
    "chain_id": 1,
    "required_confirmations": 3,
    "avg_blocktime": 0.25,
    "protocol": {
      "type": "ERC20",
      "protocol_data": {
        "platform": "ETH",
        "contract_address": "0xB64ef51C888972c908CFacf59B47C1AfBC0Ab8aC"
      }
    },
    "decimals": 8
  },
  {
    "coin": "TRAC-ERC20",
    "name": "trac_erc20",
    "fname": "OriginTrail",
    "rpcport": 80,
    "mm2": 1,
    "chain_id": 1,
    "required_confirmations": 3,
    "avg_blocktime": 0.25,
    "protocol": {
      "type": "ERC20",
      "protocol_data": {
        "platform": "ETH",
        "contract_address": "0xaA7a9CA87d3694B5755f213B5D04094b8d0F0A6F"
      }
    },
    "decimals": 18
  },
  {
<<<<<<< HEAD
    "coin": "BRC",
    "gui_coin": "BRC",
    "name": "ethereum",
    "fname": "Baer Chain",
    "rpcport": 80,
    "mm2": 1,
    "chain_id": 1,
    "required_confirmations": 3,
    "avg_blocktime": 0.25,
    "protocol": {
      "type": "ERC20",
      "protocol_data": {
        "platform": "ETH",
        "contract_address": "0x21aB6c9fAC80C59D401b37cB43F81ea9DDe7Fe34"
      }
    },
    "decimals": 8
  },
  {
=======
>>>>>>> b954b8a5
    "coin": "UBQ",
    "name": "ubiq",
    "fname": "Ubiq",
    "rpcport": 80,
    "mm2": 1,
    "chain_id": 8,
    "required_confirmations": 3,
    "avg_blocktime": 0.25,
    "protocol": {
      "type": "ETH"
    }
  },
  {
    "coin": "PNK-ERC20",
    "name": "pnk_erc20",
    "fname": "Kleros",
    "rpcport": 80,
    "mm2": 1,
    "chain_id": 1,
    "required_confirmations": 3,
    "avg_blocktime": 0.25,
    "protocol": {
      "type": "ERC20",
      "protocol_data": {
        "platform": "ETH",
        "contract_address": "0x93ED3FBe21207Ec2E8f2d3c3de6e058Cb73Bc04d"
      }
    },
    "decimals": 18
  },
  {
    "coin": "SKL-ERC20",
    "name": "skl_erc20",
    "fname": "SKALE",
    "rpcport": 80,
    "mm2": 1,
    "chain_id": 1,
    "required_confirmations": 3,
    "avg_blocktime": 0.25,
    "protocol": {
      "type": "ERC20",
      "protocol_data": {
        "platform": "ETH",
        "contract_address": "0x00c83aeCC790e8a4453e5dD3B0B4b3680501a7A7"
      }
    },
    "decimals": 18
  },
  {
    "coin": "CVC-ERC20",
    "name": "cvc_erc20",
    "fname": "Civic",
    "rpcport": 80,
    "mm2": 1,
    "chain_id": 1,
    "required_confirmations": 3,
    "avg_blocktime": 0.25,
    "protocol": {
      "type": "ERC20",
      "protocol_data": {
        "platform": "ETH",
        "contract_address": "0x41e5560054824eA6B0732E656E3Ad64E20e94E45"
      }
    },
    "decimals": 8
  },
  {
    "coin": "UTK-ERC20",
    "name": "utk_erc20",
    "fname": "Utrust",
    "rpcport": 80,
    "mm2": 1,
    "chain_id": 1,
    "required_confirmations": 3,
    "avg_blocktime": 0.25,
    "protocol": {
      "type": "ERC20",
      "protocol_data": {
        "platform": "ETH",
        "contract_address": "0xdc9Ac3C20D1ed0B540dF9b1feDC10039Df13F99c"
      }
    },
    "decimals": 18
  },
  {
    "coin": "MLN-ERC20",
    "name": "mln_erc20",
    "fname": "Enzyme",
    "rpcport": 80,
    "mm2": 1,
    "chain_id": 1,
    "required_confirmations": 3,
    "avg_blocktime": 0.25,
    "protocol": {
      "type": "ERC20",
      "protocol_data": {
        "platform": "ETH",
        "contract_address": "0xec67005c4E498Ec7f55E092bd1d35cbC47C91892"
      }
    },
    "decimals": 18
  },
  {
    "coin": "XOR-ERC20",
    "name": "xor_erc20",
    "fname": "Sora",
    "rpcport": 80,
    "mm2": 1,
    "chain_id": 1,
    "required_confirmations": 3,
    "avg_blocktime": 0.25,
    "protocol": {
      "type": "ERC20",
      "protocol_data": {
        "platform": "ETH",
        "contract_address": "0x40FD72257597aA14C7231A7B1aaa29Fce868F677"
      }
    },
    "decimals": 18
  },
  {
    "coin": "UQC-ERC20",
    "name": "uqc_erc20",
    "fname": "Uquid Coin",
    "rpcport": 80,
    "mm2": 1,
    "chain_id": 1,
    "required_confirmations": 3,
    "avg_blocktime": 0.25,
    "protocol": {
      "type": "ERC20",
      "protocol_data": {
        "platform": "ETH",
        "contract_address": "0x8806926Ab68EB5a7b909DcAf6FdBe5d93271D6e2"
      }
    },
    "decimals": 18
  },
  {
    "coin": "UOS-ERC20",
    "name": "uos_erc20",
    "fname": "Ultra",
    "rpcport": 80,
    "mm2": 1,
    "chain_id": 1,
    "required_confirmations": 3,
    "avg_blocktime": 0.25,
    "protocol": {
      "type": "ERC20",
      "protocol_data": {
        "platform": "ETH",
        "contract_address": "0xD13c7342e1ef687C5ad21b27c2b65D772cAb5C8c"
      }
    },
    "decimals": 4
  },
  {
    "coin": "SHR-ERC20",
    "name": "shr_erc20",
    "fname": "Share",
    "rpcport": 80,
    "mm2": 1,
    "chain_id": 1,
    "decimals": 2,
    "required_confirmations": 3,
    "avg_blocktime": 0.25,
    "protocol": {
      "type": "ERC20",
      "protocol_data": {
        "platform": "ETH",
        "contract_address": "0xd98F75b1A3261dab9eEd4956c93F33749027a964"
      }
    }
  },
  {
    "coin": "SHR-BEP20",
    "name": "shr_bep20",
    "fname": "Share",
    "rpcport": 80,
    "mm2": 1,
    "chain_id": 56,
    "decimals": 18,
    "avg_blocktime": 0.05,
    "required_confirmations": 3,
    "protocol": {
      "type": "ERC20",
      "protocol_data": {
        "platform": "BNB",
        "contract_address": "0x5fb4968fC85868DF3aD2d6e59883a10570f01D18"
      }
    }
  },
  {
    "coin": "S4F-ERC20",
    "name": "s4f_erc20",
    "fname": "S4FE",
    "rpcport": 80,
    "mm2": 1,
    "chain_id": 1,
    "decimals": 18,
    "required_confirmations": 3,
    "avg_blocktime": 0.25,
    "protocol": {
      "type": "ERC20",
      "protocol_data": {
        "platform": "ETH",
        "contract_address": "0xAec7d1069e3a914a3EB50f0BFB1796751f2ce48a"
      }
    }
  },
  {
    "coin": "S4F-BEP20",
    "name": "s4f_bep20",
    "fname": "S4FE",
    "rpcport": 80,
    "mm2": 1,
    "chain_id": 56,
    "decimals": 18,
    "avg_blocktime": 0.05,
    "required_confirmations": 3,
    "protocol": {
      "type": "ERC20",
      "protocol_data": {
        "platform": "BNB",
        "contract_address": "0x788D2780992222360f674cc12C36478870b8E6ED"
      }
    }
  },
  {
    "coin": "tBCH",
    "name": "Bitcoin Cash Testnet",
    "fname": "Bitcoin Cash Testnet",
    "is_testnet": true,
    "pubtype": 111,
    "p2shtype": 196,
    "wiftype": 239,
    "txfee": 0,
    "estimate_fee_blocks": 2,
    "segwit": false,
    "fork_id": "0x40",
    "address_format": {
      "format": "cashaddress",
      "network": "bchtest"
    },
    "mm2": 1,
    "required_confirmations": 1,
    "avg_blocktime": 10,
    "protocol": {
      "type": "BCH",
      "protocol_data": {
        "slp_prefix": "slptest"
      }
    }
  },
  {
    "coin": "USBL",
    "name": "bitdollar",
    "fname": "Balanced Dollar",
    "confpath": "USERHOME/.bitdollar/bitdollar.conf",
    "rpcport": 35573,
    "pubtype": 65,
    "p2shtype": 66,
    "wiftype": 193,
    "txfee": 0,
    "mm2": 1,
    "required_confirmations": 2,
    "avg_blocktime": 2.5,
    "protocol": {
      "type": "UTXO"
    }
  },
  {
    "coin": "USDF",
    "fname": "Fake USD",
    "is_testnet": true,
    "protocol": {
      "type": "SLPTOKEN",
      "protocol_data": {
        "decimals": 4,
        "token_id": "bb309e48930671582bea508f9a1d9b491e49b69be3d6f372dc08da2ac6e90eb7",
        "platform": "tBCH",
        "required_confirmations": 1,
        "slp_prefix": "slptest"
      }
    },
    "mm2": 1
  },
  {
    "coin": "WHIVE",
    "name": "whive",
    "fname": "Whive",
    "rpcport": 1867,
    "pubtype": 73,
    "p2shtype": 10,
    "wiftype": 128,
    "txfee": 0,
    "dust": 1000,
    "segwit": true,
    "bech32_hrp": "wv",
    "mm2": 1,
    "required_confirmations": 1,
    "mature_confirmations": 100,
    "avg_blocktime": 10,
    "protocol": {
      "type": "UTXO"
    }
  },
  {
    "coin": "WHIVE-segwit",
    "name": "whive",
    "fname": "Whive",
    "rpcport": 1867,
    "pubtype": 73,
    "p2shtype": 10,
    "wiftype": 128,
    "txfee": 0,
    "dust": 1000,
    "segwit": true,
    "bech32_hrp": "wv",
    "address_format": {
      "format": "segwit"
    },
    "orderbook_ticker": "WHIVE",
    "mm2": 1,
    "required_confirmations": 1,
    "mature_confirmations": 100,
    "avg_blocktime": 10,
    "protocol": {
      "type": "UTXO"
    }
  },
  {
    "coin": "sTST",
    "fname": "sTST",
    "is_testnet": true,
    "protocol": {
      "type": "SLPTOKEN",
      "protocol_data": {
        "decimals": 4,
        "token_id": "037eb9fc8a5f0faed4e5c15c15e69cd9f5d8a87b5f11e0ba3dce17b562705d6c",
        "platform": "tBCH",
        "required_confirmations": 1,
        "slp_prefix": "slptest"
      }
    },
    "mm2": 1
  },
  {
    "coin": "XEC",
    "name": "xec",
    "fname": "eCash",
    "rpcport": 8332,
    "pubtype": 0,
    "p2shtype": 5,
    "wiftype": 128,
    "txfee": 0,
    "estimate_fee_blocks": 2,
    "segwit": false,
    "fork_id": "0x40",
    "address_format": {
      "format": "cashaddress",
      "network": "ecash"
    },
    "mm2": 1,
    "decimals": 2,
    "required_confirmations": 1,
    "avg_blocktime": 10,
    "protocol": {
      "type": "UTXO"
    }
  },
  {
    "coin": "SIBM-BEP20",
    "name": "sibm_bep20",
    "fname": "SibMining",
    "rpcport": 80,
    "mm2": 1,
    "chain_id": 56,
    "avg_blocktime": 0.05,
    "required_confirmations": 3,
    "protocol": {
      "type": "ERC20",
      "protocol_data": {
        "platform": "BNB",
        "contract_address": "0xee8EE60503fd0a735cC972A08E3a5B2026DDCe47"
      }
    }
  },
  {
    "coin": "GMS",
    "sign_message_prefix": "Komodo Signed Message:\n",
    "asset": "GMS",
    "fname": "GMSmining",
    "rpcport": 58911,
    "txversion": 4,
    "overwintered": 1,
    "mm2": 1,
    "required_confirmations": 5,
    "avg_blocktime": 1,
    "protocol": {
      "type": "UTXO"
    }
  },
  {
    "coin": "ZOMBIE",
    "asset": "ZOMBIE",
    "fname": "Zombie",
    "txversion": 4,
    "overwintered": 1,
    "avg_blocktime": 1,
    "mm2": 1,
    "protocol": {
      "type": "ZHTLC",
      "protocol_data": {
        "consensus_params": {
          "overwinter_activation_height": 0,
          "sapling_activation_height": 1,
          "blossom_activation_height": null,
          "heartwood_activation_height": null,
          "canopy_activation_height": null,
          "coin_type": 133,
          "hrp_sapling_extended_spending_key": "secret-extended-key-main",
          "hrp_sapling_extended_full_viewing_key": "zxviews",
          "hrp_sapling_payment_address": "zs",
          "b58_pubkey_address_prefix": [
            28,
            184
          ],
          "b58_script_address_prefix": [
            28,
            189
          ]
        }
      }
    },
    "required_confirmations": 3
  },
  {
    "coin": "ZINU-BEP20",
    "name": "zinu_bep20",
    "fname": "Zombie Inu",
    "rpcport": 80,
    "mm2": 1,
    "chain_id": 56,
    "avg_blocktime": 0.05,
    "required_confirmations": 3,
    "protocol": {
      "type": "ERC20",
      "protocol_data": {
        "platform": "BNB",
        "contract_address": "0x21F9B5b2626603e3F40bfc13d01AfB8c431D382F"
      }
    }
  },
  {
    "coin": "RUNES",
    "name": "runebase",
    "fname": "Runebase",
    "rpcport": 9432,
    "pubtype": 61,
    "p2shtype": 123,
    "wiftype": 216,
    "txfee": 5000000,
    "dust": 400000,
    "mature_confirmations": 120,
    "segwit": true,
    "bech32_hrp": "rc",
    "mm2": 1,
    "required_confirmations": 6,
    "avg_blocktime": 2,
    "protocol": {
      "type": "UTXO"
    }
  },
  {
    "coin": "ACTN",
    "asset": "ACTN",
    "fname": "Action Coin",
    "sign_message_prefix": "Komodo Signed Message:\n",
    "rpcport": 51677,
    "txversion": 4,
    "overwintered": 1,
    "txfee": 1000,
    "mm2": 1,
    "required_confirmations": 2,
    "requires_notarization": false,
    "avg_blocktime": 1,
    "protocol": {
      "type": "UTXO"
    }
  },
  {
    "coin": "ACTN-BEP20",
    "name": "actn_bep20",
    "fname": "Action Coin",
    "rpcport": 80,
    "mm2": 1,
    "chain_id": 56,
    "avg_blocktime": 0.05,
    "required_confirmations": 3,
    "protocol": {
      "type": "ERC20",
      "protocol_data": {
        "platform": "BNB",
        "contract_address": "0xD7380b10bF3886B34Ab3422DEa42E408850375CA"
      }
    }
  }
]<|MERGE_RESOLUTION|>--- conflicted
+++ resolved
@@ -1380,7 +1380,7 @@
     "name": "rsksmartbitcoin",
     "fname": "RSK Smart Bitcoin",
     "wallet_only": true,
-    "avg_blocktime": 0.10,
+    "avg_blocktime": 0.1,
     "rpcport": 80,
     "mm2": 1,
     "alias_ticker": "BTC",
@@ -10738,17 +10738,10 @@
     "decimals": 8
   },
   {
-<<<<<<< HEAD
     "coin": "ZAT",
     "gui_coin": "ZAT",
     "name": "qtum",
     "fname": "zatgo token",
-=======
-    "coin": "EPC",
-    "gui_coin": "EPC",
-    "name": "qtum",
-    "fname": "epc",
->>>>>>> b954b8a5
     "rpcport": 3889,
     "mm2": 1,
     "required_confirmations": 3,
@@ -10760,36 +10753,7 @@
       "type": "QRC20",
       "protocol_data": {
         "platform": "QTUM",
-<<<<<<< HEAD
         "contract_address": "0xdd8ef078a5699ea3dac26b12cb5c5d8f0a2f6e4f"
-=======
-        "contract_address": "0x2e1b8528c07539b5dd9a76f3374adf09f1ab6075"
-      }
-    },
-    "pubtype": 58,
-    "p2shtype": 50,
-    "wiftype": 128,
-    "segwit": false,
-    "decimals": 18
-  },
-  {
-    "coin": "WID",
-    "gui_coin": "WID",
-    "name": "qtum",
-    "fname": "winechain",
-    "rpcport": 3889,
-    "mm2": 1,
-    "required_confirmations": 3,
-    "mature_confirmations": 2000,
-    "avg_blocktime": 0.53,
-    "txfee": 0,
-    "dust": 72800,
-    "protocol": {
-      "type": "QRC20",
-      "protocol_data": {
-        "platform": "QTUM",
-        "contract_address": "0x59e7e07a4c7035a9df3f118b95ce6d64eee6ea35"
->>>>>>> b954b8a5
       }
     },
     "pubtype": 58,
@@ -10799,14 +10763,8 @@
     "decimals": 8
   },
   {
-<<<<<<< HEAD
-    "coin": "OKB",
-    "gui_coin": "OKB",
-    "name": "ethereum",
-=======
     "coin": "OKB-ERC20",
     "name": "okb_erc20",
->>>>>>> b954b8a5
     "fname": "OKB",
     "rpcport": 80,
     "mm2": 1,
@@ -10985,28 +10943,6 @@
     "decimals": 18
   },
   {
-<<<<<<< HEAD
-    "coin": "BRC",
-    "gui_coin": "BRC",
-    "name": "ethereum",
-    "fname": "Baer Chain",
-    "rpcport": 80,
-    "mm2": 1,
-    "chain_id": 1,
-    "required_confirmations": 3,
-    "avg_blocktime": 0.25,
-    "protocol": {
-      "type": "ERC20",
-      "protocol_data": {
-        "platform": "ETH",
-        "contract_address": "0x21aB6c9fAC80C59D401b37cB43F81ea9DDe7Fe34"
-      }
-    },
-    "decimals": 8
-  },
-  {
-=======
->>>>>>> b954b8a5
     "coin": "UBQ",
     "name": "ubiq",
     "fname": "Ubiq",
