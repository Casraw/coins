[
  {
    "coin": "1INCH-AVX20",
    "name": "1inch_avx20",
    "fname": "1Inch",
    "rpcport": 80,
    "mm2": 1,
    "chain_id": 43114,
    "required_confirmations": 3,
    "avg_blocktime": 0.04,
    "decimals": 18,
    "protocol": {
      "type": "ERC20",
      "protocol_data": {
        "platform": "AVAX",
        "contract_address": "0xd501281565bf7789224523144Fe5D98e8B28f267"
      }
    }
  },
  {
    "coin": "ILNF-PLG20",
    "name": "ilnf_plg20",
    "fname": "Ilien Fuel",
    "rpcport": 80,
    "mm2": 1,
    "chain_id": 137,
    "decimals": 18,
    "avg_blocktime": 0.03,
    "required_confirmations": 3,
    "protocol": {
      "type": "ERC20",
      "protocol_data": {
        "platform": "MATIC",
        "contract_address": "0xaFf5Ed00c57b0E0c22123dbA28Cb6A5B26651Bbd"
      }
    }
  },
  {
    "coin": "ILNF-BEP20",
    "name": "ilnf_bep20",
    "fname": "Ilien Fuel",
    "rpcport": 80,
    "mm2": 1,
    "chain_id": 56,
    "decimals": 18,
    "avg_blocktime": 0.05,
    "required_confirmations": 3,
    "protocol": {
      "type": "ERC20",
      "protocol_data": {
        "platform": "BNB",
        "contract_address": "0x0D6e16c7066421607F8D334D6C02A48031fc2Eba"
      }
    }
  },
  {
    "coin": "1INCH-BEP20",
    "name": "1inch_bep20",
    "fname": "1Inch",
    "rpcport": 80,
    "mm2": 1,
    "chain_id": 56,
    "avg_blocktime": 0.05,
    "required_confirmations": 3,
    "protocol": {
      "type": "ERC20",
      "protocol_data": {
        "platform": "BNB",
        "contract_address": "0x111111111117dC0aa78b770fA6A738034120C302"
      }
    }
  },
  {
    "coin": "1INCH-ERC20",
    "name": "1inch_erc20",
    "fname": "1Inch",
    "rpcport": 80,
    "mm2": 1,
    "chain_id": 1,
    "avg_blocktime": 0.25,
    "required_confirmations": 3,
    "decimals": 18,
    "protocol": {
      "type": "ERC20",
      "protocol_data": {
        "platform": "ETH",
        "contract_address": "0x111111111117dC0aa78b770fA6A738034120C302"
      }
    }
  },
  {
    "coin": "1INCH-HRC20",
    "name": "1inch_hrc20",
    "fname": "1Inch",
    "rpcport": 80,
    "mm2": 1,
    "chain_id": 1666600000,
    "decimals": 18,
    "avg_blocktime": 0.03,
    "required_confirmations": 3,
    "protocol": {
      "type": "ERC20",
      "protocol_data": {
        "platform": "ONE",
        "contract_address": "0x58f1b044d8308812881a1433d9Bbeff99975e70C"
      }
    }
  },
  {
    "coin": "1INCH-KRC20",
    "name": "1inch_krc20",
    "fname": "1Inch",
    "rpcport": 80,
    "mm2": 1,
    "chain_id": 321,
    "decimals": 18,
    "avg_blocktime": 0.05,
    "required_confirmations": 3,
    "protocol": {
      "type": "ERC20",
      "protocol_data": {
        "platform": "KCS",
        "contract_address": "0x79f3244F3FFd7500A31a90Bb83C7D56649c2C7C5"
      }
    }
  },
  {
    "coin": "1INCH-PLG20",
    "name": "1inch_plg20",
    "fname": "1Inch",
    "rpcport": 80,
    "mm2": 1,
    "chain_id": 137,
    "decimals": 18,
    "avg_blocktime": 0.03,
    "required_confirmations": 3,
    "protocol": {
      "type": "ERC20",
      "protocol_data": {
        "platform": "MATIC",
        "contract_address": "0x9c2C5fd7b07E95EE044DDeba0E97a665F142394f"
      }
    }
  },
  {
    "coin": "PGX-PLG20",
    "name": "pegaxy_stone",
    "fname": "Pegaxy Stone",
    "rpcport": 80,
    "mm2": 1,
    "chain_id": 137,
    "decimals": 18,
    "avg_blocktime": 0.03,
    "required_confirmations": 3,
    "protocol": {
      "type": "ERC20",
      "protocol_data": {
        "platform": "MATIC",
        "contract_address": "0xc1c93D475dc82Fe72DBC7074d55f5a734F8cEEAE"
      }
    }
  },
  {
    "coin": "AAVE-AVX20",
    "name": "aave_avx20",
    "fname": "AAVE",
    "rpcport": 80,
    "mm2": 1,
    "chain_id": 43114,
    "required_confirmations": 3,
    "avg_blocktime": 0.04,
    "decimals": 18,
    "protocol": {
      "type": "ERC20",
      "protocol_data": {
        "platform": "AVAX",
        "contract_address": "0x63a72806098Bd3D9520cC43356dD78afe5D386D9"
      }
    }
  },
  {
    "coin": "AAVE-BEP20",
    "name": "aave_bep20",
    "fname": "AAVE",
    "rpcport": 80,
    "mm2": 1,
    "chain_id": 56,
    "avg_blocktime": 0.05,
    "required_confirmations": 3,
    "protocol": {
      "type": "ERC20",
      "protocol_data": {
        "platform": "BNB",
        "contract_address": "0xfb6115445Bff7b52FeB98650C87f44907E58f802"
      }
    }
  },
  {
    "coin": "AAVE-ERC20",
    "name": "aave_erc20",
    "fname": "AAVE",
    "rpcport": 80,
    "mm2": 1,
    "chain_id": 1,
    "avg_blocktime": 0.25,
    "required_confirmations": 3,
    "decimals": 18,
    "protocol": {
      "type": "ERC20",
      "protocol_data": {
        "platform": "ETH",
        "contract_address": "0x7Fc66500c84A76Ad7e9c93437bFc5Ac33E2DDaE9"
      }
    }
  },
  {
    "coin": "AAVE-FTM20",
    "name": "aave_ftm20",
    "fname": "AAVE",
    "rpcport": 80,
    "mm2": 1,
    "chain_id": 250,
    "decimals": 18,
    "avg_blocktime": 0.03,
    "required_confirmations": 3,
    "protocol": {
      "type": "ERC20",
      "protocol_data": {
        "platform": "FTM",
        "contract_address": "0x6a07A792ab2965C72a5B8088d3a069A7aC3a993B"
      }
    }
  },
  {
    "coin": "AAVE-HCO20",
    "name": "aave_hco20",
    "fname": "AAVE",
    "rpcport": 80,
    "mm2": 1,
    "chain_id": 128,
    "decimals": 18,
    "avg_blocktime": 0.05,
    "required_confirmations": 3,
    "protocol": {
      "type": "ERC20",
      "protocol_data": {
        "platform": "HT",
        "contract_address": "0x202b4936fE1a82A4965220860aE46d7d3939Bb25"
      }
    }
  },
  {
    "coin": "AAVE-HRC20",
    "name": "aave_hrc20",
    "fname": "AAVE",
    "rpcport": 80,
    "mm2": 1,
    "chain_id": 1666600000,
    "decimals": 18,
    "avg_blocktime": 0.03,
    "required_confirmations": 3,
    "protocol": {
      "type": "ERC20",
      "protocol_data": {
        "platform": "ONE",
        "contract_address": "0xcF323Aad9E522B93F11c352CaA519Ad0E14eB40F"
      }
    }
  },
  {
    "coin": "AAVE-KRC20",
    "name": "aave_krc20",
    "fname": "AAVE",
    "rpcport": 80,
    "mm2": 1,
    "chain_id": 321,
    "decimals": 18,
    "avg_blocktime": 0.05,
    "required_confirmations": 3,
    "protocol": {
      "type": "ERC20",
      "protocol_data": {
        "platform": "KCS",
        "contract_address": "0xE76e97C157658004eE22e01C03a5e21A4655A2Fd"
      }
    }
  },
  {
    "coin": "AAVE-PLG20",
    "name": "aave_plg20",
    "fname": "AAVE",
    "rpcport": 80,
    "mm2": 1,
    "chain_id": 137,
    "decimals": 18,
    "avg_blocktime": 0.03,
    "required_confirmations": 3,
    "protocol": {
      "type": "ERC20",
      "protocol_data": {
        "platform": "MATIC",
        "contract_address": "0xD6DF932A45C0f255f85145f286eA0b292B21C90B"
      }
    }
  },
  {
    "coin": "ABY",
    "name": "artbyte",
    "fname": "ArtByte",
    "isPoS": 1,
    "rpcport": 9262,
    "pubtype": 28,
    "p2shtype": 85,
    "wiftype": 153,
    "txfee": 100000,
    "dust": 100000,
    "mm2": 1,
    "mature_confirmations": 550,
    "required_confirmations": 7,
    "avg_blocktime": 0.75,
    "protocol": {
      "type": "UTXO"
    }
  },
  {
    "coin": "ADA-BEP20",
    "name": "ada_bep20",
    "fname": "Cardano",
    "rpcport": 80,
    "mm2": 1,
    "chain_id": 56,
    "avg_blocktime": 0.05,
    "required_confirmations": 3,
    "protocol": {
      "type": "ERC20",
      "protocol_data": {
        "platform": "BNB",
        "contract_address": "0x3EE2200Efb3400fAbB9AacF31297cBdD1d435D47"
      }
    }
  },
  {
    "coin": "ADX-BEP20",
    "name": "adx_bep20",
    "fname": "AdEx",
    "rpcport": 80,
    "mm2": 1,
    "chain_id": 56,
    "avg_blocktime": 0.05,
    "required_confirmations": 3,
    "protocol": {
      "type": "ERC20",
      "protocol_data": {
        "platform": "BNB",
        "contract_address": "0x6bfF4Fb161347ad7de4A625AE5aa3A1CA7077819"
      }
    }
  },
  {
    "coin": "ADX-ERC20",
    "name": "adx_erc20",
    "fname": "AdEx",
    "rpcport": 80,
    "mm2": 1,
    "chain_id": 1,
    "avg_blocktime": 0.25,
    "required_confirmations": 3,
    "protocol": {
      "type": "ERC20",
      "protocol_data": {
        "platform": "ETH",
        "contract_address": "0xADE00C28244d5CE17D72E40330B1c318cD12B7c3"
      }
    }
  },
  {
    "coin": "AGIX-ERC20",
    "name": "agix_erc20",
    "fname": "SingularityNET",
    "rpcport": 80,
    "mm2": 1,
    "chain_id": 1,
    "decimals": 8,
    "avg_blocktime": 0.25,
    "required_confirmations": 3,
    "protocol": {
      "type": "ERC20",
      "protocol_data": {
        "platform": "ETH",
        "contract_address": "0x5B7533812759B45C2B44C19e320ba2cD2681b542"
      }
    }
  },
  {
    "coin": "AGIX-PLG20",
    "name": "agix_plg20",
    "fname": "SingularityNET",
    "rpcport": 80,
    "mm2": 1,
    "chain_id": 137,
    "decimals": 8,
    "avg_blocktime": 0.03,
    "required_confirmations": 3,
    "protocol": {
      "type": "ERC20",
      "protocol_data": {
        "platform": "MATIC",
        "contract_address": "0x190Eb8a183D22a4bdf278c6791b152228857c033"
      }
    }
  },
  {
    "coin": "ANKR-BEP20",
    "name": "ankr_bep20",
    "fname": "Ankr",
    "rpcport": 80,
    "mm2": 1,
    "chain_id": 56,
    "avg_blocktime": 0.05,
    "required_confirmations": 3,
    "protocol": {
      "type": "ERC20",
      "protocol_data": {
        "platform": "BNB",
        "contract_address": "0xf307910A4c7bbc79691fD374889b36d8531B08e3"
      }
    }
  },
  {
    "coin": "ANKR-ERC20",
    "name": "ankr_erc20",
    "fname": "Ankr",
    "rpcport": 80,
    "mm2": 1,
    "chain_id": 1,
    "avg_blocktime": 0.25,
    "required_confirmations": 3,
    "protocol": {
      "type": "ERC20",
      "protocol_data": {
        "platform": "ETH",
        "contract_address": "0x8290333ceF9e6D528dD5618Fb97a76f268f3EDD4"
      }
    }
  },
  {
    "coin": "ANKR-PLG20",
    "name": "ankr_plg20",
    "fname": "Ankr",
    "rpcport": 80,
    "mm2": 1,
    "chain_id": 137,
    "decimals": 18,
    "avg_blocktime": 0.03,
    "required_confirmations": 3,
    "protocol": {
      "type": "ERC20",
      "protocol_data": {
        "platform": "MATIC",
        "contract_address": "0x101A023270368c0D50BFfb62780F4aFd4ea79C35"
      }
    }
  },
  {
    "coin": "APE-ERC20",
    "name": "ape_erc20",
    "fname": "ApeCoin",
    "rpcport": 80,
    "mm2": 1,
    "chain_id": 1,
    "decimals": 18,
    "avg_blocktime": 0.25,
    "required_confirmations": 3,
    "protocol": {
      "type": "ERC20",
      "protocol_data": {
        "platform": "ETH",
        "contract_address": "0x4d224452801ACEd8B2F0aebE155379bb5D594381"
      }
    }
  },
  {
    "coin": "APE-BEP20",
    "name": "ape_bep20",
    "fname": "ApeCoin",
    "rpcport": 80,
    "mm2": 1,
    "chain_id": 56,
    "decimals": 18,
    "avg_blocktime": 0.05,
    "required_confirmations": 3,
    "protocol": {
      "type": "ERC20",
      "protocol_data": {
        "platform": "BNB",
        "contract_address": "0xC762043E211571eB34f1ef377e5e8e76914962f9"
      }
    }
  },
  {
    "coin": "APE-FTM20",
    "name": "ape_ftm20",
    "fname": "ApeCoin",
    "rpcport": 80,
    "mm2": 1,
    "chain_id": 250,
    "decimals": 18,
    "avg_blocktime": 0.03,
    "required_confirmations": 3,
    "protocol": {
      "type": "ERC20",
      "protocol_data": {
        "platform": "FTM",
        "contract_address": "0x2d72A97a31Dc920dB03330780d30074626e39C8A"
      }
    }
  },
  {
    "coin": "APE-PLG20",
    "name": "ape_plg20",
    "fname": "ApeCoin",
    "rpcport": 80,
    "mm2": 1,
    "chain_id": 137,
    "decimals": 18,
    "avg_blocktime": 0.03,
    "required_confirmations": 3,
    "protocol": {
      "type": "ERC20",
      "protocol_data": {
        "platform": "MATIC",
        "contract_address": "0xB7b31a6BC18e48888545CE79e83E06003bE70930"
      }
    }
  },
  {
    "coin": "ARPA-BEP20",
    "name": "arpa_bep20",
    "fname": "ARPA Chain",
    "rpcport": 80,
    "mm2": 1,
    "chain_id": 56,
    "avg_blocktime": 0.05,
    "required_confirmations": 3,
    "protocol": {
      "type": "ERC20",
      "protocol_data": {
        "platform": "BNB",
        "contract_address": "0x6F769E65c14Ebd1f68817F5f1DcDb61Cfa2D6f7e"
      }
    }
  },
  {
    "coin": "ARPA-ERC20",
    "name": "arpa_erc20",
    "fname": "ARPA Chain",
    "rpcport": 80,
    "mm2": 1,
    "chain_id": 1,
    "avg_blocktime": 0.25,
    "required_confirmations": 3,
    "protocol": {
      "type": "ERC20",
      "protocol_data": {
        "platform": "ETH",
        "contract_address": "0xBA50933C268F567BDC86E1aC131BE072C6B0b71a"
      }
    }
  },
  {
    "coin": "ARRR",
    "asset": "PIRATE",
    "fname": "Pirate",
    "txversion": 4,
    "overwintered": 1,
    "mm2": 1,
    "avg_blocktime": 1,
    "protocol": {
      "type": "ZHTLC",
      "protocol_data": {
        "consensus_params": {
          "overwinter_activation_height": 152855,
          "sapling_activation_height": 152855,
          "blossom_activation_height": null,
          "heartwood_activation_height": null,
          "canopy_activation_height": null,
          "coin_type": 133,
          "hrp_sapling_extended_spending_key": "secret-extended-key-main",
          "hrp_sapling_extended_full_viewing_key": "zxviews",
          "hrp_sapling_payment_address": "zs",
          "b58_pubkey_address_prefix": [
            28,
            184
          ],
          "b58_script_address_prefix": [
            28,
            189
          ]
        },
        "check_point_block": {
          "height": 1900000,
          "time": 1652512363,
          "hash": "44797f3bb78323a7717007f1e289a3689e0b5b3433385dbd8e6f6a1700000000",
          "sapling_tree": "01e40c26f4a28071535b95ae637d30a209531e92a33de0a649e51183771025fd0f016cdc51442fcb328d047a709dc0f41e0173953404711045b3ef3036d7fd4151271501d6c94c5ce6787826af809aaee83768c4b7d4f02c8dc2d24cf60ed5f127a5d730018a752ea9d9efb3e1ac0e6e705ac9f7f9863cfa8f612ad43802175338d8d7cc6000000001fc3542434eff03075ea5f0a64f1dfb2f042d281b1a057e9f6c765b533ce51219013ad9484b1e901e62b93e7538f913dcb27695380c3bc579e79f5cc900f28e596e0001431da5f01fe11d58300134caf5ac76e0b1b7486fd02425dd8871bca4afa94d4b01bb39de1c1d10a25ce0cc775bc74b6b0f056c28639e7c5b7651bb8460060085530000000001732ddf661e68c9e335599bb0b18b048d2f1c06b20eabd18239ad2f3cc45fa910014496bab5eedab205b5f2a206bd1db30c5bc8bc0c1914a102f87010f3431be21a0000010b5fd8e7610754075f936463780e85841f3ab8ca2978f9afdf7c2c250f16a75f01db56bc66eb1cd54ec6861e5cf24af2f4a17991556a52ca781007569e95b9842401c03877ecdd98378b321250640a1885604d675aaa50380e49da8cfa6ff7deaf15"
        }
      }
    },
    "required_confirmations": 3
  },
  {
    "coin": "ARRR-BEP20",
    "name": "arrr_bep20",
    "fname": "Pirate",
    "rpcport": 80,
    "mm2": 1,
    "wallet_only": true,
    "decimals": 8,
    "chain_id": 56,
    "avg_blocktime": 0.05,
    "required_confirmations": 3,
    "protocol": {
      "type": "ERC20",
      "protocol_data": {
        "platform": "BNB",
        "contract_address": "0xCDAF240C90F989847c56aC9Dee754F76F41c5833"
      }
    }
  },
  {
    "coin": "ATOM-BEP20",
    "name": "atom_bep20",
    "fname": "Cosmos",
    "rpcport": 80,
    "mm2": 1,
    "chain_id": 56,
    "avg_blocktime": 0.05,
    "required_confirmations": 3,
    "protocol": {
      "type": "ERC20",
      "protocol_data": {
        "platform": "BNB",
        "contract_address": "0x0Eb3a705fc54725037CC9e008bDede697f62F335"
      }
    }
  },
  {
    "coin": "ATOM-PLG20",
    "name": "atom_plg20",
    "fname": "Cosmos",
    "rpcport": 80,
    "mm2": 1,
    "chain_id": 137,
    "decimals": 6,
    "avg_blocktime": 0.03,
    "required_confirmations": 3,
    "protocol": {
      "type": "ERC20",
      "protocol_data": {
        "platform": "MATIC",
        "contract_address": "0xac51C4c48Dc3116487eD4BC16542e27B5694Da1b"
      }
    }
  },
  {
    "coin": "AUR",
    "name": "auroracoin",
    "fname": "Auroracoin",
    "rpcport": 12341,
    "pubtype": 23,
    "p2shtype": 5,
    "wiftype": 176,
    "txfee": 5000,
    "segwit": false,
    "bech32_hrp": "aur",
    "mm2": 1,
    "required_confirmations": 5,
    "avg_blocktime": 1,
    "protocol": {
      "type": "UTXO"
    }
  },
  {
    "coin": "AVA-BEP20",
    "name": "ava_bep20",
    "fname": "Travala.com",
    "rpcport": 80,
    "mm2": 1,
    "chain_id": 56,
    "avg_blocktime": 0.05,
    "required_confirmations": 3,
    "protocol": {
      "type": "ERC20",
      "protocol_data": {
        "platform": "BNB",
        "contract_address": "0x13616F44Ba82D63c8C0DC3Ff843D36a8ec1c05a9"
      }
    }
  },
  {
    "coin": "AVAXT",
    "name": "avaxt",
    "fname": "Avalanche Testnet",
    "is_testnet": true,
    "rpcport": 80,
    "mm2": 1,
    "chain_id": 43113,
    "required_confirmations": 3,
    "avg_blocktime": 0.04,
    "protocol": {
      "type": "ETH"
    }
  },
  {
    "coin": "AVAX",
    "name": "avax",
    "fname": "Avalanche",
    "rpcport": 80,
    "mm2": 1,
    "chain_id": 43114,
    "required_confirmations": 3,
    "avg_blocktime": 0.04,
    "protocol": {
      "type": "ETH"
    }
  },
  {
    "coin": "AVAX-BEP20",
    "name": "avax_bep20",
    "fname": "Avalanche",
    "rpcport": 80,
    "mm2": 1,
    "chain_id": 56,
    "avg_blocktime": 0.05,
    "required_confirmations": 3,
    "protocol": {
      "type": "ERC20",
      "protocol_data": {
        "platform": "BNB",
        "contract_address": "0x1CE0c2827e2eF14D5C4f29a091d735A204794041"
      }
    }
  },
  {
    "coin": "AVN",
    "name": "avian",
    "fname": "Avian",
    "rpcport": 7896,
    "pubtype": 60,
    "p2shtype": 122,
    "wiftype": 128,
    "segwit": false,
    "fork_id": "0x40",
    "signature_version": "base",
    "txfee": 1000000,
    "mm2": 1,
    "required_confirmations": 3,
    "avg_blocktime": 0.5,
    "protocol": {
      "type": "UTXO"
    }
  },
  {
    "coin": "AVN-PLG20",
    "name": "avn_plg20",
    "fname": "Avian",
    "rpcport": 80,
    "mm2": 1,
    "chain_id": 137,
    "decimals": 18,
    "avg_blocktime": 0.03,
    "required_confirmations": 3,
    "protocol": {
      "type": "ERC20",
      "protocol_data": {
        "platform": "MATIC",
        "contract_address": "0x752DC265EAf6Da2Db0F8e4a32D5596D3f18e8701"
      }
    }
  },
  {
    "coin": "AWC",
    "name": "atomic-wallet-coin",
    "fname": "Atomic Wallet Coin",
    "rpcport": 80,
    "mm2": 1,
    "chain_id": 1,
    "required_confirmations": 3,
    "avg_blocktime": 0.25,
    "protocol": {
      "type": "ERC20",
      "protocol_data": {
        "platform": "ETH",
        "contract_address": "0xaD22f63404f7305e4713CcBd4F296f34770513f4"
      }
    }
  },
  {
    "coin": "AXE",
    "name": "axe",
    "fname": "Axe",
    "rpcport": 9337,
    "pubtype": 55,
    "p2shtype": 16,
    "wiftype": 204,
    "txfee": 10000,
    "confpath": "USERHOME/.axecore/axe.conf",
    "mm2": 1,
    "mature_confirmations": 101,
    "required_confirmations": 3,
    "avg_blocktime": 2.5,
    "protocol": {
      "type": "UTXO"
    }
  },
  {
    "coin": "AXS-BEP20",
    "name": "axs_bep20",
    "fname": "Axie Infinity",
    "rpcport": 80,
    "mm2": 1,
    "chain_id": 56,
    "avg_blocktime": 0.05,
    "required_confirmations": 3,
    "protocol": {
      "type": "ERC20",
      "protocol_data": {
        "platform": "BNB",
        "contract_address": "0x715D400F88C167884bbCc41C5FeA407ed4D2f8A0"
      }
    }
  },
  {
    "coin": "AXS-ERC20",
    "name": "axs_erc20",
    "fname": "Axie Infinity",
    "rpcport": 80,
    "mm2": 1,
    "chain_id": 1,
    "avg_blocktime": 0.25,
    "required_confirmations": 3,
    "protocol": {
      "type": "ERC20",
      "protocol_data": {
        "platform": "ETH",
        "contract_address": "0xBB0E17EF65F82Ab018d8EDd776e8DD940327B28b"
      }
    }
  },
  {
    "coin": "AYA",
    "name": "aryacoin",
    "fname": "Aryacoin",
    "rpcport": 9332,
    "pubtype": 23,
    "p2shtype": 5,
    "wiftype": 176,
    "txfee": 100000,
    "dust": 54600,
    "mm2": 1,
    "required_confirmations": 2,
    "requires_notarization": true,
    "avg_blocktime": 0.5,
    "protocol": {
      "type": "UTXO"
    }
  },
  {
    "coin": "BABYDOGE-BEP20",
    "name": "babydoge_bep20",
    "fname": "Baby Doge Coin",
    "rpcport": 80,
    "mm2": 1,
    "chain_id": 56,
    "avg_blocktime": 0.05,
    "required_confirmations": 3,
    "protocol": {
      "type": "ERC20",
      "protocol_data": {
        "platform": "BNB",
        "contract_address": "0xc748673057861a797275CD8A068AbB95A902e8de"
      }
    }
  },
  {
    "coin": "BAL-BEP20",
    "name": "bal_bep20",
    "fname": "Balancer",
    "rpcport": 80,
    "mm2": 1,
    "chain_id": 56,
    "avg_blocktime": 0.05,
    "required_confirmations": 3,
    "protocol": {
      "type": "ERC20",
      "protocol_data": {
        "platform": "BNB",
        "contract_address": "0xd4ed60d8368a92b5F1ca33aF61eF2A94714B2d46"
      }
    }
  },
  {
    "coin": "BAL-ERC20",
    "name": "bal_erc20",
    "fname": "Balancer",
    "rpcport": 80,
    "mm2": 1,
    "chain_id": 1,
    "avg_blocktime": 0.25,
    "required_confirmations": 3,
    "decimals": 18,
    "protocol": {
      "type": "ERC20",
      "protocol_data": {
        "platform": "ETH",
        "contract_address": "0xba100000625a3754423978a60c9317c58a424e3D"
      }
    }
  },
  {
    "coin": "BAL-KRC20",
    "name": "bal_krc20",
    "fname": "Balancer",
    "rpcport": 80,
    "mm2": 1,
    "chain_id": 321,
    "decimals": 18,
    "avg_blocktime": 0.05,
    "required_confirmations": 3,
    "protocol": {
      "type": "ERC20",
      "protocol_data": {
        "platform": "KCS",
        "contract_address": "0xFC31366Be1795c1Ff444b9fBF55759733aD4d26D"
      }
    }
  },
  {
    "coin": "BAL-PLG20",
    "name": "bal_plg20",
    "fname": "Balancer",
    "rpcport": 80,
    "mm2": 1,
    "chain_id": 137,
    "decimals": 18,
    "avg_blocktime": 0.03,
    "required_confirmations": 3,
    "protocol": {
      "type": "ERC20",
      "protocol_data": {
        "platform": "MATIC",
        "contract_address": "0x9a71012B13CA4d3D0Cdc72A177DF3ef03b0E76A3"
      }
    }
  },
  {
    "coin": "BANANO-BEP20",
    "name": "banano_bep20",
    "fname": "Banano",
    "rpcport": 80,
    "mm2": 1,
    "chain_id": 56,
    "avg_blocktime": 0.05,
    "required_confirmations": 3,
    "protocol": {
      "type": "ERC20",
      "protocol_data": {
        "platform": "BNB",
        "contract_address": "0xe20B9e246db5a0d21BF9209E4858Bc9A3ff7A034"
      }
    }
  },
  {
    "coin": "BAND-BEP20",
    "name": "band_bep20",
    "fname": "Band Protocol",
    "rpcport": 80,
    "mm2": 1,
    "chain_id": 56,
    "avg_blocktime": 0.05,
    "required_confirmations": 3,
    "protocol": {
      "type": "ERC20",
      "protocol_data": {
        "platform": "BNB",
        "contract_address": "0xAD6cAEb32CD2c308980a548bD0Bc5AA4306c6c18"
      }
    }
  },
  {
    "coin": "BAND-ERC20",
    "name": "band_erc20",
    "fname": "Band Protocol",
    "rpcport": 80,
    "mm2": 1,
    "chain_id": 1,
    "avg_blocktime": 0.25,
    "required_confirmations": 3,
    "decimals": 18,
    "protocol": {
      "type": "ERC20",
      "protocol_data": {
        "platform": "ETH",
        "contract_address": "0xBA11D00c5f74255f56a5E366F4F77f5A186d7f55"
      }
    }
  },
  {
    "coin": "BAND-FTM20",
    "name": "band_ftm20",
    "fname": "Band Protocol",
    "rpcport": 80,
    "mm2": 1,
    "chain_id": 250,
    "decimals": 18,
    "avg_blocktime": 0.03,
    "required_confirmations": 3,
    "protocol": {
      "type": "ERC20",
      "protocol_data": {
        "platform": "FTM",
        "contract_address": "0x46E7628E8b4350b2716ab470eE0bA1fa9e76c6C5"
      }
    }
  },
  {
    "coin": "BAND-PLG20",
    "name": "band_plg20",
    "fname": "Band Protocol",
    "rpcport": 80,
    "mm2": 1,
    "chain_id": 137,
    "decimals": 18,
    "avg_blocktime": 0.03,
    "required_confirmations": 3,
    "protocol": {
      "type": "ERC20",
      "protocol_data": {
        "platform": "MATIC",
        "contract_address": "0xA8b1E0764f85f53dfe21760e8AfE5446D82606ac"
      }
    }
  },
  {
    "coin": "BAT-AVX20",
    "name": "bat_avx20",
    "fname": "Basic Attention Token",
    "rpcport": 80,
    "mm2": 1,
    "chain_id": 43114,
    "required_confirmations": 3,
    "avg_blocktime": 0.04,
    "decimals": 18,
    "protocol": {
      "type": "ERC20",
      "protocol_data": {
        "platform": "AVAX",
        "contract_address": "0x98443B96EA4b0858FDF3219Cd13e98C7A4690588"
      }
    }
  },
  {
    "coin": "BAT-ERC20",
    "name": "bat_erc20",
    "fname": "Basic Attention Token",
    "rpcport": 80,
    "mm2": 1,
    "chain_id": 1,
    "required_confirmations": 3,
    "avg_blocktime": 0.25,
    "protocol": {
      "type": "ERC20",
      "protocol_data": {
        "platform": "ETH",
        "contract_address": "0x0D8775F648430679A709E98d2b0Cb6250d2887EF"
      }
    }
  },
  {
    "coin": "BAT-BEP20",
    "name": "bat_bep20",
    "fname": "Basic Attention Token",
    "rpcport": 80,
    "mm2": 1,
    "chain_id": 56,
    "avg_blocktime": 0.05,
    "required_confirmations": 3,
    "protocol": {
      "type": "ERC20",
      "protocol_data": {
        "platform": "BNB",
        "contract_address": "0x101d82428437127bF1608F699CD651e6Abf9766E"
      }
    }
  },
  {
    "coin": "BAT-KRC20",
    "name": "bat_krc20",
    "fname": "Basic Attention Token",
    "rpcport": 80,
    "mm2": 1,
    "chain_id": 321,
    "decimals": 18,
    "avg_blocktime": 0.05,
    "required_confirmations": 3,
    "protocol": {
      "type": "ERC20",
      "protocol_data": {
        "platform": "KCS",
        "contract_address": "0x0bF46C86Ce3B904660aE85677EaA20B0C1b24064"
      }
    }
  },
  {
    "coin": "BAT-PLG20",
    "name": "bat_plg20",
    "fname": "Basic Attention Token",
    "rpcport": 80,
    "mm2": 1,
    "chain_id": 137,
    "decimals": 18,
    "avg_blocktime": 0.03,
    "required_confirmations": 3,
    "protocol": {
      "type": "ERC20",
      "protocol_data": {
        "platform": "MATIC",
        "contract_address": "0x3Cef98bb43d732E2F285eE605a8158cDE967D219"
      }
    }
  },
  {
    "coin": "BCH",
    "name": "bch",
    "fname": "Bitcoin Cash",
    "rpcport": 33333,
    "pubtype": 0,
    "p2shtype": 5,
    "wiftype": 128,
    "txfee": 1000,
    "segwit": false,
    "fork_id": "0x40",
    "address_format": {
      "format": "cashaddress",
      "network": "bitcoincash"
    },
    "mm2": 1,
    "sign_message_prefix": "Bitcoin Signed Message:\n",
    "required_confirmations": 1,
    "avg_blocktime": 10,
    "protocol": {
      "type": "BCH",
      "protocol_data": {
        "slp_prefix": "simpleledger"
      }
    }
  },
  {
    "coin": "USDT-SLP",
    "fname": "Tether",
    "protocol": {
      "type": "SLPTOKEN",
      "protocol_data": {
        "decimals": 8,
        "token_id": "9fc89d6b7d5be2eac0b3787c5b8236bca5de641b5bafafc8f450727b63615c11",
        "platform": "BCH",
        "required_confirmations": 1,
        "slp_prefix": "simpleledger"
      }
    },
    "mm2": 1
  },
  {
    "coin": "TTT-SLP",
    "fname": "Trinity Trust Token",
    "protocol": {
      "type": "SLPTOKEN",
      "protocol_data": {
        "decimals": 2,
        "token_id": "5321508197ffed321c5fc9a1427e5c68b31d2c1ec92ae1c495f8acb08d8d66cd",
        "platform": "BCH",
        "required_confirmations": 1,
        "slp_prefix": "simpleledger"
      }
    },
    "mm2": 1
  },
  {
    "coin": "ASLP-SLP",
    "fname": "AtomicSLP",
    "protocol": {
      "type": "SLPTOKEN",
      "protocol_data": {
        "decimals": 2,
        "token_id": "926894cbf50269b15c97559b9acfc1bd88cd5f20703313ce0ea0683ecdb40911",
        "platform": "BCH",
        "required_confirmations": 1,
        "slp_prefix": "simpleledger"
      }
    },
    "mm2": 1
  },
  {
    "coin": "SPICE-SLP",
    "fname": "Spice",
    "protocol": {
      "type": "SLPTOKEN",
      "protocol_data": {
        "decimals": 8,
        "token_id": "4de69e374a8ed21cbddd47f2338cc0f479dc58daa2bbe11cd604ca488eca0ddf",
        "platform": "BCH",
        "required_confirmations": 1,
        "slp_prefix": "simpleledger"
      }
    },
    "mm2": 1
  },
  {
    "coin": "FLEXUSD-ERC20",
    "name": "flexusd_erc20",
    "fname": "flexUSD",
    "rpcport": 80,
    "mm2": 1,
    "chain_id": 1,
    "decimals": 18,
    "avg_blocktime": 0.25,
    "required_confirmations": 3,
    "protocol": {
      "type": "ERC20",
      "protocol_data": {
        "platform": "ETH",
        "contract_address": "0xa774FFB4AF6B0A91331C084E1aebAE6Ad535e6F3"
      }
    }
  },
  {
    "coin": "FLEXUSD-SLP",
    "fname": "FlexUSD",
    "protocol": {
      "type": "SLPTOKEN",
      "protocol_data": {
        "decimals": 6,
        "token_id": "dd21be4532d93661e8ffe16db6535af0fb8ee1344d1fef81a193e2b4cfa9fbc9",
        "platform": "BCH",
        "required_confirmations": 1,
        "slp_prefix": "simpleledger"
      }
    },
    "mm2": 1
  },
  {
    "coin": "SOUR-SLP",
    "fname": "Sour",
    "protocol": {
      "type": "SLPTOKEN",
      "protocol_data": {
        "decimals": 8,
        "token_id": "6448381f9649ecacd8c30189cfbfee71a91b6b9738ea494fe33f8b8b51cbfca0",
        "platform": "BCH",
        "required_confirmations": 1,
        "slp_prefix": "simpleledger"
      }
    },
    "mm2": 1
  },
  {
    "coin": "PSF-SLP",
    "fname": "PS Foundation",
    "protocol": {
      "type": "SLPTOKEN",
      "protocol_data": {
        "decimals": 8,
        "token_id": "38e97c5d7d3585a2cbf3f9580c82ca33985f9cb0845d4dcce220cb709f9538b0",
        "platform": "BCH",
        "required_confirmations": 1,
        "slp_prefix": "simpleledger"
      }
    },
    "mm2": 1
  },
  {
<<<<<<< HEAD
=======
    "coin": "JOY-SLP",
    "fname": "Joystick.club",
    "protocol": {
      "type": "SLPTOKEN",
      "protocol_data": {
        "decimals": 0,
        "token_id": "2624df798d76986231c7acb0f6923f537223da44ba6e25171186ab4056a58b64",
        "platform": "BCH",
        "required_confirmations": 1,
        "slp_prefix": "simpleledger"
      }
    },
    "mm2": 1
  },
  {
    "coin": "JOY-PLG20",
    "name": "joy_plg20",
    "fname": "Joystick.club",
    "rpcport": 80,
    "mm2": 1,
    "chain_id": 137,
    "decimals": 18,
    "avg_blocktime": 0.03,
    "required_confirmations": 3,
    "protocol": {
      "type": "ERC20",
      "protocol_data": {
        "platform": "MATIC",
        "contract_address": "0x218645F85Ff27FC456ef46c3CdacBF5c40B2F9E8"
      }
    }
  },
  {
>>>>>>> f82a3025
    "coin": "MAZE-SLP",
    "fname": "Maze",
    "protocol": {
      "type": "SLPTOKEN",
      "protocol_data": {
        "decimals": 6,
        "token_id": "bb553ac2ac7af0fcd4f24f9dfacc7f925bfb1446c6e18c7966db95a8d50fb378",
        "platform": "BCH",
        "required_confirmations": 1,
        "slp_prefix": "simpleledger"
      }
    },
    "mm2": 1
  },
  {
    "coin": "BCH-ERC20",
    "name": "bch_erc20",
    "fname": "Bitcoin Cash",
    "rpcport": 80,
    "mm2": 1,
    "chain_id": 1,
    "decimals": 8,
    "avg_blocktime": 0.25,
    "required_confirmations": 3,
    "protocol": {
      "type": "ERC20",
      "protocol_data": {
        "platform": "ETH",
        "contract_address": "0x85c4EdC43724e954e5849cAAab61A26a9CB65F1B"
      }
    }
  },
  {
    "coin": "BCH-BEP20",
    "name": "bch_bep20",
    "fname": "Bitcoin Cash",
    "rpcport": 80,
    "mm2": 1,
    "chain_id": 56,
    "decimals": 18,
    "avg_blocktime": 0.05,
    "required_confirmations": 3,
    "protocol": {
      "type": "ERC20",
      "protocol_data": {
        "platform": "BNB",
        "contract_address": "0x8fF795a6F4D97E7887C79beA79aba5cc76444aDf"
      }
    }
  },
  {
    "coin": "BCH-HCO20",
    "name": "bch_hco20",
    "fname": "Bitcoin Cash",
    "rpcport": 80,
    "mm2": 1,
    "chain_id": 128,
    "avg_blocktime": 0.05,
    "decimals": 18,
    "required_confirmations": 3,
    "protocol": {
      "type": "ERC20",
      "protocol_data": {
        "platform": "HT",
        "contract_address": "0xeF3CEBD77E0C52cb6f60875d9306397B5Caca375"
      }
    }
  },
  {
    "coin": "BET",
    "asset": "BET",
    "fname": "BET",
    "rpcport": 14250,
    "txversion": 4,
    "overwintered": 1,
    "mm2": 1,
    "sign_message_prefix": "Komodo Signed Message:\n",
    "required_confirmations": 2,
    "requires_notarization": true,
    "avg_blocktime": 1,
    "protocol": {
      "type": "UTXO"
    }
  },
  {
    "coin": "BIDR-BEP20",
    "name": "bidr_bep20",
    "fname": "BIDR",
    "rpcport": 80,
    "mm2": 1,
    "avg_blocktime": 0.05,
    "required_confirmations": 3,
    "protocol": {
      "type": "ERC20",
      "protocol_data": {
        "platform": "BNB",
        "contract_address": "0x9A2f5556e9A637e8fBcE886d8e3cf8b316a1D8a2"
      }
    }
  },
  {
    "coin": "BLK",
    "name": "blackmore",
    "fname": "BlackCoin",
    "isPoS": 1,
    "rpcport": 15715,
    "pubtype": 25,
    "p2shtype": 85,
    "wiftype": 153,
    "txfee": 100000,
    "dust": 100000,
    "segwit": true,
    "mm2": 1,
    "required_confirmations": 5,
    "mature_confirmations": 500,
    "avg_blocktime": 1.1,
    "protocol": {
      "type": "UTXO"
    }
  },
  {
    "coin": "BLK-BEP20",
    "name": "blk_bep20",
    "fname": "BlackCoin",
    "rpcport": 80,
    "mm2": 1,
    "chain_id": 56,
    "decimals": 18,
    "avg_blocktime": 0.05,
    "required_confirmations": 3,
    "protocol": {
      "type": "ERC20",
      "protocol_data": {
        "platform": "BNB",
        "contract_address": "0xd2cDfD5d26dfA1D11116B9ED7DBd7C6B88C6e1D3"
      }
    }
  },
  {
    "coin": "tBLK",
    "name": "blackmore",
    "fname": "BlackCoin Testnet",
    "isPoS": 1,
    "rpcport": 25715,
    "pubtype": 111,
    "p2shtype": 196,
    "wiftype": 239,
    "txfee": 100000,
    "segwit": true,
    "mm2": 1,
    "is_testnet": true,
    "required_confirmations": 5,
    "mature_confirmations": 10,
    "avg_blocktime": 1.1,
    "protocol": {
      "type": "UTXO"
    }
  },
  {
    "coin": "BNB",
    "name": "binancesmartchain",
    "fname": "Binance Coin",
    "avg_blocktime": 0.05,
    "rpcport": 80,
    "mm2": 1,
    "chain_id": 56,
    "required_confirmations": 3,
    "protocol": {
      "type": "ETH"
    }
  },
  {
    "coin": "BONE-ERC20",
    "name": "bone_erc20",
    "fname": "Bone ShibaSwap",
    "rpcport": 80,
    "mm2": 1,
    "chain_id": 1,
    "avg_blocktime": 0.25,
    "required_confirmations": 3,
    "protocol": {
      "type": "ERC20",
      "protocol_data": {
        "platform": "ETH",
        "contract_address": "0x9813037ee2218799597d83D4a5B6F3b6778218d9"
      }
    }
  },
  {
    "coin": "RBTC",
    "name": "rsksmartbitcoin",
    "fname": "RSK Smart Bitcoin",
    "wallet_only": true,
    "avg_blocktime": 0.1,
    "rpcport": 80,
    "mm2": 1,
    "alias_ticker": "BTC",
    "chain_id": 30,
    "required_confirmations": 1,
    "protocol": {
      "type": "ETH"
    }
  },
  {
    "coin": "BNBT",
    "name": "binancesmartchaintest",
    "fname": "Binance Coin Testnet",
    "avg_blocktime": 0.25,
    "rpcport": 80,
    "chain_id": 97,
    "mm2": 1,
    "is_testnet": true,
    "required_confirmations": 3,
    "protocol": {
      "type": "ETH"
    }
  },
  {
    "coin": "BNT-BEP20",
    "name": "bnt_bep20",
    "fname": "Bancor",
    "rpcport": 80,
    "mm2": 1,
    "chain_id": 56,
    "avg_blocktime": 0.05,
    "required_confirmations": 3,
    "protocol": {
      "type": "ERC20",
      "protocol_data": {
        "platform": "BNB",
        "contract_address": "0xA069008A669e2Af00a86673D9D584cfb524A42Cc"
      }
    }
  },
  {
    "coin": "BNT-ERC20",
    "name": "bnt_erc20",
    "fname": "Bancor",
    "rpcport": 80,
    "mm2": 1,
    "chain_id": 1,
    "avg_blocktime": 0.25,
    "required_confirmations": 3,
    "decimals": 18,
    "protocol": {
      "type": "ERC20",
      "protocol_data": {
        "platform": "ETH",
        "contract_address": "0x1F573D6Fb3F13d689FF844B4cE37794d79a7FF1C"
      }
    }
  },
  {
    "coin": "BNT-PLG20",
    "name": "bnt_plg20",
    "fname": "Bancor",
    "rpcport": 80,
    "mm2": 1,
    "chain_id": 137,
    "decimals": 18,
    "avg_blocktime": 0.03,
    "required_confirmations": 3,
    "protocol": {
      "type": "ERC20",
      "protocol_data": {
        "platform": "MATIC",
        "contract_address": "0xc26D47d5c33aC71AC5CF9F776D63Ba292a4F7842"
      }
    }
  },
  {
    "coin": "BOTS",
    "asset": "BOTS",
    "fname": "BOTS",
    "rpcport": 11964,
    "txversion": 4,
    "overwintered": 1,
    "mm2": 1,
    "sign_message_prefix": "Komodo Signed Message:\n",
    "required_confirmations": 2,
    "requires_notarization": true,
    "avg_blocktime": 1,
    "protocol": {
      "type": "UTXO"
    }
  },
  {
    "coin": "BRZ-BEP20",
    "name": "brz_bep20",
    "fname": "Brazilian Digital Token",
    "rpcport": 80,
    "mm2": 1,
    "chain_id": 56,
    "decimals": 4,
    "avg_blocktime": 0.05,
    "required_confirmations": 3,
    "protocol": {
      "type": "ERC20",
      "protocol_data": {
        "platform": "BNB",
        "contract_address": "0x71be881e9C5d4465B3FfF61e89c6f3651E69B5bb"
      }
    }
  },
  {
    "coin": "BRZ-ERC20",
    "name": "brz_erc20",
    "fname": "Brazilian Digital Token",
    "rpcport": 80,
    "mm2": 1,
    "chain_id": 1,
    "decimals": 4,
    "avg_blocktime": 0.25,
    "required_confirmations": 3,
    "protocol": {
      "type": "ERC20",
      "protocol_data": {
        "platform": "ETH",
        "contract_address": "0x420412E765BFa6d85aaaC94b4f7b708C89be2e2B"
      }
    }
  },
  {
    "coin": "BRZ-PLG20",
    "name": "brz_plg20",
    "fname": "Brazilian Digital Token",
    "rpcport": 80,
    "mm2": 1,
    "chain_id": 137,
    "decimals": 4,
    "avg_blocktime": 0.03,
    "required_confirmations": 3,
    "protocol": {
      "type": "ERC20",
      "protocol_data": {
        "platform": "MATIC",
        "contract_address": "0x491a4eB4f1FC3BfF8E1d2FC856a6A46663aD556f"
      }
    }
  },
  {
    "coin": "BRZ-AVX20",
    "name": "brz_avx20",
    "fname": "Brazilian Digital Token",
    "rpcport": 80,
    "mm2": 1,
    "chain_id": 43114,
    "decimals": 4,
    "avg_blocktime": 0.04,
    "required_confirmations": 3,
    "protocol": {
      "type": "ERC20",
      "protocol_data": {
        "platform": "AVAX",
        "contract_address": "0x491a4eB4f1FC3BfF8E1d2FC856a6A46663aD556f"
      }
    }
  },
  {
    "coin": "BSTY",
    "name": "globalboost",
    "fname": "GlobalBoost-Y",
    "rpcport": 8225,
    "pubtype": 77,
    "p2shtype": 139,
    "wiftype": 208,
    "txfee": 200000,
    "segwit": true,
    "bech32_hrp": "gb",
    "mm2": 1,
    "required_confirmations": 1,
    "avg_blocktime": 10,
    "protocol": {
      "type": "UTXO"
    }
  },
  {
    "coin": "BSTY-segwit",
    "name": "globalboost",
    "fname": "GlobalBoost-Y",
    "rpcport": 8225,
    "pubtype": 77,
    "p2shtype": 139,
    "wiftype": 208,
    "txfee": 200000,
    "segwit": true,
    "bech32_hrp": "gb",
    "address_format": {
      "format": "segwit"
    },
    "orderbook_ticker": "BSTY",
    "mm2": 1,
    "required_confirmations": 1,
    "avg_blocktime": 10,
    "protocol": {
      "type": "UTXO"
    }
  },
  {
    "coin": "BTC",
    "name": "bitcoin",
    "fname": "Bitcoin",
    "rpcport": 8332,
    "pubtype": 0,
    "p2shtype": 5,
    "wiftype": 128,
    "segwit": true,
    "bech32_hrp": "bc",
    "txfee": 0,
    "estimate_fee_mode": "ECONOMICAL",
    "mm2": 1,
    "sign_message_prefix": "Bitcoin Signed Message:\n",
    "enable_spv_proof": true,
    "block_headers_verification_params": {
      "difficulty_check": true,
      "constant_difficulty": false,
      "difficulty_algorithm": "Bitcoin Mainnet",
      "genesis_block_header": "010000006fe28c0ab6f1b372c1a6a246ae63f74f931e8365e15a089c68d6190000000000982051fd1e4ba744bbbe680e1fee14677ba1a3c3540bf7b1cdb606e857233e0e61bc6649ffff001d01e36299"
    },
    "required_confirmations": 1,
    "avg_blocktime": 10,
    "protocol": {
      "type": "UTXO"
    },
    "derivation_path": "m/44'/0'",
    "trezor_coin": "Bitcoin"
  },
  {
    "coin": "BTC-segwit",
    "name": "bitcoin",
    "fname": "Bitcoin",
    "rpcport": 8332,
    "pubtype": 0,
    "p2shtype": 5,
    "wiftype": 128,
    "segwit": true,
    "bech32_hrp": "bc",
    "address_format": {
      "format": "segwit"
    },
    "orderbook_ticker": "BTC",
    "txfee": 0,
    "estimate_fee_mode": "ECONOMICAL",
    "mm2": 1,
    "enable_spv_proof": true,
    "block_headers_verification_params": {
      "difficulty_check": true,
      "constant_difficulty": false,
      "difficulty_algorithm": "Bitcoin Mainnet",
      "genesis_block_header": "010000006fe28c0ab6f1b372c1a6a246ae63f74f931e8365e15a089c68d6190000000000982051fd1e4ba744bbbe680e1fee14677ba1a3c3540bf7b1cdb606e857233e0e61bc6649ffff001d01e36299"
    },
    "required_confirmations": 1,
    "avg_blocktime": 10,
    "protocol": {
      "type": "UTXO"
    }
  },
  {
    "coin": "BTC-BEP20",
    "name": "btc_bep20",
    "fname": "Bitcoin",
    "rpcport": 80,
    "mm2": 1,
    "chain_id": 56,
    "avg_blocktime": 0.05,
    "required_confirmations": 3,
    "protocol": {
      "type": "ERC20",
      "protocol_data": {
        "platform": "BNB",
        "contract_address": "0x7130d2A12B9BCbFAe4f2634d864A1Ee1Ce3Ead9c"
      }
    }
  },
  {
    "coin": "BTCZ",
    "name": "bitcoinz",
    "fname": "BitcoinZ",
    "rpcport": 1979,
    "taddr": 28,
    "pubtype": 184,
    "p2shtype": 189,
    "wiftype": 128,
    "txfee": 10000,
    "txversion": 4,
    "overwintered": 1,
    "mm2": 1,
    "required_confirmations": 2,
    "avg_blocktime": 2.5,
    "protocol": {
      "type": "UTXO"
    }
  },
  {
    "coin": "BTCZ-BEP20",
    "name": "btcz_bep20",
    "fname": "BitcoinZ",
    "rpcport": 80,
    "mm2": 1,
    "chain_id": 56,
    "decimals": 8,
    "avg_blocktime": 0.05,
    "required_confirmations": 3,
    "protocol": {
      "type": "ERC20",
      "protocol_data": {
        "platform": "BNB",
        "contract_address": "0xcBBB3e5099F769F6d4E2b8b92DC0e268f7E099D8"
      }
    }
  },
  {
    "coin": "BTE",
    "name": "bitweb",
    "fname": "Bitweb",
    "rpcport": 1605,
    "pubtype": 33,
    "p2shtype": 30,
    "wiftype": 128,
    "segwit": true,
    "bech32_hrp": "web",
    "txfee": 20000,
    "mm2": 1,
    "required_confirmations": 3,
    "avg_blocktime": 1,
    "protocol": {
      "type": "UTXO"
    }
  },
  {
    "coin": "BTE-segwit",
    "name": "bitweb",
    "fname": "Bitweb",
    "rpcport": 1605,
    "pubtype": 33,
    "p2shtype": 30,
    "wiftype": 128,
    "segwit": true,
    "bech32_hrp": "web",
    "address_format": {
      "format": "segwit"
    },
    "orderbook_ticker": "BTE",
    "txfee": 20000,
    "mm2": 1,
    "required_confirmations": 3,
    "avg_blocktime": 1,
    "protocol": {
      "type": "UTXO"
    }
  },
  {
    "coin": "BTT-BEP20",
    "name": "btt_bep20",
    "fname": "BitTorrent (OLD)",
    "rpcport": 80,
    "mm2": 1,
    "chain_id": 56,
    "avg_blocktime": 0.05,
    "required_confirmations": 3,
    "protocol": {
      "type": "ERC20",
      "protocol_data": {
        "platform": "BNB",
        "contract_address": "0x8595F9dA7b868b1822194fAEd312235E43007b49"
      }
    }
  },
  {
    "coin": "BTTC-BEP20",
    "name": "bttc_bep20",
    "fname": "BitTorrent",
    "rpcport": 80,
    "mm2": 1,
    "chain_id": 56,
    "decimals": 18,
    "avg_blocktime": 0.05,
    "required_confirmations": 3,
    "protocol": {
      "type": "ERC20",
      "protocol_data": {
        "platform": "BNB",
        "contract_address": "0x352Cb5E19b12FC216548a2677bD0fce83BaE434B"
      }
    }
  },
  {
    "coin": "BTU-ERC20",
    "name": "btu_erc20",
    "fname": "BTU Protocol",
    "rpcport": 80,
    "mm2": 1,
    "chain_id": 1,
    "decimals": 18,
    "avg_blocktime": 0.25,
    "required_confirmations": 3,
    "protocol": {
      "type": "ERC20",
      "protocol_data": {
        "platform": "ETH",
        "contract_address": "0xb683D83a532e2Cb7DFa5275eED3698436371cc9f"
      }
    }
  },
  {
    "coin": "BTU-PLG20",
    "name": "btu_plg20",
    "fname": "BTU Protocol",
    "rpcport": 80,
    "mm2": 1,
    "chain_id": 137,
    "decimals": 18,
    "avg_blocktime": 0.03,
    "required_confirmations": 3,
    "protocol": {
      "type": "ERC20",
      "protocol_data": {
        "platform": "MATIC",
        "contract_address": "0xFdc26CDA2d2440d0E83CD1DeE8E8bE48405806DC"
      }
    }
  },
  {
    "coin": "BTX",
    "name": "bitcore",
    "fname": "BitCore",
    "rpcport": 9469,
    "pubtype": 3,
    "p2shtype": 125,
    "wiftype": 128,
    "segwit": true,
    "bech32_hrp": "btx",
    "txfee": 20000,
    "mm2": 1,
    "required_confirmations": 3,
    "avg_blocktime": 2.5,
    "protocol": {
      "type": "UTXO"
    }
  },
  {
    "coin": "BTX-segwit",
    "name": "bitcore",
    "fname": "BitCore",
    "rpcport": 9469,
    "pubtype": 3,
    "p2shtype": 125,
    "wiftype": 128,
    "segwit": true,
    "bech32_hrp": "btx",
    "address_format": {
      "format": "segwit"
    },
    "orderbook_ticker": "BTX",
    "txfee": 20000,
    "mm2": 1,
    "required_confirmations": 3,
    "avg_blocktime": 2.5,
    "protocol": {
      "type": "UTXO"
    }
  },
  {
    "coin": "BTX-BEP20",
    "name": "btx_bep20",
    "fname": "BitCore",
    "rpcport": 80,
    "mm2": 1,
    "chain_id": 56,
    "decimals": 8,
    "avg_blocktime": 0.05,
    "required_confirmations": 3,
    "protocol": {
      "type": "ERC20",
      "protocol_data": {
        "platform": "BNB",
        "contract_address": "0x000000089fb24237dA101020Ff8e2AfD14624687"
      }
    }
  },
  {
    "coin": "BUSD-AVX20",
    "name": "busd_avx20",
    "fname": "Binance USD",
    "rpcport": 80,
    "mm2": 1,
    "chain_id": 43114,
    "required_confirmations": 3,
    "avg_blocktime": 0.04,
    "decimals": 18,
    "protocol": {
      "type": "ERC20",
      "protocol_data": {
        "platform": "AVAX",
        "contract_address": "0x19860CCB0A68fd4213aB9D8266F7bBf05A8dDe98"
      }
    }
  },
  {
    "coin": "BUSD-MVR20",
    "name": "busd_mvr20",
    "fname": "Binance USD",
    "rpcport": 80,
    "mm2": 1,
    "chain_id": 1285,
    "avg_blocktime": 0.25,
    "decimals": 18,
    "required_confirmations": 3,
    "protocol": {
      "type": "ERC20",
      "protocol_data": {
        "platform": "MOVR",
        "contract_address": "0x5D9ab5522c64E1F6ef5e3627ECCc093f56167818"
      }
    }
  },
  {
    "coin": "BUSD-ERC20",
    "name": "busd_erc20",
    "fname": "Binance USD",
    "rpcport": 80,
    "mm2": 1,
    "chain_id": 1,
    "required_confirmations": 3,
    "avg_blocktime": 0.25,
    "protocol": {
      "type": "ERC20",
      "protocol_data": {
        "platform": "ETH",
        "contract_address": "0x4Fabb145d64652a948d72533023f6E7A623C7C53"
      }
    }
  },
  {
    "coin": "BUSD-BEP20",
    "name": "busd_bep20",
    "fname": "Binance USD",
    "rpcport": 80,
    "mm2": 1,
    "chain_id": 56,
    "avg_blocktime": 0.05,
    "required_confirmations": 3,
    "protocol": {
      "type": "ERC20",
      "protocol_data": {
        "platform": "BNB",
        "contract_address": "0xe9e7CEA3DedcA5984780Bafc599bD69ADd087D56"
      }
    }
  },
  {
    "coin": "BUSD-HRC20",
    "name": "busd_hrc20",
    "fname": "Binance USD",
    "rpcport": 80,
    "mm2": 1,
    "chain_id": 1666600000,
    "decimals": 18,
    "avg_blocktime": 0.03,
    "required_confirmations": 3,
    "protocol": {
      "type": "ERC20",
      "protocol_data": {
        "platform": "ONE",
        "contract_address": "0xE176EBE47d621b984a73036B9DA5d834411ef734"
      }
    }
  },
  {
    "coin": "BUSD-PLG20",
    "name": "busd_plg20",
    "fname": "Binance USD",
    "rpcport": 80,
    "mm2": 1,
    "chain_id": 137,
    "decimals": 18,
    "avg_blocktime": 0.03,
    "required_confirmations": 3,
    "protocol": {
      "type": "ERC20",
      "protocol_data": {
        "platform": "MATIC",
        "contract_address": "0xdAb529f40E671A1D4bF91361c21bf9f0C9712ab7"
      }
    }
  },
  {
    "coin": "CADC-ERC20",
    "name": "cadc_erc20",
    "fname": "CAD Coin",
    "rpcport": 80,
    "mm2": 1,
    "chain_id": 1,
    "decimals": 18,
    "avg_blocktime": 0.25,
    "required_confirmations": 3,
    "protocol": {
      "type": "ERC20",
      "protocol_data": {
        "platform": "ETH",
        "contract_address": "0xcaDC0acd4B445166f12d2C07EAc6E2544FbE2Eef"
      }
    }
  },
  {
    "coin": "CADC-OLD",
    "name": "cadc_old",
    "fname": "CAD Coin (OLD)",
    "rpcport": 80,
    "mm2": 1,
    "chain_id": 137,
    "decimals": 18,
    "avg_blocktime": 0.03,
    "required_confirmations": 3,
    "protocol": {
      "type": "ERC20",
      "protocol_data": {
        "platform": "MATIC",
        "contract_address": "0x5d146d8B1dACb1EBBA5cb005ae1059DA8a1FbF57"
      }
    }
  },
  {
    "coin": "CADC-PLG20",
    "name": "cadc_plg20",
    "fname": "CAD Coin",
    "rpcport": 80,
    "mm2": 1,
    "chain_id": 137,
    "decimals": 18,
    "avg_blocktime": 0.03,
    "required_confirmations": 3,
    "protocol": {
      "type": "ERC20",
      "protocol_data": {
        "platform": "MATIC",
        "contract_address": "0x9de41aFF9f55219D5bf4359F167d1D0c772A396D"
      }
    }
  },
  {
    "coin": "CAKE",
    "name": "cake",
    "fname": "PancakeSwap",
    "rpcport": 80,
    "mm2": 1,
    "chain_id": 56,
    "avg_blocktime": 0.05,
    "required_confirmations": 3,
    "protocol": {
      "type": "ERC20",
      "protocol_data": {
        "platform": "BNB",
        "contract_address": "0x0E09FaBB73Bd3Ade0a17ECC321fD13a19e81cE82"
      }
    }
  },
  {
    "coin": "CASE",
    "name": "case_bep20",
    "fname": "Case Token",
    "rpcport": 80,
    "mm2": 1,
    "chain_id": 56,
    "decimals": 8,
    "avg_blocktime": 0.05,
    "required_confirmations": 3,
    "protocol": {
      "type": "ERC20",
      "protocol_data": {
        "platform": "BNB",
        "contract_address": "0x5cafe85d8983f61C059df359c504F1Bab8009e9e"
      }
    }
  },
  {
    "coin": "CCL",
    "sign_message_prefix": "Komodo Signed Message:\n",
    "asset": "CCL",
    "fname": "CoinCollect",
    "rpcport": 20849,
    "txversion": 4,
    "overwintered": 1,
    "mm2": 1,
    "required_confirmations": 2,
    "requires_notarization": true,
    "avg_blocktime": 1,
    "protocol": {
      "type": "UTXO"
    }
  },
  {
    "coin": "CDN",
    "name": "canadaecoin",
    "fname": "Canada eCoin",
    "rpcport": 34330,
    "pubtype": 28,
    "p2shtype": 5,
    "wiftype": 156,
    "txfee": 200000,
    "dust": 54600,
    "segwit": true,
    "bech32_hrp": "cdn",
    "mm2": 1,
    "required_confirmations": 2,
    "avg_blocktime": 5,
    "protocol": {
      "type": "UTXO"
    }
  },
  {
    "coin": "CDN-segwit",
    "name": "canadaecoin",
    "fname": "Canada eCoin",
    "rpcport": 34330,
    "pubtype": 28,
    "p2shtype": 5,
    "wiftype": 156,
    "txfee": 200000,
    "dust": 54600,
    "segwit": true,
    "bech32_hrp": "cdn",
    "address_format": {
      "format": "segwit"
    },
    "orderbook_ticker": "CDN",
    "mm2": 1,
    "required_confirmations": 2,
    "avg_blocktime": 5,
    "protocol": {
      "type": "UTXO"
    }
  },
  {
    "coin": "CEL-ERC20",
    "name": "cel_erc20",
    "fname": "Celsius",
    "rpcport": 80,
    "mm2": 1,
    "chain_id": 1,
    "decimals": 4,
    "avg_blocktime": 0.25,
    "required_confirmations": 3,
    "protocol": {
      "type": "ERC20",
      "protocol_data": {
        "platform": "ETH",
        "contract_address": "0xaaAEBE6Fe48E54f431b0C390CfaF0b017d09D42d"
      }
    }
  },
  {
    "coin": "CEL-PLG20",
    "name": "cel_plg20",
    "fname": "Celsius",
    "rpcport": 80,
    "mm2": 1,
    "chain_id": 137,
    "decimals": 4,
    "avg_blocktime": 0.03,
    "required_confirmations": 3,
    "protocol": {
      "type": "ERC20",
      "protocol_data": {
        "platform": "MATIC",
        "contract_address": "0xD85d1e945766Fea5Eda9103F918Bd915FbCa63E6"
      }
    }
  },
  {
    "coin": "CELR-ERC20",
    "name": "celr_erc20",
    "fname": "Celer Network",
    "rpcport": 80,
    "mm2": 1,
    "chain_id": 1,
    "decimals": 18,
    "avg_blocktime": 0.25,
    "required_confirmations": 3,
    "protocol": {
      "type": "ERC20",
      "protocol_data": {
        "platform": "ETH",
        "contract_address": "0x4F9254C83EB525f9FCf346490bbb3ed28a81C667"
      }
    }
  },
  {
    "coin": "CELR-BEP20",
    "name": "celr_bep20",
    "fname": "Celer Network",
    "rpcport": 80,
    "mm2": 1,
    "chain_id": 56,
    "decimals": 18,
    "avg_blocktime": 0.05,
    "required_confirmations": 3,
    "protocol": {
      "type": "ERC20",
      "protocol_data": {
        "platform": "BNB",
        "contract_address": "0x1f9f6a696C6Fd109cD3956F45dC709d2b3902163"
      }
    }
  },
  {
    "coin": "CELR-ARB20",
    "name": "celr_arb20",
    "fname": "Celer Network",
    "rpcport": 80,
    "mm2": 1,
    "wallet_only": true,
    "chain_id": 42161,
    "decimals": 18,
    "avg_blocktime": 0.25,
    "required_confirmations": 3,
    "protocol": {
      "type": "ERC20",
      "protocol_data": {
        "platform": "ETH-ARB20",
        "contract_address": "0x3a8B787f78D775AECFEEa15706D4221B40F345AB"
      }
    }
  },
  {
    "coin": "CHTA",
    "name": "cheetahcoin",
    "fname": "Cheetahcoin",
    "rpcport": 8536,
    "pubtype": 28,
    "p2shtype": 5,
    "wiftype": 128,
    "txfee": 40000,
    "mm2": 1,
    "required_confirmations": 2,
    "avg_blocktime": 2,
    "protocol": {
      "type": "UTXO"
    }
  },
  {
    "coin": "CHIPS",
    "name": "chips",
    "fname": "Chips",
    "rpcport": 57776,
    "pubtype": 60,
    "p2shtype": 85,
    "wiftype": 188,
    "txfee": 10000,
    "segwit": true,
    "mm2": 1,
    "required_confirmations": 2,
    "requires_notarization": true,
    "avg_blocktime": 0.166,
    "protocol": {
      "type": "UTXO"
    }
  },
  {
    "coin": "CHSB-ERC20",
    "name": "chsb_erc20",
    "fname": "SwissBorg",
    "rpcport": 80,
    "mm2": 1,
    "chain_id": 1,
    "decimals": 8,
    "avg_blocktime": 0.25,
    "required_confirmations": 3,
    "protocol": {
      "type": "ERC20",
      "protocol_data": {
        "platform": "ETH",
        "contract_address": "0xba9d4199faB4f26eFE3551D490E3821486f135Ba"
      }
    }
  },
  {
    "coin": "CHSB-PLG20",
    "name": "chsb_plg20",
    "fname": "SwissBorg",
    "rpcport": 80,
    "mm2": 1,
    "chain_id": 137,
    "decimals": 8,
    "avg_blocktime": 0.03,
    "required_confirmations": 3,
    "protocol": {
      "type": "ERC20",
      "protocol_data": {
        "platform": "MATIC",
        "contract_address": "0x67Ce67ec4fCd4aCa0Fcb738dD080b2a21ff69D75"
      }
    }
  },
  {
    "coin": "CHZ-ERC20",
    "name": "chz_erc20",
    "fname": "Chiliz",
    "rpcport": 80,
    "mm2": 1,
    "chain_id": 1,
    "decimals": 18,
    "avg_blocktime": 0.25,
    "required_confirmations": 3,
    "protocol": {
      "type": "ERC20",
      "protocol_data": {
        "platform": "ETH",
        "contract_address": "0x3506424F91fD33084466F402d5D97f05F8e3b4AF"
      }
    }
  },
  {
    "coin": "CHZ-KRC20",
    "name": "chz_krc20",
    "fname": "Chiliz",
    "rpcport": 80,
    "mm2": 1,
    "chain_id": 321,
    "decimals": 18,
    "avg_blocktime": 0.05,
    "required_confirmations": 3,
    "protocol": {
      "type": "ERC20",
      "protocol_data": {
        "platform": "KCS",
        "contract_address": "0x6E8ce0519B7e4d691BaCE464099547E5fC17679c"
      }
    }
  },
  {
    "coin": "CHZ-PLG20",
    "name": "chz_plg20",
    "fname": "Chiliz",
    "rpcport": 80,
    "mm2": 1,
    "chain_id": 137,
    "decimals": 18,
    "avg_blocktime": 0.03,
    "required_confirmations": 3,
    "protocol": {
      "type": "ERC20",
      "protocol_data": {
        "platform": "MATIC",
        "contract_address": "0xf1938Ce12400f9a761084E7A80d37e732a4dA056"
      }
    }
  },
  {
    "coin": "CLC",
    "sign_message_prefix": "Komodo Signed Message:\n",
    "asset": "CLC",
    "fname": "Collider Coin",
    "rpcport": 31034,
    "txversion": 4,
    "overwintered": 1,
    "mm2": 1,
    "required_confirmations": 5,
    "requires_notarization": false,
    "avg_blocktime": 1,
    "protocol": {
      "type": "UTXO"
    }
  },
  {
    "coin": "COLX",
    "name": "ColossusXT",
    "fname": "ColossusXT",
    "rpcport": 51473,
    "pubtype": 30,
    "p2shtype": 13,
    "wiftype": 212,
    "txfee": 1000000000,
    "mm2": 1,
    "protocol": {
      "type": "UTXO"
    }
  },
  {
    "coin": "COMP-AVX20",
    "name": "comp_avx20",
    "fname": "Compound",
    "rpcport": 80,
    "mm2": 1,
    "chain_id": 43114,
    "required_confirmations": 3,
    "avg_blocktime": 0.04,
    "decimals": 18,
    "protocol": {
      "type": "ERC20",
      "protocol_data": {
        "platform": "AVAX",
        "contract_address": "0xc3048E19E76CB9a3Aa9d77D8C03c29Fc906e2437"
      }
    }
  },
  {
    "coin": "COMP-BEP20",
    "name": "comp_bep20",
    "fname": "Compound",
    "rpcport": 80,
    "mm2": 1,
    "chain_id": 56,
    "avg_blocktime": 0.05,
    "required_confirmations": 3,
    "protocol": {
      "type": "ERC20",
      "protocol_data": {
        "platform": "BNB",
        "contract_address": "0x52CE071Bd9b1C4B00A0b92D298c512478CaD67e8"
      }
    }
  },
  {
    "coin": "COMP-ERC20",
    "name": "comp_erc20",
    "fname": "Compound",
    "rpcport": 80,
    "mm2": 1,
    "chain_id": 1,
    "avg_blocktime": 0.25,
    "required_confirmations": 3,
    "decimals": 18,
    "protocol": {
      "type": "ERC20",
      "protocol_data": {
        "platform": "ETH",
        "contract_address": "0xc00e94Cb662C3520282E6f5717214004A7f26888"
      }
    }
  },
  {
    "coin": "COMP-KRC20",
    "name": "comp_krc20",
    "fname": "Compound",
    "rpcport": 80,
    "mm2": 1,
    "chain_id": 321,
    "decimals": 18,
    "avg_blocktime": 0.05,
    "required_confirmations": 3,
    "protocol": {
      "type": "ERC20",
      "protocol_data": {
        "platform": "KCS",
        "contract_address": "0x16c4106966cE30e06E806A7c40eEFb46d84cE7e5"
      }
    }
  },
  {
    "coin": "COMP-PLG20",
    "name": "comp_plg20",
    "fname": "Compound",
    "rpcport": 80,
    "mm2": 1,
    "chain_id": 137,
    "decimals": 18,
    "avg_blocktime": 0.03,
    "required_confirmations": 3,
    "protocol": {
      "type": "ERC20",
      "protocol_data": {
        "platform": "MATIC",
        "contract_address": "0x8505b9d2254A7Ae468c0E9dd10Ccea3A837aef5c"
      }
    }
  },
  {
    "coin": "CRO-ERC20",
    "name": "cro_erc20",
    "fname": "Crypto.com",
    "rpcport": 80,
    "mm2": 1,
    "chain_id": 1,
    "decimals": 8,
    "avg_blocktime": 0.25,
    "required_confirmations": 3,
    "protocol": {
      "type": "ERC20",
      "protocol_data": {
        "platform": "ETH",
        "contract_address": "0xA0b73E1Ff0B80914AB6fe0444E65848C4C34450b"
      }
    }
  },
  {
    "coin": "CRO-KRC20",
    "name": "cro_krc20",
    "fname": "Crypto.com",
    "rpcport": 80,
    "mm2": 1,
    "chain_id": 321,
    "decimals": 18,
    "avg_blocktime": 0.05,
    "required_confirmations": 3,
    "protocol": {
      "type": "ERC20",
      "protocol_data": {
        "platform": "KCS",
        "contract_address": "0x652D253b7Ca91810A4a05ACFc39729387c5090C0"
      }
    }
  },
  {
    "coin": "CRO-PLG20",
    "name": "cro_plg20",
    "fname": "Crypto.com",
    "rpcport": 80,
    "mm2": 1,
    "chain_id": 137,
    "decimals": 8,
    "avg_blocktime": 0.03,
    "required_confirmations": 3,
    "protocol": {
      "type": "ERC20",
      "protocol_data": {
        "platform": "MATIC",
        "contract_address": "0xAdA58DF0F643D959C2A47c9D4d4c1a4deFe3F11C"
      }
    }
  },
  {
    "coin": "CRV-ERC20",
    "name": "crv_erc20",
    "fname": "Curve DAO Token",
    "rpcport": 80,
    "mm2": 1,
    "chain_id": 1,
    "decimals": 18,
    "avg_blocktime": 0.25,
    "required_confirmations": 3,
    "protocol": {
      "type": "ERC20",
      "protocol_data": {
        "platform": "ETH",
        "contract_address": "0xD533a949740bb3306d119CC777fa900bA034cd52"
      }
    }
  },
  {
    "coin": "CRV-AVX20",
    "name": "crv_avx20",
    "fname": "Curve DAO Token",
    "rpcport": 80,
    "mm2": 1,
    "chain_id": 43114,
    "required_confirmations": 3,
    "avg_blocktime": 0.04,
    "decimals": 18,
    "protocol": {
      "type": "ERC20",
      "protocol_data": {
        "platform": "AVAX",
        "contract_address": "0x249848BeCA43aC405b8102Ec90Dd5F22CA513c06"
      }
    }
  },
  {
    "coin": "CRV-FTM20",
    "name": "crv_ftm20",
    "fname": "Curve DAO Token",
    "rpcport": 80,
    "mm2": 1,
    "chain_id": 250,
    "decimals": 18,
    "avg_blocktime": 0.03,
    "required_confirmations": 3,
    "protocol": {
      "type": "ERC20",
      "protocol_data": {
        "platform": "FTM",
        "contract_address": "0x1E4F97b9f9F913c46F1632781732927B9019C68b"
      }
    }
  },
  {
    "coin": "CRV-KRC20",
    "name": "crv_krc20",
    "fname": "Curve DAO Token",
    "rpcport": 80,
    "mm2": 1,
    "chain_id": 321,
    "decimals": 18,
    "avg_blocktime": 0.05,
    "required_confirmations": 3,
    "protocol": {
      "type": "ERC20",
      "protocol_data": {
        "platform": "KCS",
        "contract_address": "0x4500E16dA66b99e0C55D7B46EBBD59bc413BA171"
      }
    }
  },
  {
    "coin": "CRV-PLG20",
    "name": "crv_plg20",
    "fname": "Curve DAO Token",
    "rpcport": 80,
    "mm2": 1,
    "chain_id": 137,
    "decimals": 18,
    "avg_blocktime": 0.03,
    "required_confirmations": 3,
    "protocol": {
      "type": "ERC20",
      "protocol_data": {
        "platform": "MATIC",
        "contract_address": "0x172370d5Cd63279eFa6d502DAB29171933a610AF"
      }
    }
  },
  {
    "coin": "CRYPTO",
    "sign_message_prefix": "Komodo Signed Message:\n",
    "asset": "CRYPTO",
    "fname": "Crypto777",
    "rpcport": 8516,
    "txversion": 4,
    "overwintered": 1,
    "mm2": 1,
    "required_confirmations": 2,
    "requires_notarization": true,
    "avg_blocktime": 1,
    "protocol": {
      "type": "UTXO"
    }
  },
  {
    "coin": "CUMMIES-BEP20",
    "name": "cummies_bep20",
    "fname": "CumRocket",
    "rpcport": 80,
    "mm2": 1,
    "chain_id": 56,
    "avg_blocktime": 0.05,
    "required_confirmations": 3,
    "protocol": {
      "type": "ERC20",
      "protocol_data": {
        "platform": "BNB",
        "contract_address": "0x27Ae27110350B98d564b9A3eeD31bAeBc82d878d"
      }
    }
  },
  {
    "coin": "DAI-AVX20",
    "name": "dai_avx20",
    "fname": "Dai",
    "rpcport": 80,
    "mm2": 1,
    "chain_id": 43114,
    "required_confirmations": 3,
    "avg_blocktime": 0.04,
    "decimals": 18,
    "protocol": {
      "type": "ERC20",
      "protocol_data": {
        "platform": "AVAX",
        "contract_address": "0xd586E7F844cEa2F87f50152665BCbc2C279D8d70"
      }
    }
  },
  {
    "coin": "DAI-ERC20",
    "name": "dai_erc20",
    "fname": "Dai",
    "rpcport": 80,
    "mm2": 1,
    "chain_id": 1,
    "avg_blocktime": 0.25,
    "required_confirmations": 3,
    "protocol": {
      "type": "ERC20",
      "protocol_data": {
        "platform": "ETH",
        "contract_address": "0x6B175474E89094C44Da98b954EedeAC495271d0F"
      }
    }
  },
  {
    "coin": "DAI-BEP20",
    "name": "dai_bep20",
    "fname": "Dai",
    "rpcport": 80,
    "mm2": 1,
    "chain_id": 56,
    "avg_blocktime": 0.05,
    "required_confirmations": 3,
    "protocol": {
      "type": "ERC20",
      "protocol_data": {
        "platform": "BNB",
        "contract_address": "0x1AF3F329e8BE154074D8769D1FFa4eE058B1DBc3"
      }
    }
  },
  {
    "coin": "DAI-FTM20",
    "name": "dai_ftm20",
    "fname": "Dai",
    "rpcport": 80,
    "mm2": 1,
    "chain_id": 250,
    "decimals": 18,
    "avg_blocktime": 0.03,
    "required_confirmations": 3,
    "protocol": {
      "type": "ERC20",
      "protocol_data": {
        "platform": "FTM",
        "contract_address": "0x8D11eC38a3EB5E956B052f67Da8Bdc9bef8Abf3E"
      }
    }
  },
  {
    "coin": "DAI-HCO20",
    "name": "dai_hco20",
    "fname": "Dai",
    "rpcport": 80,
    "mm2": 1,
    "chain_id": 128,
    "decimals": 18,
    "avg_blocktime": 0.05,
    "required_confirmations": 3,
    "protocol": {
      "type": "ERC20",
      "protocol_data": {
        "platform": "HT",
        "contract_address": "0x3D760a45D0887DFD89A2F5385a236B29Cb46ED2a"
      }
    }
  },
  {
    "coin": "DAI-HRC20",
    "name": "dai_hrc20",
    "fname": "Dai",
    "rpcport": 80,
    "mm2": 1,
    "chain_id": 1666600000,
    "decimals": 18,
    "avg_blocktime": 0.03,
    "required_confirmations": 3,
    "protocol": {
      "type": "ERC20",
      "protocol_data": {
        "platform": "ONE",
        "contract_address": "0xEf977d2f931C1978Db5F6747666fa1eACB0d0339"
      }
    }
  },
  {
    "coin": "DAI-MVR20",
    "name": "dai_mvr20",
    "fname": "Dai",
    "rpcport": 80,
    "mm2": 1,
    "chain_id": 1285,
    "avg_blocktime": 0.25,
    "decimals": 18,
    "required_confirmations": 3,
    "protocol": {
      "type": "ERC20",
      "protocol_data": {
        "platform": "MOVR",
        "contract_address": "0x80A16016cC4A2E6a2CACA8a4a498b1699fF0f844"
      }
    }
  },
  {
    "coin": "DAI-PLG20",
    "name": "dai_plg20",
    "fname": "Dai",
    "rpcport": 80,
    "mm2": 1,
    "chain_id": 137,
    "decimals": 18,
    "avg_blocktime": 0.03,
    "required_confirmations": 3,
    "protocol": {
      "type": "ERC20",
      "protocol_data": {
        "platform": "MATIC",
        "contract_address": "0x8f3Cf7ad23Cd3CaDbD9735AFf958023239c6A063"
      }
    }
  },
  {
    "coin": "DASH",
    "name": "dashcore",
    "fname": "Dash",
    "confpath": "USERHOME/.dashcore/dash.conf",
    "rpcport": 9998,
    "pubtype": 76,
    "p2shtype": 16,
    "wiftype": 204,
    "txfee": 1000,
    "mm2": 1,
    "required_confirmations": 2,
    "avg_blocktime": 2.5,
    "protocol": {
      "type": "UTXO"
    },
    "derivation_path": "m/44'/5'",
    "trezor_coin": "Dash"
  },
  {
    "coin": "DDD-ERC20",
    "name": "ddd_erc20",
    "fname": "Scry.info",
    "required_confirmations": 3,
    "avg_blocktime": 0.25,
    "rpcport": 80,
    "mm2": 1,
    "chain_id": 1,
    "protocol": {
      "type": "ERC20",
      "protocol_data": {
        "platform": "ETH",
        "contract_address": "0x9F5F3CFD7a32700C93F971637407ff17b91c7342"
      }
    }
  },
  {
    "coin": "DENT-ERC20",
    "name": "dent_erc20",
    "fname": "Dent",
    "required_confirmations": 3,
    "avg_blocktime": 0.25,
    "rpcport": 80,
    "mm2": 1,
    "chain_id": 1,
    "protocol": {
      "type": "ERC20",
      "protocol_data": {
        "platform": "ETH",
        "contract_address": "0x3597bfD533a99c9aa083587B074434E61Eb0A258"
      }
    }
  },
  {
    "coin": "DEX",
    "sign_message_prefix": "Komodo Signed Message:\n",
    "asset": "DEX",
    "fname": "DEX",
    "rpcport": 11890,
    "txversion": 4,
    "overwintered": 1,
    "mm2": 1,
    "required_confirmations": 2,
    "requires_notarization": true,
    "avg_blocktime": 1,
    "protocol": {
      "type": "UTXO"
    }
  },
  {
    "coin": "DGB",
    "name": "digibyte",
    "fname": "DigiByte",
    "rpcport": 14022,
    "pubtype": 30,
    "p2shtype": 63,
    "wiftype": 128,
    "txfee": 100000,
    "segwit": true,
    "bech32_hrp": "dgb",
    "mm2": 1,
    "required_confirmations": 7,
    "avg_blocktime": 0.25,
    "protocol": {
      "type": "UTXO"
    },
    "derivation_path": "m/44'/20'",
    "trezor_coin": "DigiByte"
  },
  {
    "coin": "DGB-segwit",
    "name": "digibyte",
    "fname": "Digibyte",
    "rpcport": 14022,
    "pubtype": 30,
    "p2shtype": 63,
    "wiftype": 128,
    "txfee": 100000,
    "segwit": true,
    "bech32_hrp": "dgb",
    "address_format": {
      "format": "segwit"
    },
    "orderbook_ticker": "DGB",
    "mm2": 1,
    "required_confirmations": 7,
    "avg_blocktime": 0.25,
    "protocol": {
      "type": "UTXO"
    }
  },
  {
    "coin": "DGC",
    "name": "digitalcoin",
    "fname": "Digitalcoin",
    "rpcport": 7998,
    "pubtype": 30,
    "p2shtype": 5,
    "wiftype": 128,
    "txfee": 10000,
    "mm2": 1,
    "required_confirmations": 3,
    "avg_blocktime": 0.6,
    "protocol": {
      "type": "UTXO"
    }
  },
  {
    "coin": "DIA-ERC20",
    "name": "dia_erc20",
    "fname": "DIAToken",
    "rpcport": 80,
    "mm2": 1,
    "chain_id": 1,
    "decimals": 18,
    "avg_blocktime": 0.25,
    "required_confirmations": 3,
    "protocol": {
      "type": "ERC20",
      "protocol_data": {
        "platform": "ETH",
        "contract_address": "0x84cA8bc7997272c7CfB4D0Cd3D55cd942B3c9419"
      }
    }
  },
  {
    "coin": "DIA-BEP20",
    "name": "dia_bep20",
    "fname": "DIAToken",
    "rpcport": 80,
    "mm2": 1,
    "chain_id": 56,
    "decimals": 18,
    "avg_blocktime": 0.05,
    "required_confirmations": 3,
    "protocol": {
      "type": "ERC20",
      "protocol_data": {
        "platform": "BNB",
        "contract_address": "0x99956D38059cf7bEDA96Ec91Aa7BB2477E0901DD"
      }
    }
  },
  {
    "coin": "DIMI",
    "name": "diminutivecoin",
    "fname": "Diminutive Coin",
    "rpcport": 49122,
    "pubtype": 32,
    "p2shtype": 30,
    "wiftype": 181,
    "isPoS": 1,
    "txfee": 1000,
    "segwit": false,
    "mm2": 1,
    "mature_confirmations": 75,
    "required_confirmations": 7,
    "avg_blocktime": 1.25,
    "protocol": {
      "type": "UTXO"
    }
  },
  {
    "coin": "DIMI-BEP20",
    "name": "dimi_bep20",
    "fname": "Diminutive Coin",
    "rpcport": 80,
    "mm2": 1,
    "chain_id": 56,
    "avg_blocktime": 0.05,
    "required_confirmations": 3,
    "protocol": {
      "type": "ERC20",
      "protocol_data": {
        "platform": "BNB",
        "contract_address": "0xA33789a5478Add74e8D7628E817a281aAbD92dA9"
      }
    }
  },
  {
    "coin": "DIMI-QRC20",
    "name": "qtum",
    "fname": "Diminutive Coin",
    "rpcport": 3889,
    "pubtype": 58,
    "p2shtype": 50,
    "wiftype": 128,
    "segwit": false,
    "txfee": 0,
    "dust": 72800,
    "mm2": 1,
    "required_confirmations": 3,
    "mature_confirmations": 2000,
    "avg_blocktime": 0.53,
    "protocol": {
      "type": "QRC20",
      "protocol_data": {
        "platform": "QTUM",
        "contract_address": "0x2c660b0d4d53382aeef855d3010d697970fa0bd5"
      }
    }
  },
  {
    "coin": "DODO-BEP20",
    "name": "dodo_bep20",
    "fname": "DODO",
    "rpcport": 80,
    "mm2": 1,
    "chain_id": 56,
    "avg_blocktime": 0.05,
    "required_confirmations": 3,
    "protocol": {
      "type": "ERC20",
      "protocol_data": {
        "platform": "BNB",
        "contract_address": "0x67ee3Cb086F8a16f34beE3ca72FAD36F7Db929e2"
      }
    }
  },
  {
    "coin": "DODO-ERC20",
    "name": "dodo_erc20",
    "fname": "DODO",
    "rpcport": 80,
    "mm2": 1,
    "chain_id": 1,
    "avg_blocktime": 0.25,
    "required_confirmations": 3,
    "decimals": 18,
    "protocol": {
      "type": "ERC20",
      "protocol_data": {
        "platform": "ETH",
        "contract_address": "0x43Dfc4159D86F3A37A5A4B3D4580b888ad7d4DDd"
      }
    }
  },
  {
    "coin": "DODO-KRC20",
    "name": "dodo_krc20",
    "fname": "DODO",
    "rpcport": 80,
    "mm2": 1,
    "chain_id": 321,
    "decimals": 18,
    "avg_blocktime": 0.05,
    "required_confirmations": 3,
    "protocol": {
      "type": "ERC20",
      "protocol_data": {
        "platform": "KCS",
        "contract_address": "0x8724F9FB7B3f1bb6f2c90B3Ad3Fd6B3c20A06429"
      }
    }
  },
  {
    "coin": "DOGE",
    "name": "dogecoin",
    "fname": "Dogecoin",
    "rpcport": 22555,
    "pubtype": 30,
    "p2shtype": 22,
    "wiftype": 158,
    "txfee": 1000000,
    "force_min_relay_fee": true,
    "dust": 1000000,
    "mm2": 1,
    "required_confirmations": 2,
    "avg_blocktime": 1,
    "protocol": {
      "type": "UTXO"
    },
    "derivation_path": "m/44'/3'",
    "trezor_coin": "Dogecoin"
  },
  {
    "coin": "DOGE-BEP20",
    "name": "doge_bep20",
    "fname": "Dogecoin",
    "rpcport": 80,
    "mm2": 1,
    "chain_id": 56,
    "avg_blocktime": 0.05,
    "required_confirmations": 3,
    "protocol": {
      "type": "ERC20",
      "protocol_data": {
        "platform": "BNB",
        "contract_address": "0xbA2aE424d960c26247Dd6c32edC70B295c744C43"
      }
    }
  },
  {
    "coin": "DOGEDASH-BEP20",
    "name": "dogedash_bep20",
    "fname": "Doge Dash",
    "rpcport": 80,
    "mm2": 1,
    "chain_id": 56,
    "avg_blocktime": 0.05,
    "required_confirmations": 3,
    "protocol": {
      "type": "ERC20",
      "protocol_data": {
        "platform": "BNB",
        "contract_address": "0x7AE5709c585cCFB3e61fF312EC632C21A5F03F70"
      }
    }
  },
  {
    "coin": "DOGGY-BEP20",
    "name": "doggy_bep20",
    "fname": "Doggy",
    "rpcport": 80,
    "mm2": 1,
    "chain_id": 56,
    "avg_blocktime": 0.05,
    "required_confirmations": 3,
    "protocol": {
      "type": "ERC20",
      "protocol_data": {
        "platform": "BNB",
        "contract_address": "0x74926B3d118a63F6958922d3DC05eB9C6E6E00c6"
      }
    }
  },
  {
    "coin": "DOT-BEP20",
    "name": "dot_bep20",
    "fname": "Polkadot",
    "rpcport": 80,
    "mm2": 1,
    "chain_id": 56,
    "avg_blocktime": 0.05,
    "required_confirmations": 3,
    "protocol": {
      "type": "ERC20",
      "protocol_data": {
        "platform": "BNB",
        "contract_address": "0x7083609fCE4d1d8Dc0C979AAb8c869Ea2C873402"
      }
    }
  },
  {
    "coin": "DOT-HCO20",
    "name": "dot_hco20",
    "fname": "Polkadot",
    "rpcport": 80,
    "mm2": 1,
    "chain_id": 128,
    "decimals": 18,
    "avg_blocktime": 0.05,
    "required_confirmations": 3,
    "protocol": {
      "type": "ERC20",
      "protocol_data": {
        "platform": "HT",
        "contract_address": "0xA2c49cEe16a5E5bDEFDe931107dc1fae9f7773E3"
      }
    }
  },
  {
    "coin": "DP",
    "sign_message_prefix": "Komodo Signed Message:\n",
    "asset": "DP",
    "fname": "DigitalPrice",
    "rpcport": 28388,
    "txversion": 4,
    "overwintered": 1,
    "mm2": 1,
    "required_confirmations": 5,
    "requires_notarization": false,
    "avg_blocktime": 1,
    "protocol": {
      "type": "UTXO"
    }
  },
  {
    "coin": "DOI",
    "name": "doichain",
    "fname": "Doichain",
    "rpcport": 8339,
    "pubtype": 52,
    "p2shtype": 13,
    "wiftype": 180,
    "txfee": 1000,
    "dust": 5460,
    "segwit": true,
    "bech32_hrp": "dc",
    "mm2": 1,
    "required_confirmations": 2,
    "avg_blocktime": 10,
    "protocol": {
      "type": "UTXO"
    }
  },
  {
    "coin": "DUST",
    "sign_message_prefix": "Komodo Signed Message:\n",
    "asset": "DRAGONFAIRY",
    "fname": "Dragonfairy",
    "rpcport": 62842,
    "txversion": 4,
    "overwintered": 1,
    "mm2": 1,
    "required_confirmations": 3,
    "requires_notarization": false,
    "avg_blocktime": 0.5,
    "protocol": {
      "type": "UTXO"
    }
  },
  {
    "coin": "ECA",
    "name": "electra",
    "fname": "Electra",
    "rpcport": 5788,
    "pubtype": 33,
    "p2shtype": 40,
    "wiftype": 161,
    "txfee": 0,
    "dust": 5460,
    "txversion": 7,
    "mm2": 1,
    "confpath": "USERHOME/.electra/Electra.conf",
    "required_confirmations": 5,
    "avg_blocktime": 1,
    "protocol": {
      "type": "UTXO"
    }
  },
  {
    "coin": "EFL",
    "name": "egulden",
    "fname": "e-Gulden",
    "confpath": "USERHOME/.egulden/coin.conf",
    "rpcport": 21015,
    "pubtype": 48,
    "p2shtype": 5,
    "wiftype": 176,
    "txfee": 200000,
    "dust": 54600,
    "mm2": 1,
    "required_confirmations": 3,
    "avg_blocktime": 2,
    "protocol": {
      "type": "UTXO"
    }
  },
  {
    "coin": "EGLD-BEP20",
    "name": "egld_bep20",
    "fname": "Elrond",
    "rpcport": 80,
    "mm2": 1,
    "chain_id": 56,
    "avg_blocktime": 0.05,
    "required_confirmations": 3,
    "protocol": {
      "type": "ERC20",
      "protocol_data": {
        "platform": "BNB",
        "contract_address": "0xbF7c81FFF98BbE61B40Ed186e4AfD6DDd01337fe"
      }
    }
  },
  {
    "coin": "EILN-ERC20",
    "name": "eiln_erc20",
    "fname": "eIlien",
    "rpcport": 80,
    "mm2": 1,
    "chain_id": 1,
    "decimals": 18,
    "avg_blocktime": 0.25,
    "required_confirmations": 3,
    "protocol": {
      "type": "ERC20",
      "protocol_data": {
        "platform": "ETH",
        "contract_address": "0xb0DBa4BD6b6C4fC9A1263D8C19A57A6BdD740A52"
      }
    }
  },
  {
    "coin": "ELF-BEP20",
    "name": "elf_bep20",
    "fname": "aelf",
    "rpcport": 80,
    "mm2": 1,
    "chain_id": 56,
    "avg_blocktime": 0.05,
    "required_confirmations": 3,
    "protocol": {
      "type": "ERC20",
      "protocol_data": {
        "platform": "BNB",
        "contract_address": "0xa3f020a5C92e15be13CAF0Ee5C95cF79585EeCC9"
      }
    }
  },
  {
    "coin": "ELF-ERC20",
    "name": "elf_erc20",
    "fname": "aelf",
    "rpcport": 80,
    "mm2": 1,
    "chain_id": 1,
    "avg_blocktime": 0.25,
    "required_confirmations": 3,
    "decimals": 18,
    "protocol": {
      "type": "ERC20",
      "protocol_data": {
        "platform": "ETH",
        "contract_address": "0xbf2179859fc6D5BEE9Bf9158632Dc51678a4100e"
      }
    }
  },
  {
    "coin": "EMC2",
    "name": "einsteinium",
    "fname": "Einsteinium",
    "rpcport": 41879,
    "pubtype": 33,
    "p2shtype": 5,
    "wiftype": 176,
    "txfee": 100000,
    "dust": 54600,
    "mm2": 1,
    "required_confirmations": 2,
    "requires_notarization": true,
    "avg_blocktime": 1,
    "protocol": {
      "type": "UTXO"
    }
  },
  {
    "coin": "ENJ-ERC20",
    "name": "enj_erc20",
    "fname": "Enjin Coin",
    "rpcport": 80,
    "mm2": 1,
    "chain_id": 1,
    "decimals": 18,
    "avg_blocktime": 0.25,
    "required_confirmations": 3,
    "protocol": {
      "type": "ERC20",
      "protocol_data": {
        "platform": "ETH",
        "contract_address": "0xF629cBd94d3791C9250152BD8dfBDF380E2a3B9c"
      }
    }
  },
  {
    "coin": "ENJ-KRC20",
    "name": "enj_krc20",
    "fname": "Enjin Coin",
    "rpcport": 80,
    "mm2": 1,
    "chain_id": 321,
    "decimals": 18,
    "avg_blocktime": 0.05,
    "required_confirmations": 3,
    "protocol": {
      "type": "ERC20",
      "protocol_data": {
        "platform": "KCS",
        "contract_address": "0x6e2D990C8e718E7b6D86ed08eBf0FF2dEc05253B"
      }
    }
  },
  {
    "coin": "ENJ-PLG20",
    "name": "enj_plg20",
    "fname": "Enjin Coin",
    "rpcport": 80,
    "mm2": 1,
    "chain_id": 137,
    "decimals": 18,
    "avg_blocktime": 0.03,
    "required_confirmations": 3,
    "protocol": {
      "type": "ERC20",
      "protocol_data": {
        "platform": "MATIC",
        "contract_address": "0x7eC26842F195c852Fa843bB9f6D8B583a274a157"
      }
    }
  },
  {
    "coin": "EOS-BEP20",
    "name": "eos_bep20",
    "fname": "EOS",
    "rpcport": 80,
    "mm2": 1,
    "chain_id": 56,
    "avg_blocktime": 0.05,
    "required_confirmations": 3,
    "protocol": {
      "type": "ERC20",
      "protocol_data": {
        "platform": "BNB",
        "contract_address": "0x56b6fB708fC5732DEC1Afc8D8556423A2EDcCbD6"
      }
    }
  },
  {
    "coin": "ETC",
    "name": "ethereum classic",
    "fname": "Ethereum Classic",
    "rpcport": 80,
    "mm2": 1,
    "chain_id": 61,
    "required_confirmations": 3,
    "avg_blocktime": 0.25,
    "protocol": {
      "type": "ETH"
    }
  },
  {
    "coin": "ETC-BEP20",
    "name": "etc_bep20",
    "fname": "Ethereum Classic",
    "rpcport": 80,
    "mm2": 1,
    "chain_id": 56,
    "avg_blocktime": 0.05,
    "required_confirmations": 3,
    "protocol": {
      "type": "ERC20",
      "protocol_data": {
        "platform": "BNB",
        "contract_address": "0x3d6545b08693daE087E957cb1180ee38B9e3c25E"
      }
    }
  },
  {
    "coin": "ETH",
    "name": "ethereum",
    "fname": "Ethereum",
    "rpcport": 80,
    "mm2": 1,
    "chain_id": 1,
    "sign_message_prefix": "Ethereum Signed Message:\n",
    "required_confirmations": 3,
    "avg_blocktime": 0.25,
    "protocol": {
      "type": "ETH"
    }
  },
  {
    "coin": "ETH-AVX20",
    "name": "ethereum avalanche",
    "fname": "Ethereum",
    "rpcport": 80,
    "mm2": 1,
    "chain_id": 43114,
    "required_confirmations": 3,
    "avg_blocktime": 0.04,
    "decimals": 18,
    "protocol": {
      "type": "ERC20",
      "protocol_data": {
        "platform": "AVAX",
        "contract_address": "0x49D5c2BdFfac6CE2BFdB6640F4F80f226bc10bAB"
      }
    }
  },
  {
    "coin": "ETH-ARB20",
    "name": "eth_arb20",
    "fname": "Ethereum",
    "rpcport": 80,
    "mm2": 1,
    "chain_id": 42161,
    "required_confirmations": 3,
    "avg_blocktime": 0.25,
    "protocol": {
      "type": "ETH"
    }
  },
  {
    "coin": "ETH-BEP20",
    "name": "eth_bep20",
    "fname": "Ethereum",
    "rpcport": 80,
    "mm2": 1,
    "chain_id": 56,
    "avg_blocktime": 0.05,
    "required_confirmations": 3,
    "protocol": {
      "type": "ERC20",
      "protocol_data": {
        "platform": "BNB",
        "contract_address": "0x2170Ed0880ac9A755fd29B2688956BD959F933F8"
      }
    }
  },
  {
    "coin": "ETH-FTM20",
    "name": "eth_ftm20",
    "fname": "Ethereum",
    "rpcport": 80,
    "mm2": 1,
    "chain_id": 250,
    "decimals": 18,
    "avg_blocktime": 0.03,
    "required_confirmations": 3,
    "protocol": {
      "type": "ERC20",
      "protocol_data": {
        "platform": "FTM",
        "contract_address": "0x74b23882a30290451A17c44f4F05243b6b58C76d"
      }
    }
  },
  {
    "coin": "ETH-HCO20",
    "name": "eth_hco20",
    "fname": "Ethereum",
    "rpcport": 80,
    "mm2": 1,
    "chain_id": 128,
    "decimals": 18,
    "avg_blocktime": 0.05,
    "required_confirmations": 3,
    "protocol": {
      "type": "ERC20",
      "protocol_data": {
        "platform": "HT",
        "contract_address": "0x64FF637fB478863B7468bc97D30a5bF3A428a1fD"
      }
    }
  },
  {
    "coin": "ETH-HRC20",
    "name": "eth_hrc20",
    "fname": "Ethereum",
    "rpcport": 80,
    "mm2": 1,
    "chain_id": 1666600000,
    "decimals": 18,
    "avg_blocktime": 0.03,
    "required_confirmations": 3,
    "protocol": {
      "type": "ERC20",
      "protocol_data": {
        "platform": "ONE",
        "contract_address": "0x6983D1E6DEf3690C4d616b13597A09e6193EA013"
      }
    }
  },
  {
    "coin": "ETH-KRC20",
    "name": "eth_krc20",
    "fname": "Ethereum",
    "rpcport": 80,
    "mm2": 1,
    "chain_id": 321,
    "decimals": 18,
    "avg_blocktime": 0.05,
    "required_confirmations": 3,
    "protocol": {
      "type": "ERC20",
      "protocol_data": {
        "platform": "KCS",
        "contract_address": "0xf55aF137A98607F7ED2eFEfA4cd2DfE70E4253b1"
      }
    }
  },
  {
    "coin": "ETH-PLG20",
    "name": "eth_plg20",
    "fname": "Ethereum",
    "rpcport": 80,
    "mm2": 1,
    "chain_id": 137,
    "decimals": 18,
    "avg_blocktime": 0.03,
    "required_confirmations": 3,
    "protocol": {
      "type": "ERC20",
      "protocol_data": {
        "platform": "MATIC",
        "contract_address": "0x7ceB23fD6bC0adD59E62ac25578270cFf1b9f619"
      }
    }
  },
  {
    "coin": "EURS-ERC20",
    "name": "eurs_erc20",
    "fname": "STASIS EURO",
    "rpcport": 80,
    "mm2": 1,
    "chain_id": 1,
    "decimals": 2,
    "avg_blocktime": 0.25,
    "required_confirmations": 3,
    "protocol": {
      "type": "ERC20",
      "protocol_data": {
        "platform": "ETH",
        "contract_address": "0xdB25f211AB05b1c97D595516F45794528a807ad8"
      }
    }
  },
  {
    "coin": "EURS-PLG20",
    "name": "eurs_plg20",
    "fname": "STASIS EURO",
    "rpcport": 80,
    "mm2": 1,
    "chain_id": 137,
    "decimals": 2,
    "avg_blocktime": 0.03,
    "required_confirmations": 3,
    "protocol": {
      "type": "ERC20",
      "protocol_data": {
        "platform": "MATIC",
        "contract_address": "0xE111178A87A3BFf0c8d18DECBa5798827539Ae99"
      }
    }
  },
  {
    "coin": "FET-ERC20",
    "name": "fet_erc20",
    "fname": "Fetch.ai",
    "rpcport": 80,
    "mm2": 1,
    "chain_id": 1,
    "decimals": 18,
    "avg_blocktime": 0.25,
    "required_confirmations": 3,
    "protocol": {
      "type": "ERC20",
      "protocol_data": {
        "platform": "ETH",
        "contract_address": "0xaea46A60368A7bD060eec7DF8CBa43b7EF41Ad85"
      }
    }
  },
  {
    "coin": "FET-BEP20",
    "name": "fet_bep20",
    "fname": "Fetch.ai",
    "rpcport": 80,
    "mm2": 1,
    "chain_id": 56,
    "decimals": 18,
    "avg_blocktime": 0.05,
    "required_confirmations": 3,
    "protocol": {
      "type": "ERC20",
      "protocol_data": {
        "platform": "BNB",
        "contract_address": "0x031b41e504677879370e9DBcF937283A8691Fa7f"
      }
    }
  },
  {
    "coin": "FET-PLG20",
    "name": "fet_plg20",
    "fname": "Fetch.ai",
    "rpcport": 80,
    "mm2": 1,
    "chain_id": 137,
    "decimals": 18,
    "avg_blocktime": 0.03,
    "required_confirmations": 3,
    "protocol": {
      "type": "ERC20",
      "protocol_data": {
        "platform": "MATIC",
        "contract_address": "0x7583FEDDbceFA813dc18259940F76a02710A8905"
      }
    }
  },
  {
    "coin": "FIL-BEP20",
    "name": "fil_bep20",
    "fname": "Filecoin",
    "rpcport": 80,
    "mm2": 1,
    "chain_id": 56,
    "avg_blocktime": 0.05,
    "required_confirmations": 3,
    "protocol": {
      "type": "ERC20",
      "protocol_data": {
        "platform": "BNB",
        "contract_address": "0x0D8Ce2A99Bb6e3B7Db580eD848240e4a0F9aE153"
      }
    }
  },
  {
    "coin": "FIL-HCO20",
    "name": "fil_hco20",
    "fname": "Filecoin",
    "rpcport": 80,
    "mm2": 1,
    "chain_id": 128,
    "decimals": 18,
    "avg_blocktime": 0.05,
    "required_confirmations": 3,
    "protocol": {
      "type": "ERC20",
      "protocol_data": {
        "platform": "HT",
        "contract_address": "0xae3a768f9aB104c69A7CD6041fE16fFa235d1810"
      }
    }
  },
  {
    "coin": "FIRO",
    "name": "firo",
    "fname": "Firo",
    "rpcport": 8888,
    "pubtype": 82,
    "p2shtype": 7,
    "wiftype": 210,
    "txfee": 1000,
    "mm2": 1,
    "required_confirmations": 1,
    "avg_blocktime": 5,
    "protocol": {
      "type": "UTXO"
    }
  },
  {
    "coin": "FIRO-BEP20",
    "name": "firo_bep20",
    "fname": "Firo",
    "rpcport": 80,
    "mm2": 1,
    "chain_id": 56,
    "avg_blocktime": 0.05,
    "required_confirmations": 3,
    "protocol": {
      "type": "ERC20",
      "protocol_data": {
        "platform": "BNB",
        "contract_address": "0xd5d0322b6bAb6a762C79f8c81A0B674778E13aeD"
      }
    }
  },
  {
    "coin": "FJC",
    "name": "fujicoin",
    "fname": "Fujicoin",
    "rpcport": 3776,
    "pubtype": 36,
    "p2shtype": 16,
    "wiftype": 164,
    "segwit": true,
    "bech32_hrp": "fc",
    "txfee": 0,
    "mm2": 1,
    "required_confirmations": 3,
    "avg_blocktime": 1,
    "protocol": {
      "type": "UTXO"
    }
  },
  {
    "coin": "FJC-segwit",
    "name": "fujicoin",
    "fname": "Fujicoin",
    "rpcport": 3776,
    "pubtype": 36,
    "p2shtype": 16,
    "wiftype": 164,
    "segwit": true,
    "bech32_hrp": "fc",
    "address_format": {
      "format": "segwit"
    },
    "orderbook_ticker": "FJC",
    "txfee": 0,
    "mm2": 1,
    "required_confirmations": 3,
    "avg_blocktime": 1,
    "protocol": {
      "type": "UTXO"
    }
  },
  {
    "coin": "FJC-BEP20",
    "name": "fjc_bep20",
    "fname": "Fujicoin",
    "rpcport": 80,
    "mm2": 1,
    "chain_id": 56,
    "avg_blocktime": 0.05,
    "required_confirmations": 3,
    "protocol": {
      "type": "ERC20",
      "protocol_data": {
        "platform": "BNB",
        "contract_address": "0xd4451a8eE7D0978c60651a114b742Fa8d5857CDf"
      }
    }
  },
  {
    "coin": "FJCB",
    "name": "fjcb",
    "fname": "FJCB Fujicoin",
    "rpcport": 80,
    "mm2": 1,
    "chain_id": 56,
    "avg_blocktime": 0.05,
    "required_confirmations": 3,
    "protocol": {
      "type": "ERC20",
      "protocol_data": {
        "platform": "BNB",
        "contract_address": "0xda73AE86D38D9b5D22C64722320cCC071cB79ba3"
      }
    }
  },
  {
    "coin": "FLOKI-BEP20",
    "name": "floki_bep20",
    "fname": "Floki Inu",
    "rpcport": 80,
    "mm2": 1,
    "chain_id": 56,
    "avg_blocktime": 0.05,
    "required_confirmations": 3,
    "protocol": {
      "type": "ERC20",
      "protocol_data": {
        "platform": "BNB",
        "contract_address": "0xfb5B838b6cfEEdC2873aB27866079AC55363D37E"
      }
    }
  },
  {
    "coin": "STFIRO",
    "name": "firo_erc20",
    "fname": "StakedFIRO",
    "rpcport": 80,
    "mm2": 1,
    "chain_id": 1,
    "avg_blocktime": 0.25,
    "required_confirmations": 3,
    "decimals": 8,
    "protocol": {
      "type": "ERC20",
      "protocol_data": {
        "platform": "ETH",
        "contract_address": "0x160B1E5aaBFD70B2FC40Af815014925D71CEEd7E"
      }
    }
  },
  {
    "coin": "FLASH",
    "name": "flashcoin",
    "fname": "Flashcoin",
    "rpcport": 9332,
    "pubtype": 68,
    "p2shtype": 130,
    "wiftype": 196,
    "txfee": 10000000,
    "decimals": 10,
    "mm2": 1,
    "protocol": {
      "type": "UTXO"
    }
  },
  {
    "coin": "FLO",
    "name": "flo",
    "fname": "Florincoin",
    "rpcport": 7313,
    "pubtype": 35,
    "p2shtype": 8,
    "wiftype": 176,
    "txfee": 100000,
    "mm2": 1,
    "protocol": {
      "type": "UTXO"
    }
  },
  {
    "coin": "FLOW-BEP20",
    "name": "flow_bep20",
    "fname": "Flow",
    "rpcport": 80,
    "mm2": 1,
    "chain_id": 56,
    "decimals": 18,
    "avg_blocktime": 0.05,
    "required_confirmations": 3,
    "protocol": {
      "type": "ERC20",
      "protocol_data": {
        "platform": "BNB",
        "contract_address": "0xC943c5320B9c18C153d1e2d12cC3074bebfb31A2"
      }
    }
  },
  {
    "coin": "FTC",
    "name": "feathercoin",
    "fname": "Feathercoin",
    "rpcport": 9337,
    "pubtype": 14,
    "p2shtype": 5,
    "wiftype": 142,
    "txfee": 1000000,
    "segwit": true,
    "bech32_hrp": "fc",
    "mm2": 1,
    "required_confirmations": 5,
    "avg_blocktime": 1,
    "protocol": {
      "type": "UTXO"
    }
  },
  {
    "coin": "FTC-segwit",
    "name": "feathercoin",
    "fname": "Feathercoin",
    "rpcport": 9337,
    "pubtype": 14,
    "p2shtype": 5,
    "wiftype": 142,
    "txfee": 1000000,
    "segwit": true,
    "bech32_hrp": "fc",
    "address_format": {
      "format": "segwit"
    },
    "orderbook_ticker": "FTC",
    "mm2": 1,
    "required_confirmations": 5,
    "avg_blocktime": 1,
    "protocol": {
      "type": "UTXO"
    }
  },
  {
    "coin": "FTMT",
    "name": "ftmt",
    "fname": "Fantom Testnet",
    "is_testnet": true,
    "rpcport": 80,
    "mm2": 1,
    "chain_id": 4002,
    "required_confirmations": 3,
    "avg_blocktime": 0.25,
    "protocol": {
      "type": "ETH"
    }
  },
  {
    "coin": "FTM",
    "name": "ftm",
    "fname": "Fantom",
    "rpcport": 80,
    "mm2": 1,
    "chain_id": 250,
    "required_confirmations": 3,
    "avg_blocktime": 0.03,
    "protocol": {
      "type": "ETH"
    }
  },
  {
    "coin": "FTM-BEP20",
    "name": "ftm_bep20",
    "fname": "Fantom",
    "rpcport": 80,
    "mm2": 1,
    "chain_id": 56,
    "avg_blocktime": 0.05,
    "required_confirmations": 3,
    "protocol": {
      "type": "ERC20",
      "protocol_data": {
        "platform": "BNB",
        "contract_address": "0xAD29AbB318791D579433D831ed122aFeAf29dcfe"
      }
    }
  },
  {
    "coin": "FTM-ERC20",
    "name": "ftm_erc20",
    "fname": "Fantom",
    "rpcport": 80,
    "mm2": 1,
    "chain_id": 1,
    "avg_blocktime": 0.25,
    "required_confirmations": 3,
    "protocol": {
      "type": "ERC20",
      "protocol_data": {
        "platform": "ETH",
        "contract_address": "0x4E15361FD6b4BB609Fa63C81A2be19d873717870"
      }
    }
  },
  {
    "coin": "GALA-ERC20",
    "name": "gala_erc20",
    "fname": "Gala",
    "rpcport": 80,
    "mm2": 1,
    "chain_id": 1,
    "decimals": 8,
    "avg_blocktime": 0.25,
    "required_confirmations": 3,
    "protocol": {
      "type": "ERC20",
      "protocol_data": {
        "platform": "ETH",
        "contract_address": "0x15D4c048F83bd7e37d49eA4C83a07267Ec4203dA"
      }
    }
  },
  {
    "coin": "GALA-BEP20",
    "name": "gala_bep20",
    "fname": "Gala",
    "rpcport": 80,
    "mm2": 1,
    "chain_id": 56,
    "decimals": 18,
    "avg_blocktime": 0.05,
    "required_confirmations": 3,
    "protocol": {
      "type": "ERC20",
      "protocol_data": {
        "platform": "BNB",
        "contract_address": "0x7dDEE176F665cD201F93eEDE625770E2fD911990"
      }
    }
  },
  {
    "coin": "GIN",
    "name": "gincoin",
    "fname": "GINcoin",
    "rpcport": 10211,
    "pubtype": 38,
    "p2shtype": 10,
    "wiftype": 198,
    "txfee": 10000,
    "confpath": "USERHOME/.gincoincore/gincoin.conf",
    "mm2": 1,
    "protocol": {
      "type": "UTXO"
    }
  },
  {
    "coin": "GLEEC",
    "sign_message_prefix": "Komodo Signed Message:\n",
    "asset": "GLEEC",
    "fname": "Gleec",
    "rpcport": 23226,
    "txversion": 4,
    "overwintered": 1,
    "mm2": 1,
    "required_confirmations": 2,
    "requires_notarization": true,
    "avg_blocktime": 1,
    "protocol": {
      "type": "UTXO"
    }
  },
  {
    "coin": "GLM-ERC20",
    "name": "glm_erc20",
    "fname": "Golem",
    "rpcport": 80,
    "mm2": 1,
    "chain_id": 1,
    "decimals": 18,
    "avg_blocktime": 0.25,
    "required_confirmations": 3,
    "protocol": {
      "type": "ERC20",
      "protocol_data": {
        "platform": "ETH",
        "contract_address": "0x7DD9c5Cba05E151C895FDe1CF355C9A1D5DA6429"
      }
    }
  },
  {
    "coin": "GLM-PLG20",
    "name": "glm_plg20",
    "fname": "Golem",
    "rpcport": 80,
    "mm2": 1,
    "chain_id": 137,
    "decimals": 18,
    "avg_blocktime": 0.03,
    "required_confirmations": 3,
    "protocol": {
      "type": "ERC20",
      "protocol_data": {
        "platform": "MATIC",
        "contract_address": "0x0B220b82F3eA3B7F6d9A1D8ab58930C064A2b5Bf"
      }
    }
  },
  {
    "coin": "GM-BEP20",
    "name": "gm_bep20",
    "fname": "GM Wagmi",
    "rpcport": 80,
    "mm2": 1,
    "chain_id": 56,
    "avg_blocktime": 0.05,
    "required_confirmations": 3,
    "protocol": {
      "type": "ERC20",
      "protocol_data": {
        "platform": "BNB",
        "contract_address": "0xA55C1e67039B6d59E91eb4cDa2bfc5A854989102"
      }
    }
  },
  {
    "coin": "GMT-BEP20",
    "name": "gmt_bep20",
    "fname": "STEPN",
    "rpcport": 80,
    "mm2": 1,
    "chain_id": 56,
    "decimals": 8,
    "avg_blocktime": 0.05,
    "required_confirmations": 3,
    "protocol": {
      "type": "ERC20",
      "protocol_data": {
        "platform": "BNB",
        "contract_address": "0x3019BF2a2eF8040C242C9a4c5c4BD4C81678b2A1"
      }
    }
  },
  {
    "coin": "GMX-AVX20",
    "name": "gmx_avx20",
    "fname": "GMX",
    "rpcport": 80,
    "mm2": 1,
    "chain_id": 43114,
    "decimals": 18,
    "avg_blocktime": 0.04,
    "required_confirmations": 3,
    "protocol": {
      "type": "ERC20",
      "protocol_data": {
        "platform": "AVAX",
        "contract_address": "0x62edc0692BD897D2295872a9FFCac5425011c661"
      }
    }
  },
  {
    "coin": "GNO-ERC20",
    "name": "gno_erc20",
    "fname": "Gnosis",
    "rpcport": 80,
    "mm2": 1,
    "chain_id": 1,
    "decimals": 18,
    "avg_blocktime": 0.25,
    "required_confirmations": 3,
    "protocol": {
      "type": "ERC20",
      "protocol_data": {
        "platform": "ETH",
        "contract_address": "0x6810e776880C02933D47DB1b9fc05908e5386b96"
      }
    }
  },
  {
    "coin": "GNO-PLG20",
    "name": "gno_plg20",
    "fname": "Gnosis",
    "rpcport": 80,
    "mm2": 1,
    "chain_id": 137,
    "decimals": 18,
    "avg_blocktime": 0.03,
    "required_confirmations": 3,
    "protocol": {
      "type": "ERC20",
      "protocol_data": {
        "platform": "MATIC",
        "contract_address": "0x5FFD62D3C3eE2E81C00A7b9079FB248e7dF024A8"
      }
    }
  },
  {
    "coin": "GRS",
    "name": "groestlcoin",
    "fname": "Groestlcoin",
    "rpcport": 1441,
    "pubtype": 36,
    "p2shtype": 5,
    "wiftype": 128,
    "txfee": 0,
    "segwit": true,
    "bech32_hrp": "grs",
    "mm2": 1,
    "required_confirmations": 5,
    "avg_blocktime": 1,
    "protocol": {
      "type": "UTXO"
    }
  },
  {
    "coin": "GRS-segwit",
    "name": "groestlcoin",
    "fname": "Groestlcoin",
    "rpcport": 1441,
    "pubtype": 36,
    "p2shtype": 5,
    "wiftype": 128,
    "txfee": 0,
    "segwit": true,
    "bech32_hrp": "grs",
    "address_format": {
      "format": "segwit"
    },
    "orderbook_ticker": "GRS",
    "mm2": 1,
    "required_confirmations": 5,
    "avg_blocktime": 1,
    "protocol": {
      "type": "UTXO"
    }
  },
  {
    "coin": "GRT-AVX20",
    "name": "grt_avx20",
    "fname": "The Graph",
    "rpcport": 80,
    "mm2": 1,
    "chain_id": 43114,
    "required_confirmations": 3,
    "avg_blocktime": 0.04,
    "decimals": 18,
    "protocol": {
      "type": "ERC20",
      "protocol_data": {
        "platform": "AVAX",
        "contract_address": "0x8a0cAc13c7da965a312f08ea4229c37869e85cB9"
      }
    }
  },
  {
    "coin": "GRT-ERC20",
    "name": "grt_erc20",
    "fname": "The Graph",
    "rpcport": 80,
    "mm2": 1,
    "chain_id": 1,
    "decimals": 18,
    "avg_blocktime": 0.25,
    "required_confirmations": 3,
    "protocol": {
      "type": "ERC20",
      "protocol_data": {
        "platform": "ETH",
        "contract_address": "0xc944E90C64B2c07662A292be6244BDf05Cda44a7"
      }
    }
  },
  {
    "coin": "GRT-KRC20",
    "name": "grt_krc20",
    "fname": "The Graph",
    "rpcport": 80,
    "mm2": 1,
    "chain_id": 321,
    "decimals": 18,
    "avg_blocktime": 0.05,
    "required_confirmations": 3,
    "protocol": {
      "type": "ERC20",
      "protocol_data": {
        "platform": "KCS",
        "contract_address": "0xb49dd3eDB98FBe82A01DFcb556Cd016964baf5A3"
      }
    }
  },
  {
    "coin": "GRT-PLG20",
    "name": "grt_plg20",
    "fname": "The Graph",
    "rpcport": 80,
    "mm2": 1,
    "chain_id": 137,
    "decimals": 18,
    "avg_blocktime": 0.03,
    "required_confirmations": 3,
    "protocol": {
      "type": "ERC20",
      "protocol_data": {
        "platform": "MATIC",
        "contract_address": "0x5fe2B58c013d7601147DcdD68C143A77499f5531"
      }
    }
  },
  {
    "coin": "GST-BEP20",
    "name": "gst_bep20",
    "fname": "Green Satoshi Token",
    "rpcport": 80,
    "mm2": 1,
    "chain_id": 56,
    "decimals": 8,
    "avg_blocktime": 0.05,
    "required_confirmations": 3,
    "protocol": {
      "type": "ERC20",
      "protocol_data": {
        "platform": "BNB",
        "contract_address": "0x4a2c860cEC6471b9F5F5a336eB4F38bb21683c98"
      }
    }
  },
  {
    "coin": "HEX-ERC20",
    "name": "hex_erc20",
    "fname": "HEX",
    "rpcport": 80,
    "mm2": 1,
    "chain_id": 1,
    "decimals": 8,
    "avg_blocktime": 0.25,
    "required_confirmations": 3,
    "protocol": {
      "type": "ERC20",
      "protocol_data": {
        "platform": "ETH",
        "contract_address": "0x2b591e99afE9f32eAA6214f7B7629768c40Eeb39"
      }
    }
  },
  {
    "coin": "HEX-PLG20",
    "name": "hex_plg20",
    "fname": "HEX",
    "rpcport": 80,
    "mm2": 1,
    "chain_id": 137,
    "decimals": 8,
    "avg_blocktime": 0.03,
    "required_confirmations": 3,
    "protocol": {
      "type": "ERC20",
      "protocol_data": {
        "platform": "MATIC",
        "contract_address": "0x23D29D30e35C5e8D321e1dc9A8a61BFD846D4C5C"
      }
    }
  },
  {
    "coin": "HODL",
    "sign_message_prefix": "Komodo Signed Message:\n",
    "asset": "HODL",
    "fname": "HODL",
    "rpcport": 14431,
    "txversion": 4,
    "overwintered": 1,
    "mm2": 1,
    "required_confirmations": 2,
    "requires_notarization": true,
    "avg_blocktime": 1,
    "protocol": {
      "type": "UTXO"
    }
  },
  {
    "coin": "HOT-ERC20",
    "name": "hot_erc20",
    "fname": "Holo",
    "rpcport": 80,
    "mm2": 1,
    "chain_id": 1,
    "decimals": 18,
    "avg_blocktime": 0.25,
    "required_confirmations": 3,
    "protocol": {
      "type": "ERC20",
      "protocol_data": {
        "platform": "ETH",
        "contract_address": "0x6c6EE5e31d828De241282B9606C8e98Ea48526E2"
      }
    }
  },
  {
    "coin": "HOT-PLG20",
    "name": "hot_plg20",
    "fname": "Holo",
    "rpcport": 80,
    "mm2": 1,
    "chain_id": 137,
    "decimals": 18,
    "avg_blocktime": 0.03,
    "required_confirmations": 3,
    "protocol": {
      "type": "ERC20",
      "protocol_data": {
        "platform": "MATIC",
        "contract_address": "0x0C51f415cF478f8D08c246a6C6Ee180C5dC3A012"
      }
    }
  },
  {
    "coin": "HT",
    "name": "huobi-token",
    "fname": "Huobi Token",
    "rpcport": 80,
    "mm2": 1,
    "chain_id": 128,
    "required_confirmations": 3,
    "avg_blocktime": 0.05,
    "protocol": {
      "type": "ETH"
    }
  },
  {
    "coin": "HT-ERC20",
    "name": "huobi-token",
    "fname": "Huobi Token",
    "required_confirmations": 3,
    "avg_blocktime": 0.25,
    "rpcport": 80,
    "mm2": 1,
    "chain_id": 1,
    "protocol": {
      "type": "ERC20",
      "protocol_data": {
        "platform": "ETH",
        "contract_address": "0x6f259637dcD74C767781E37Bc6133cd6A68aa161"
      }
    }
  },
  {
    "coin": "HUSD-ERC20",
    "name": "husd_erc20",
    "fname": "HUSD",
    "rpcport": 80,
    "mm2": 1,
    "chain_id": 1,
    "decimals": 8,
    "avg_blocktime": 0.25,
    "required_confirmations": 3,
    "protocol": {
      "type": "ERC20",
      "protocol_data": {
        "platform": "ETH",
        "contract_address": "0xdF574c24545E5FfEcb9a659c229253D4111d87e1"
      }
    }
  },
  {
    "coin": "HUSD-HCO20",
    "name": "husd_hco20",
    "fname": "HUSD",
    "rpcport": 80,
    "mm2": 1,
    "chain_id": 128,
    "decimals": 8,
    "avg_blocktime": 0.05,
    "required_confirmations": 3,
    "protocol": {
      "type": "ERC20",
      "protocol_data": {
        "platform": "HT",
        "contract_address": "0x0298c2b32eaE4da002a15f36fdf7615BEa3DA047"
      }
    }
  },
  {
    "coin": "HUSD-KRC20",
    "name": "husd_krc20",
    "fname": "HUSD",
    "rpcport": 80,
    "mm2": 1,
    "chain_id": 321,
    "decimals": 18,
    "avg_blocktime": 0.05,
    "required_confirmations": 3,
    "protocol": {
      "type": "ERC20",
      "protocol_data": {
        "platform": "KCS",
        "contract_address": "0xBEc1e1009CE00ECf7F16372451Ac849b39C32897"
      }
    }
  },
  {
    "coin": "HUSD-PLG20",
    "name": "husd_plg20",
    "fname": "HUSD",
    "rpcport": 80,
    "mm2": 1,
    "chain_id": 137,
    "decimals": 8,
    "avg_blocktime": 0.03,
    "required_confirmations": 3,
    "protocol": {
      "type": "ERC20",
      "protocol_data": {
        "platform": "MATIC",
        "contract_address": "0x2088C47Fc0c78356c622F79dBa4CbE1cCfA84A91"
      }
    }
  },
  {
    "coin": "IC",
    "name": "ignition",
    "fname": "Ignition",
    "rpcport": 44155,
    "pubtype": 103,
    "p2shtype": 39,
    "wiftype": 138,
    "txfee": 1000,
    "dust": 1000,
    "isPoS": 1,
    "mm2": 1,
    "required_confirmations": 2,
    "avg_blocktime": 4,
    "protocol": {
      "type": "UTXO"
    }
  },
  {
    "coin": "IL8P",
    "name": "infiniloop",
    "fname": "InfiniLooP",
    "isPoS": 1,
    "rpcport": 9459,
    "pubtype": 33,
    "p2shtype": 85,
    "wiftype": 153,
    "txfee": 100000,
    "dust": 100000,
    "mm2": 1,
    "mature_confirmations": 500,
    "required_confirmations": 7,
    "avg_blocktime": 0.75,
    "protocol": {
      "type": "UTXO"
    }
  },
  {
    "coin": "ILN",
    "sign_message_prefix": "Komodo Signed Message:\n",
    "asset": "ILN",
    "fname": "Ilien",
    "rpcport": 12986,
    "txversion": 4,
    "overwintered": 1,
    "mm2": 1,
    "p2p": 12985,
    "magic": "feb4cb23",
    "nSPV": "5.9.102.210, 5.9.253.195, 5.9.253.196, 5.9.253.197, 5.9.253.198, 5.9.253.199, 5.9.253.200, 5.9.253.201, 5.9.253.202, 5.9.253.203",
    "required_confirmations": 2,
    "requires_notarization": true,
    "avg_blocktime": 1,
    "protocol": {
      "type": "UTXO"
    }
  },
  {
    "coin": "ILN-BEP20",
    "name": "iln_bep20",
    "fname": "Ilien",
    "rpcport": 80,
    "mm2": 1,
    "chain_id": 56,
    "decimals": 18,
    "avg_blocktime": 0.05,
    "required_confirmations": 3,
    "protocol": {
      "type": "ERC20",
      "protocol_data": {
        "platform": "BNB",
        "contract_address": "0xb49a312677BA1E80DDe23C17E46E80B3E86b533d"
      }
    }
  },
  {
    "coin": "ILN-PLG20",
    "name": "iln_plg20",
    "fname": "Ilien",
    "rpcport": 80,
    "mm2": 1,
    "chain_id": 137,
    "decimals": 18,
    "avg_blocktime": 0.03,
    "required_confirmations": 3,
    "protocol": {
      "type": "ERC20",
      "protocol_data": {
        "platform": "MATIC",
        "contract_address": "0x2bAa79e7C13C302210436455925E68aD8fA687F0"
      }
    }
  },
  {
    "coin": "ILNSW-PLG20",
    "name": "ilnsw_plg20",
    "fname": "Ilien Swap",
    "rpcport": 80,
    "mm2": 1,
    "chain_id": 137,
    "decimals": 18,
    "avg_blocktime": 0.03,
    "required_confirmations": 3,
    "protocol": {
      "type": "ERC20",
      "protocol_data": {
        "platform": "MATIC",
        "contract_address": "0x0483Ddbb510d22b206f2F3bDAC18528C952c4213"
      }
    }
  },
  {
    "coin": "INJ-BEP20",
    "name": "inj_bep20",
    "fname": "Injective Protocol",
    "rpcport": 80,
    "mm2": 1,
    "chain_id": 56,
    "avg_blocktime": 0.05,
    "required_confirmations": 3,
    "protocol": {
      "type": "ERC20",
      "protocol_data": {
        "platform": "BNB",
        "contract_address": "0xa2B726B1145A4773F68593CF171187d8EBe4d495"
      }
    }
  },
  {
    "coin": "INJ-ERC20",
    "name": "inj_erc20",
    "fname": "Injective Protocol",
    "rpcport": 80,
    "mm2": 1,
    "chain_id": 1,
    "avg_blocktime": 0.25,
    "required_confirmations": 3,
    "protocol": {
      "type": "ERC20",
      "protocol_data": {
        "platform": "ETH",
        "contract_address": "0xe28b3B32B6c345A34Ff64674606124Dd5Aceca30"
      }
    }
  },
  {
    "coin": "IOTA-BEP20",
    "name": "iota_bep20",
    "fname": "IOTA",
    "rpcport": 80,
    "mm2": 1,
    "chain_id": 56,
    "avg_blocktime": 0.05,
    "required_confirmations": 3,
    "protocol": {
      "type": "ERC20",
      "protocol_data": {
        "platform": "BNB",
        "contract_address": "0xd944f1D1e9d5f9Bb90b62f9D45e447D989580782"
      }
    }
  },
  {
    "coin": "IOTX-BEP20",
    "name": "iotx_bep20",
    "fname": "IoTeX",
    "rpcport": 80,
    "mm2": 1,
    "chain_id": 56,
    "avg_blocktime": 0.05,
    "required_confirmations": 3,
    "protocol": {
      "type": "ERC20",
      "protocol_data": {
        "platform": "BNB",
        "contract_address": "0x9678E42ceBEb63F23197D726B29b1CB20d0064E5"
      }
    }
  },
  {
    "coin": "IOTX-PLG20",
    "name": "iotx_plg20",
    "fname": "IoTeX",
    "rpcport": 80,
    "mm2": 1,
    "chain_id": 137,
    "decimals": 18,
    "avg_blocktime": 0.03,
    "required_confirmations": 3,
    "protocol": {
      "type": "ERC20",
      "protocol_data": {
        "platform": "MATIC",
        "contract_address": "0xf6372cDb9c1d3674E83842e3800F2A62aC9F3C66"
      }
    }
  },
  {
    "coin": "JDB-BEP20",
    "name": "jdb_bep20",
    "fname": "Jeet Detector Bot",
    "rpcport": 80,
    "mm2": 1,
    "chain_id": 56,
    "avg_blocktime": 0.05,
    "required_confirmations": 3,
    "protocol": {
      "type": "ERC20",
      "protocol_data": {
        "platform": "BNB",
        "contract_address": "0x7874CAFf04AFB8B6f5cbBE3ebec3f83Fcd882272"
      }
    }
  },
  {
    "coin": "JCHF-ERC20",
    "name": "jchf_erc20",
    "fname": "Jarvis Swiss Franc",
    "rpcport": 80,
    "mm2": 1,
    "chain_id": 1,
    "decimals": 18,
    "avg_blocktime": 0.25,
    "required_confirmations": 3,
    "protocol": {
      "type": "ERC20",
      "protocol_data": {
        "platform": "ETH",
        "contract_address": "0x53dfEa0A8CC2A2A2e425E1C174Bc162999723ea0"
      }
    }
  },
  {
    "coin": "JCHF-PLG20",
    "name": "jchf_plg20",
    "fname": "Jarvis Swiss Franc",
    "rpcport": 80,
    "mm2": 1,
    "chain_id": 137,
    "decimals": 18,
    "avg_blocktime": 0.03,
    "required_confirmations": 3,
    "protocol": {
      "type": "ERC20",
      "protocol_data": {
        "platform": "MATIC",
        "contract_address": "0xbD1463F02f61676d53fd183C2B19282BFF93D099"
      }
    }
  },
  {
    "coin": "JEUR-ERC20",
    "name": "jeur_erc20",
    "fname": "Jarvis Euro",
    "rpcport": 80,
    "mm2": 1,
    "chain_id": 1,
    "decimals": 18,
    "avg_blocktime": 0.25,
    "required_confirmations": 3,
    "protocol": {
      "type": "ERC20",
      "protocol_data": {
        "platform": "ETH",
        "contract_address": "0x0f17BC9a994b87b5225cFb6a2Cd4D667ADb4F20B"
      }
    }
  },
  {
    "coin": "JEUR-PLG20",
    "name": "jeur_plg20",
    "fname": "Jarvis Euro",
    "rpcport": 80,
    "mm2": 1,
    "chain_id": 137,
    "decimals": 18,
    "avg_blocktime": 0.03,
    "required_confirmations": 3,
    "protocol": {
      "type": "ERC20",
      "protocol_data": {
        "platform": "MATIC",
        "contract_address": "0x4e3Decbb3645551B8A19f0eA1678079FCB33fB4c"
      }
    }
  },
  {
    "coin": "JGBP-ERC20",
    "name": "jgbp_erc20",
    "fname": "Jarvis British Pound",
    "rpcport": 80,
    "mm2": 1,
    "chain_id": 1,
    "decimals": 18,
    "avg_blocktime": 0.25,
    "required_confirmations": 3,
    "protocol": {
      "type": "ERC20",
      "protocol_data": {
        "platform": "ETH",
        "contract_address": "0x7409856CAE628f5d578B285B45669b36E7005283"
      }
    }
  },
  {
    "coin": "JGBP-PLG20",
    "name": "jgbp_plg20",
    "fname": "Jarvis British Pound",
    "rpcport": 80,
    "mm2": 1,
    "chain_id": 137,
    "decimals": 18,
    "avg_blocktime": 0.03,
    "required_confirmations": 3,
    "protocol": {
      "type": "ERC20",
      "protocol_data": {
        "platform": "MATIC",
        "contract_address": "0x767058F11800FBA6A682E73A6e79ec5eB74Fac8c"
      }
    }
  },
  {
    "coin": "JJPY-PLG20",
    "name": "jjpy_plg20",
    "fname": "Jarvis Japanese Yen",
    "rpcport": 80,
    "mm2": 1,
    "chain_id": 137,
    "decimals": 18,
    "avg_blocktime": 0.03,
    "required_confirmations": 3,
    "protocol": {
      "type": "ERC20",
      "protocol_data": {
        "platform": "MATIC",
        "contract_address": "0x8343091F2499FD4b6174A46D067A920a3b851FF9"
      }
    }
  },
  {
    "coin": "JPYC-AVX20",
    "name": "jpyc_avx20",
    "fname": "JPY Coin",
    "rpcport": 80,
    "mm2": 1,
    "chain_id": 43114,
    "decimals": 18,
    "avg_blocktime": 0.04,
    "required_confirmations": 3,
    "protocol": {
      "type": "ERC20",
      "protocol_data": {
        "platform": "AVAX",
        "contract_address": "0x431D5dfF03120AFA4bDf332c61A6e1766eF37BDB"
      }
    }
  },
  {
    "coin": "JPYC-PLG20",
    "name": "jpyc_plg20",
    "fname": "JPY Coin",
    "rpcport": 80,
    "mm2": 1,
    "chain_id": 137,
    "decimals": 18,
    "avg_blocktime": 0.03,
    "required_confirmations": 3,
    "protocol": {
      "type": "ERC20",
      "protocol_data": {
        "platform": "MATIC",
        "contract_address": "0x431D5dfF03120AFA4bDf332c61A6e1766eF37BDB"
      }
    }
  },
  {
    "coin": "JRT-ERC20",
    "name": "jrt_erc20",
    "fname": "Jarvis Reward Token",
    "rpcport": 80,
    "mm2": 1,
    "chain_id": 1,
    "required_confirmations": 3,
    "avg_blocktime": 0.25,
    "protocol": {
      "type": "ERC20",
      "protocol_data": {
        "platform": "ETH",
        "contract_address": "0x8A9C67fee641579dEbA04928c4BC45F66e26343A"
      }
    }
  },
  {
    "coin": "JRT-PLG20",
    "name": "jrt_plg20",
    "fname": "Jarvis Reward Token",
    "rpcport": 80,
    "mm2": 1,
    "chain_id": 137,
    "decimals": 18,
    "avg_blocktime": 0.03,
    "required_confirmations": 3,
    "protocol": {
      "type": "ERC20",
      "protocol_data": {
        "platform": "MATIC",
        "contract_address": "0x596eBE76e2DB4470966ea395B0d063aC6197A8C5"
      }
    }
  },
  {
    "coin": "JST-BEP20",
    "name": "jst_bep20",
    "fname": "JUST",
    "rpcport": 80,
    "mm2": 1,
    "chain_id": 56,
    "decimals": 18,
    "avg_blocktime": 0.05,
    "required_confirmations": 3,
    "protocol": {
      "type": "ERC20",
      "protocol_data": {
        "platform": "BNB",
        "contract_address": "0xeA998D307ACA04D4f0A3B3036Aba84AE2E409C0A"
      }
    }
  },
  {
    "coin": "JUMBLR",
    "sign_message_prefix": "Komodo Signed Message:\n",
    "asset": "JUMBLR",
    "fname": "JUMBLR",
    "rpcport": 15106,
    "txversion": 4,
    "overwintered": 1,
    "mm2": 1,
    "required_confirmations": 2,
    "requires_notarization": true,
    "avg_blocktime": 1,
    "protocol": {
      "type": "UTXO"
    }
  },
  {
    "coin": "KCS",
    "name": "kucoin-token",
    "fname": "KuCoin Token",
    "rpcport": 80,
    "mm2": 1,
    "chain_id": 321,
    "required_confirmations": 3,
    "avg_blocktime": 0.05,
    "protocol": {
      "type": "ETH"
    }
  },
  {
    "coin": "KMD",
    "name": "komodo",
    "fname": "Komodo",
    "rpcport": 7771,
    "pubtype": 60,
    "p2shtype": 85,
    "wiftype": 188,
    "txversion": 4,
    "overwintered": 1,
    "txfee": 1000,
    "mm2": 1,
    "sign_message_prefix": "Komodo Signed Message:\n",
    "required_confirmations": 2,
    "requires_notarization": true,
    "avg_blocktime": 1,
    "protocol": {
      "type": "UTXO"
    },
    "derivation_path": "m/44'/141'",
    "trezor_coin": "Komodo"
  },
  {
    "coin": "KMD-BEP20",
    "name": "kmd_bep20",
    "fname": "Komodo",
    "rpcport": 80,
    "mm2": 1,
    "chain_id": 56,
    "avg_blocktime": 0.05,
    "required_confirmations": 3,
    "protocol": {
      "type": "ERC20",
      "protocol_data": {
        "platform": "BNB",
        "contract_address": "0x2003f7ba57Ea956B05B85C60B4B2Ceea9b111256"
      }
    }
  },
  {
    "coin": "KNC-BEP20",
    "name": "knc_bep20",
    "fname": "Kyber Network",
    "rpcport": 80,
    "mm2": 1,
    "chain_id": 56,
    "avg_blocktime": 0.05,
    "required_confirmations": 3,
    "protocol": {
      "type": "ERC20",
      "protocol_data": {
        "platform": "BNB",
        "contract_address": "0xfe56d5892BDffC7BF58f2E84BE1b2C32D21C308b"
      }
    }
  },
  {
    "coin": "KNC-ERC20",
    "name": "knc_erc20",
    "fname": "Kyber Network",
    "rpcport": 80,
    "mm2": 1,
    "chain_id": 1,
    "avg_blocktime": 0.25,
    "required_confirmations": 3,
    "protocol": {
      "type": "ERC20",
      "protocol_data": {
        "platform": "ETH",
        "contract_address": "0xdeFA4e8a7bcBA345F687a2f1456F5Edd9CE97202"
      }
    }
  },
  {
    "coin": "KNC-PLG20",
    "name": "knc_plg20",
    "fname": "Kyber Network",
    "rpcport": 80,
    "mm2": 1,
    "chain_id": 137,
    "decimals": 18,
    "avg_blocktime": 0.03,
    "required_confirmations": 3,
    "protocol": {
      "type": "ERC20",
      "protocol_data": {
        "platform": "MATIC",
        "contract_address": "0x1C954E8fe737F99f68Fa1CCda3e51ebDB291948C"
      }
    }
  },
  {
    "coin": "KNC-AVX20",
    "name": "knc_avx20",
    "fname": "Kyber Network",
    "rpcport": 80,
    "mm2": 1,
    "chain_id": 43114,
    "decimals": 18,
    "avg_blocktime": 0.04,
    "required_confirmations": 3,
    "protocol": {
      "type": "ERC20",
      "protocol_data": {
        "platform": "AVAX",
        "contract_address": "0x39fC9e94Caeacb435842FADeDeCB783589F50f5f"
      }
    }
  },
  {
    "coin": "KOIN",
    "sign_message_prefix": "Komodo Signed Message:\n",
    "asset": "KOIN",
    "fname": "Koinon",
    "rpcport": 10702,
    "txversion": 4,
    "overwintered": 1,
    "mm2": 1,
    "required_confirmations": 2,
    "requires_notarization": true,
    "avg_blocktime": 1,
    "protocol": {
      "type": "UTXO"
    }
  },
  {
    "coin": "KSM-BEP20",
    "name": "ksm_bep20",
    "fname": "Kusama",
    "rpcport": 80,
    "mm2": 1,
    "chain_id": 56,
    "decimals": 18,
    "avg_blocktime": 0.05,
    "required_confirmations": 3,
    "protocol": {
      "type": "ERC20",
      "protocol_data": {
        "platform": "BNB",
        "contract_address": "0x2aa69E8D25C045B659787BC1f03ce47a388DB6E8"
      }
    }
  },
  {
    "coin": "LABS",
    "sign_message_prefix": "Komodo Signed Message:\n",
    "asset": "LABS",
    "fname": "KMD Labs",
    "rpcport": 40265,
    "txversion": 4,
    "overwintered": 1,
    "mm2": 1,
    "required_confirmations": 5,
    "avg_blocktime": 1,
    "protocol": {
      "type": "UTXO"
    }
  },
  {
    "coin": "LBC",
    "name": "lbrycrd",
    "fname": "LBRY Credits",
    "rpcport": 9245,
    "pubtype": 85,
    "p2shtype": 122,
    "wiftype": 28,
    "txfee": 10000,
    "segwit": true,
    "bech32_hrp": "lbc",
    "mm2": 1,
    "required_confirmations": 3,
    "avg_blocktime": 2.5,
    "protocol": {
      "type": "UTXO"
    }
  },
  {
    "coin": "LBC-segwit",
    "name": "lbrycrd",
    "fname": "LBRY Credits",
    "rpcport": 9245,
    "pubtype": 85,
    "p2shtype": 122,
    "wiftype": 28,
    "txfee": 10000,
    "segwit": true,
    "bech32_hrp": "lbc",
    "address_format": {
      "format": "segwit"
    },
    "orderbook_ticker": "LBC",
    "mm2": 1,
    "required_confirmations": 3,
    "avg_blocktime": 2.5,
    "protocol": {
      "type": "UTXO"
    }
  },
  {
    "coin": "LCC",
    "name": "litecoincash",
    "fname": "Litecoin Cash",
    "rpcport": 62457,
    "pubtype": 28,
    "p2shtype": 50,
    "wiftype": 176,
    "decimals": 7,
    "fork_id": "0x40",
    "signature_version": "base",
    "txfee": 20000,
    "segwit": true,
    "bech32_hrp": "lcc",
    "mm2": 1,
    "required_confirmations": 4,
    "avg_blocktime": 2.5,
    "protocol": {
      "type": "UTXO"
    }
  },
  {
    "coin": "LCC-segwit",
    "name": "litecoincash",
    "fname": "Litecoin Cash",
    "rpcport": 62457,
    "pubtype": 28,
    "p2shtype": 5,
    "wiftype": 176,
    "decimals": 7,
    "fork_id": "0x40",
    "signature_version": "base",
    "txfee": 20000,
    "segwit": true,
    "bech32_hrp": "lcc",
    "address_format": {
      "format": "segwit"
    },
    "orderbook_ticker": "LCC",
    "mm2": 1,
    "required_confirmations": 4,
    "avg_blocktime": 2.5,
    "protocol": {
      "type": "UTXO"
    }
  },
  {
    "coin": "LDO-ERC20",
    "name": "ldo_erc20",
    "fname": "Lido DAO",
    "rpcport": 80,
    "mm2": 1,
    "chain_id": 1,
    "decimals": 18,
    "avg_blocktime": 0.25,
    "required_confirmations": 3,
    "protocol": {
      "type": "ERC20",
      "protocol_data": {
        "platform": "ETH",
        "contract_address": "0x5A98FcBEA516Cf06857215779Fd812CA3beF1B32"
      }
    }
  },
  {
    "coin": "LDO-PLG20",
    "name": "ldo_plg20",
    "fname": "Lido DAO",
    "rpcport": 80,
    "mm2": 1,
    "chain_id": 137,
    "decimals": 18,
    "avg_blocktime": 0.03,
    "required_confirmations": 3,
    "protocol": {
      "type": "ERC20",
      "protocol_data": {
        "platform": "MATIC",
        "contract_address": "0xC3C7d422809852031b44ab29EEC9F1EfF2A58756"
      }
    }
  },
  {
    "coin": "LNC",
    "name": "lightningcash",
    "fname": "LightningCash",
    "rpcport": 9110,
    "pubtype": 28,
    "p2shtype": 50,
    "wiftype": 176,
    "decimals": 8,
    "signature_version": "base",
    "txfee": 10000,
    "segwit": true,
    "bech32_hrp": "lnc",
    "mm2": 1,
    "required_confirmations": 6,
    "avg_blocktime": 0.0834,
    "protocol": {
      "type": "UTXO"
    }
  },
  {
    "coin": "LEO-ERC20",
    "name": "leo_erc20",
    "fname": "LEO Token",
    "rpcport": 80,
    "mm2": 1,
    "chain_id": 1,
    "decimals": 18,
    "avg_blocktime": 0.25,
    "required_confirmations": 3,
    "protocol": {
      "type": "ERC20",
      "protocol_data": {
        "platform": "ETH",
        "contract_address": "0x2AF5D2aD76741191D15Dfe7bF6aC92d4Bd912Ca3"
      }
    }
  },
  {
    "coin": "LEO-PLG20",
    "name": "leo_plg20",
    "fname": "LEO Token",
    "rpcport": 80,
    "mm2": 1,
    "chain_id": 137,
    "decimals": 18,
    "avg_blocktime": 0.03,
    "required_confirmations": 3,
    "protocol": {
      "type": "ERC20",
      "protocol_data": {
        "platform": "MATIC",
        "contract_address": "0x06D02e9D62A13fC76BB229373FB3BBBD1101D2fC"
      }
    }
  },
  {
    "coin": "LINK-ERC20",
    "name": "link_erc20",
    "fname": "Chainlink",
    "required_confirmations": 3,
    "avg_blocktime": 0.25,
    "rpcport": 80,
    "mm2": 1,
    "chain_id": 1,
    "protocol": {
      "type": "ERC20",
      "protocol_data": {
        "platform": "ETH",
        "contract_address": "0x514910771AF9Ca656af840dff83E8264EcF986CA"
      }
    }
  },
  {
    "coin": "LINK-AVX20",
    "name": "link_avx20",
    "fname": "Chainlink",
    "rpcport": 80,
    "mm2": 1,
    "chain_id": 43114,
    "required_confirmations": 3,
    "avg_blocktime": 0.04,
    "decimals": 18,
    "protocol": {
      "type": "ERC20",
      "protocol_data": {
        "platform": "AVAX",
        "contract_address": "0x5947BB275c521040051D82396192181b413227A3"
      }
    }
  },
  {
    "coin": "LINK-BEP20",
    "name": "link_bep20",
    "fname": "Chainlink",
    "rpcport": 80,
    "mm2": 1,
    "chain_id": 56,
    "avg_blocktime": 0.05,
    "required_confirmations": 3,
    "protocol": {
      "type": "ERC20",
      "protocol_data": {
        "platform": "BNB",
        "contract_address": "0xF8A0BF9cF54Bb92F17374d9e9A321E6a111a51bD"
      }
    }
  },
  {
    "coin": "LINK-FTM20",
    "name": "link_ftm20",
    "fname": "Chainlink",
    "rpcport": 80,
    "mm2": 1,
    "chain_id": 250,
    "decimals": 18,
    "avg_blocktime": 0.03,
    "required_confirmations": 3,
    "protocol": {
      "type": "ERC20",
      "protocol_data": {
        "platform": "FTM",
        "contract_address": "0xb3654dc3D10Ea7645f8319668E8F54d2574FBdC8"
      }
    }
  },
  {
    "coin": "LINK-HCO20",
    "name": "link_hco20",
    "fname": "Chainlink",
    "rpcport": 80,
    "mm2": 1,
    "chain_id": 128,
    "decimals": 18,
    "avg_blocktime": 0.05,
    "required_confirmations": 3,
    "protocol": {
      "type": "ERC20",
      "protocol_data": {
        "platform": "HT",
        "contract_address": "0x9e004545c59D359F6B7BFB06a26390b087717b42"
      }
    }
  },
  {
    "coin": "LINK-HRC20",
    "name": "link_hrc20",
    "fname": "Chainlink",
    "rpcport": 80,
    "mm2": 1,
    "chain_id": 1666600000,
    "decimals": 18,
    "avg_blocktime": 0.03,
    "required_confirmations": 3,
    "protocol": {
      "type": "ERC20",
      "protocol_data": {
        "platform": "ONE",
        "contract_address": "0x218532a12a389a4a92fC0C5Fb22901D1c19198aA"
      }
    }
  },
  {
    "coin": "LINK-KRC20",
    "name": "link_krc20",
    "fname": "Chainlink",
    "rpcport": 80,
    "mm2": 1,
    "chain_id": 321,
    "decimals": 18,
    "avg_blocktime": 0.05,
    "required_confirmations": 3,
    "protocol": {
      "type": "ERC20",
      "protocol_data": {
        "platform": "KCS",
        "contract_address": "0x47841910329aaa6b88D5e9DcdE9000195151dc72"
      }
    }
  },
  {
    "coin": "LINK-PLG20",
    "name": "link_plg20",
    "fname": "Chainlink",
    "rpcport": 80,
    "mm2": 1,
    "chain_id": 137,
    "decimals": 18,
    "avg_blocktime": 0.03,
    "required_confirmations": 3,
    "protocol": {
      "type": "ERC20",
      "protocol_data": {
        "platform": "MATIC",
        "contract_address": "0x53E0bca35eC356BD5ddDFebbD1Fc0fD03FaBad39"
      }
    }
  },
  {
    "coin": "LOOP-BEP20",
    "name": "loop_bep20",
    "fname": "LoopNetwork",
    "rpcport": 80,
    "mm2": 1,
    "chain_id": 56,
    "decimals": 18,
    "avg_blocktime": 0.05,
    "required_confirmations": 3,
    "protocol": {
      "type": "ERC20",
      "protocol_data": {
        "platform": "BNB",
        "contract_address": "0xcE186ad6430E2Fe494a22C9eDbD4c68794a28B35"
      }
    }
  },
  {
    "coin": "LRC-ERC20",
    "name": "lrc_erc20",
    "fname": "Loopring",
    "rpcport": 80,
    "mm2": 1,
    "chain_id": 1,
    "decimals": 18,
    "avg_blocktime": 0.25,
    "required_confirmations": 3,
    "protocol": {
      "type": "ERC20",
      "protocol_data": {
        "platform": "ETH",
        "contract_address": "0xBBbbCA6A901c926F240b89EacB641d8Aec7AEafD"
      }
    }
  },
  {
    "coin": "LRC-BEP20",
    "name": "lrc_bep20",
    "fname": "Loopring",
    "rpcport": 80,
    "mm2": 1,
    "chain_id": 56,
    "decimals": 18,
    "avg_blocktime": 0.05,
    "required_confirmations": 3,
    "protocol": {
      "type": "ERC20",
      "protocol_data": {
        "platform": "BNB",
        "contract_address": "0x66e4d38b20173F509A1fF5d82866949e4fE898da"
      }
    }
  },
  {
    "coin": "LRC-PLG20",
    "name": "lrc_plg20",
    "fname": "Loopring",
    "rpcport": 80,
    "mm2": 1,
    "chain_id": 137,
    "decimals": 18,
    "avg_blocktime": 0.03,
    "required_confirmations": 3,
    "protocol": {
      "type": "ERC20",
      "protocol_data": {
        "platform": "MATIC",
        "contract_address": "0x84e1670F61347CDaeD56dcc736FB990fBB47ddC1"
      }
    }
  },
  {
    "coin": "WCN",
    "name": "widecoin",
    "fname": "Widecoin",
    "rpcport": 8552,
    "pubtype": 73,
    "p2shtype": 33,
    "wiftype": 153,
    "txfee": 0,
    "segwit": true,
    "bech32_hrp": "wc",
    "mm2": 1,
    "required_confirmations": 2,
    "avg_blocktime": 0.5,
    "protocol": {
      "type": "UTXO"
    }
  },
  {
    "coin": "WCN-segwit",
    "name": "widecoin",
    "fname": "Widecoin",
    "rpcport": 8552,
    "pubtype": 73,
    "p2shtype": 33,
    "wiftype": 153,
    "txfee": 0,
    "segwit": true,
    "bech32_hrp": "wc",
    "address_format": {
      "format": "segwit"
    },
    "orderbook_ticker": "WCN",
    "mm2": 1,
    "required_confirmations": 2,
    "avg_blocktime": 0.5,
    "protocol": {
      "type": "UTXO"
    }
  },
  {
    "coin": "LEASH-ERC20",
    "name": "leash_erc20",
    "fname": "Doge Killer",
    "rpcport": 80,
    "mm2": 1,
    "chain_id": 1,
    "avg_blocktime": 0.25,
    "required_confirmations": 3,
    "protocol": {
      "type": "ERC20",
      "protocol_data": {
        "platform": "ETH",
        "contract_address": "0x27C70Cd1946795B66be9d954418546998b546634"
      }
    }
  },
  {
    "coin": "LOOM-ERC20",
    "name": "loom_erc20",
    "fname": "Loom Network",
    "rpcport": 80,
    "mm2": 1,
    "chain_id": 1,
    "decimals": 18,
    "avg_blocktime": 0.25,
    "required_confirmations": 3,
    "protocol": {
      "type": "ERC20",
      "protocol_data": {
        "platform": "ETH",
        "contract_address": "0x42476F744292107e34519F9c357927074Ea3F75D"
      }
    }
  },
  {
    "coin": "LOOM-BEP20",
    "name": "loom_bep20",
    "fname": "Loom Network",
    "rpcport": 80,
    "mm2": 1,
    "chain_id": 56,
    "decimals": 18,
    "avg_blocktime": 0.05,
    "required_confirmations": 3,
    "protocol": {
      "type": "ERC20",
      "protocol_data": {
        "platform": "BNB",
        "contract_address": "0xE6Ce27025F13f5213bBc560dC275e292965a392F"
      }
    }
  },
  {
    "coin": "LTC",
    "name": "litecoin",
    "fname": "Litecoin",
    "rpcport": 9332,
    "pubtype": 48,
    "p2shtype": 50,
    "wiftype": 176,
    "txfee": 0,
    "dust": 5460,
    "segwit": true,
    "bech32_hrp": "ltc",
    "mm2": 1,
    "required_confirmations": 2,
    "avg_blocktime": 2.5,
    "protocol": {
      "type": "UTXO"
    },
    "derivation_path": "m/44'/2'",
    "trezor_coin": "Litecoin"
  },
  {
    "coin": "LTC-segwit",
    "name": "litecoin",
    "fname": "Litecoin",
    "rpcport": 9332,
    "pubtype": 48,
    "p2shtype": 50,
    "wiftype": 176,
    "txfee": 0,
    "dust": 5460,
    "segwit": true,
    "bech32_hrp": "ltc",
    "address_format": {
      "format": "segwit"
    },
    "orderbook_ticker": "LTC",
    "mm2": 1,
    "required_confirmations": 2,
    "avg_blocktime": 2.5,
    "protocol": {
      "type": "UTXO"
    }
  },
  {
    "coin": "LTFN",
    "name": "litecoinfinance",
    "fname": "Litecoin Finance",
    "rpcport": 39327,
    "txversion": 2,
    "pubtype": 28,
    "p2shtype": 53,
    "wiftype": 176,
    "fork_id": "0x2A40",
    "txfee": 20000,
    "segwit": true,
    "bech32_hrp": "ltfn",
    "mm2": 1,
    "required_confirmations": 3,
    "avg_blocktime": 2.5,
    "protocol": {
      "type": "UTXO"
    }
  },
  {
    "coin": "LTFN-segwit",
    "name": "litecoinfinance",
    "fname": "Litecoin Finance",
    "rpcport": 39327,
    "txversion": 2,
    "pubtype": 28,
    "p2shtype": 53,
    "wiftype": 176,
    "fork_id": "0x2A40",
    "txfee": 20000,
    "segwit": true,
    "bech32_hrp": "ltfn",
    "address_format": {
      "format": "segwit"
    },
    "orderbook_ticker": "LTFN",
    "mm2": 1,
    "required_confirmations": 3,
    "avg_blocktime": 2.5,
    "protocol": {
      "type": "UTXO"
    }
  },
  {
    "coin": "LUX",
    "name": "lux",
    "fname": "LUXCoin",
    "rpcport": 9888,
    "isPoS": 1,
    "pubtype": 48,
    "p2shtype": 63,
    "wiftype": 155,
    "txfee": 10000,
    "mm2": 1,
    "protocol": {
      "type": "UTXO"
    }
  },
  {
    "coin": "LYNX",
    "name": "lynx",
    "fname": "Lynx",
    "rpcport": 9332,
    "pubtype": 45,
    "p2shtype": 22,
    "wiftype": 173,
    "txfee": 0,
    "dust": 54600,
    "segwit": false,
    "mm2": 1,
    "required_confirmations": 1,
    "avg_blocktime": 20,
    "protocol": {
      "type": "UTXO"
    }
  },
  {
    "coin": "MANA-ERC20",
    "name": "mana_erc20",
    "fname": "Decentraland",
    "rpcport": 80,
    "mm2": 1,
    "chain_id": 1,
    "decimals": 18,
    "avg_blocktime": 0.25,
    "required_confirmations": 3,
    "protocol": {
      "type": "ERC20",
      "protocol_data": {
        "platform": "ETH",
        "contract_address": "0x0F5D2fB29fb7d3CFeE444a200298f468908cC942"
      }
    }
  },
  {
    "coin": "MANA-BEP20",
    "name": "mana_bep20",
    "fname": "Decentraland",
    "rpcport": 80,
    "mm2": 1,
    "chain_id": 56,
    "decimals": 18,
    "avg_blocktime": 0.05,
    "required_confirmations": 3,
    "protocol": {
      "type": "ERC20",
      "protocol_data": {
        "platform": "BNB",
        "contract_address": "0x26433c8127d9b4e9B71Eaa15111DF99Ea2EeB2f8"
      }
    }
  },
  {
    "coin": "MANA-KRC20",
    "name": "mana_krc20",
    "fname": "Decentraland",
    "rpcport": 80,
    "mm2": 1,
    "chain_id": 321,
    "decimals": 18,
    "avg_blocktime": 0.05,
    "required_confirmations": 3,
    "protocol": {
      "type": "ERC20",
      "protocol_data": {
        "platform": "KCS",
        "contract_address": "0xC19a5caCC2bb68Ff09f2Fcc695F31493A039Fa5e"
      }
    }
  },
  {
    "coin": "MANA-PLG20",
    "name": "mana_plg20",
    "fname": "Decentraland",
    "rpcport": 80,
    "mm2": 1,
    "chain_id": 137,
    "decimals": 18,
    "avg_blocktime": 0.03,
    "required_confirmations": 3,
    "protocol": {
      "type": "ERC20",
      "protocol_data": {
        "platform": "MATIC",
        "contract_address": "0xA1c57f48F0Deb89f569dFbE6E2B7f46D33606fD4"
      }
    }
  },
  {
    "coin": "MATICTEST",
    "name": "matic testnet",
    "fname": "Matic Testnet",
    "is_testnet": true,
    "rpcport": 80,
    "mm2": 1,
    "chain_id": 80001,
    "avg_blocktime": 0.03,
    "required_confirmations": 3,
    "protocol": {
      "type": "ETH"
    }
  },
  {
    "coin": "MATIC",
    "name": "matic",
    "fname": "Polygon",
    "rpcport": 80,
    "mm2": 1,
    "chain_id": 137,
    "avg_blocktime": 0.03,
    "required_confirmations": 3,
    "protocol": {
      "type": "ETH"
    }
  },
  {
    "coin": "MATIC-BEP20",
    "name": "matic_bep20",
    "fname": "Polygon",
    "rpcport": 80,
    "mm2": 1,
    "chain_id": 56,
    "avg_blocktime": 0.05,
    "required_confirmations": 3,
    "protocol": {
      "type": "ERC20",
      "protocol_data": {
        "platform": "BNB",
        "contract_address": "0xCC42724C6683B7E57334c4E856f4c9965ED682bD"
      }
    }
  },
  {
    "coin": "MATIC-ERC20",
    "name": "matic_erc20",
    "fname": "Polygon",
    "rpcport": 80,
    "mm2": 1,
    "chain_id": 1,
    "avg_blocktime": 0.25,
    "required_confirmations": 3,
    "decimals": 18,
    "protocol": {
      "type": "ERC20",
      "protocol_data": {
        "platform": "ETH",
        "contract_address": "0x7D1AfA7B718fb893dB30A3aBc0Cfc608AaCfeBB0"
      }
    }
  },
  {
    "coin": "MATIC-HCO20",
    "name": "matic_hco20",
    "fname": "Polygon",
    "rpcport": 80,
    "mm2": 1,
    "chain_id": 128,
    "decimals": 18,
    "avg_blocktime": 0.05,
    "required_confirmations": 3,
    "protocol": {
      "type": "ERC20",
      "protocol_data": {
        "platform": "HT",
        "contract_address": "0xdB11743fe8B129b49b11236E8a715004BDabe7e5"
      }
    }
  },
  {
    "coin": "MATIC-HRC20",
    "name": "matic_hrc20",
    "fname": "Polygon",
    "rpcport": 80,
    "mm2": 1,
    "chain_id": 1666600000,
    "decimals": 18,
    "avg_blocktime": 0.03,
    "required_confirmations": 3,
    "protocol": {
      "type": "ERC20",
      "protocol_data": {
        "platform": "ONE",
        "contract_address": "0x301259f392B551CA8c592C9f676FCD2f9A0A84C5"
      }
    }
  },
  {
    "coin": "MATIC-KRC20",
    "name": "matic_krc20",
    "fname": "Polygon",
    "rpcport": 80,
    "mm2": 1,
    "chain_id": 321,
    "decimals": 18,
    "avg_blocktime": 0.05,
    "required_confirmations": 3,
    "protocol": {
      "type": "ERC20",
      "protocol_data": {
        "platform": "KCS",
        "contract_address": "0x1B8e27ABA297466fc6765Ce55BD12A8E216759da"
      }
    }
  },
  {
    "coin": "MC-ERC20",
    "name": "mc_erc20",
    "fname": "Merit Circle",
    "rpcport": 80,
    "mm2": 1,
    "chain_id": 1,
    "decimals": 18,
    "avg_blocktime": 0.25,
    "required_confirmations": 3,
    "protocol": {
      "type": "ERC20",
      "protocol_data": {
        "platform": "ETH",
        "contract_address": "0x949D48EcA67b17269629c7194F4b727d4Ef9E5d6"
      }
    }
  },
  {
    "coin": "MC-BEP20",
    "name": "mc_bep20",
    "fname": "Merit Circle",
    "rpcport": 80,
    "mm2": 1,
    "chain_id": 56,
    "decimals": 18,
    "avg_blocktime": 0.05,
    "required_confirmations": 3,
    "protocol": {
      "type": "ERC20",
      "protocol_data": {
        "platform": "BNB",
        "contract_address": "0x949D48EcA67b17269629c7194F4b727d4Ef9E5d6"
      }
    }
  },
  {
    "coin": "MCL",
    "sign_message_prefix": "Komodo Signed Message:\n",
    "asset": "MCL",
    "fname": "Marmara Credit Loops",
    "rpcport": 33825,
    "txversion": 4,
    "overwintered": 1,
    "mm2": 1,
    "required_confirmations": 5,
    "requires_notarization": false,
    "avg_blocktime": 1,
    "protocol": {
      "type": "UTXO"
    }
  },
  {
    "coin": "MESH",
    "sign_message_prefix": "Komodo Signed Message:\n",
    "asset": "MESH",
    "fname": "SuperMESH",
    "rpcport": 9455,
    "txversion": 4,
    "overwintered": 1,
    "mm2": 1,
    "required_confirmations": 4,
    "requires_notarization": false,
    "avg_blocktime": 1,
    "protocol": {
      "type": "UTXO"
    }
  },
  {
    "coin": "MGW",
    "sign_message_prefix": "Komodo Signed Message:\n",
    "asset": "MGW",
    "fname": "MultiGateway",
    "rpcport": 12386,
    "txversion": 4,
    "overwintered": 1,
    "mm2": 1,
    "required_confirmations": 2,
    "requires_notarization": true,
    "avg_blocktime": 1,
    "protocol": {
      "type": "UTXO"
    }
  },
  {
    "coin": "MINDS-ERC20",
    "name": "minds_erc20",
    "fname": "Minds",
    "rpcport": 80,
    "mm2": 1,
    "chain_id": 1,
    "avg_blocktime": 0.25,
    "required_confirmations": 3,
    "decimals": 18,
    "protocol": {
      "type": "ERC20",
      "protocol_data": {
        "platform": "ETH",
        "contract_address": "0xB26631c6dda06aD89B93C71400D25692de89c068"
      }
    }
  },
  {
    "coin": "MIL",
    "name": "mil",
    "fname": "Milevium",
    "rpcport": 41889,
    "pubtype": 50,
    "p2shtype": 196,
    "wiftype": 239,
    "txfee": 100000,
    "mm2": 0,
    "required_confirmations": 3,
    "avg_blocktime": 1,
    "protocol": {
      "type": "UTXO"
    }
  },
  {
    "coin": "MIR-ERC20",
    "name": "mir_erc20",
    "fname": "Mirror Protocol",
    "rpcport": 80,
    "mm2": 1,
    "chain_id": 1,
    "decimals": 18,
    "avg_blocktime": 0.25,
    "required_confirmations": 3,
    "protocol": {
      "type": "ERC20",
      "protocol_data": {
        "platform": "ETH",
        "contract_address": "0x09a3EcAFa817268f77BE1283176B946C4ff2E608"
      }
    }
  },
  {
    "coin": "MIR-BEP20",
    "name": "mir_bep20",
    "fname": "Mirror Protocol",
    "rpcport": 80,
    "mm2": 1,
    "chain_id": 56,
    "decimals": 18,
    "avg_blocktime": 0.05,
    "required_confirmations": 3,
    "protocol": {
      "type": "ERC20",
      "protocol_data": {
        "platform": "BNB",
        "contract_address": "0x5B6DcF557E2aBE2323c48445E8CC948910d8c2c9"
      }
    }
  },
  {
    "coin": "MKR-AVX20",
    "name": "mkr_avx20",
    "fname": "Maker",
    "rpcport": 80,
    "mm2": 1,
    "chain_id": 43114,
    "required_confirmations": 3,
    "avg_blocktime": 0.04,
    "decimals": 18,
    "protocol": {
      "type": "ERC20",
      "protocol_data": {
        "platform": "AVAX",
        "contract_address": "0x88128fd4b259552A9A1D457f435a6527AAb72d42"
      }
    }
  },
  {
    "coin": "MKR-BEP20",
    "name": "mkr_bep20",
    "fname": "Maker",
    "rpcport": 80,
    "mm2": 1,
    "chain_id": 56,
    "avg_blocktime": 0.05,
    "required_confirmations": 3,
    "protocol": {
      "type": "ERC20",
      "protocol_data": {
        "platform": "BNB",
        "contract_address": "0x5f0Da599BB2ccCfcf6Fdfd7D81743B6020864350"
      }
    }
  },
  {
    "coin": "MKR-ERC20",
    "name": "mkr_erc20",
    "fname": "Maker",
    "rpcport": 80,
    "mm2": 1,
    "chain_id": 1,
    "avg_blocktime": 0.25,
    "required_confirmations": 3,
    "decimals": 18,
    "protocol": {
      "type": "ERC20",
      "protocol_data": {
        "platform": "ETH",
        "contract_address": "0x9f8F72aA9304c8B593d555F12eF6589cC3A579A2"
      }
    }
  },
  {
    "coin": "MKR-KRC20",
    "name": "mkr_krc20",
    "fname": "Maker",
    "rpcport": 80,
    "mm2": 1,
    "chain_id": 321,
    "decimals": 18,
    "avg_blocktime": 0.05,
    "required_confirmations": 3,
    "protocol": {
      "type": "ERC20",
      "protocol_data": {
        "platform": "KCS",
        "contract_address": "0xdE81028C743f5304fe2cdEfac588f572d629a687"
      }
    }
  },
  {
    "coin": "MM-ERC20",
    "name": "mm_erc20",
    "fname": "Million",
    "rpcport": 80,
    "mm2": 1,
    "chain_id": 1,
    "avg_blocktime": 0.25,
    "required_confirmations": 3,
    "protocol": {
      "type": "ERC20",
      "protocol_data": {
        "platform": "ETH",
        "contract_address": "0x6B4c7A5e3f0B99FCD83e9c089BDDD6c7FCe5c611"
      }
    }
  },
  {
    "coin": "MM-AVX20",
    "name": "mm_avx20",
    "fname": "Million",
    "rpcport": 80,
    "mm2": 1,
    "chain_id": 43114,
    "required_confirmations": 3,
    "avg_blocktime": 0.04,
    "decimals": 18,
    "protocol": {
      "type": "ERC20",
      "protocol_data": {
        "platform": "AVAX",
        "contract_address": "0x993163CaD35162fB579D7B64e6695cB076EF5064"
      }
    }
  },
  {
    "coin": "MM-BEP20",
    "name": "mm_bep20",
    "fname": "Million",
    "rpcport": 80,
    "mm2": 1,
    "chain_id": 56,
    "decimals": 18,
    "avg_blocktime": 0.05,
    "required_confirmations": 3,
    "protocol": {
      "type": "ERC20",
      "protocol_data": {
        "platform": "BNB",
        "contract_address": "0xBF05279F9Bf1CE69bBFEd670813b7e431142Afa4"
      }
    }
  },
  {
    "coin": "MM-MVR20",
    "name": "mm_mvr20",
    "fname": "Million",
    "rpcport": 80,
    "mm2": 1,
    "chain_id": 1285,
    "avg_blocktime": 0.25,
    "decimals": 18,
    "required_confirmations": 3,
    "protocol": {
      "type": "ERC20",
      "protocol_data": {
        "platform": "MOVR",
        "contract_address": "0x95bf7E307BC1ab0BA38ae10fc27084bC36FcD605"
      }
    }
  },
  {
    "coin": "MM-PLG20",
    "name": "mm_plg20",
    "fname": "Million",
    "rpcport": 80,
    "mm2": 1,
    "chain_id": 137,
    "decimals": 18,
    "avg_blocktime": 0.03,
    "required_confirmations": 3,
    "protocol": {
      "type": "ERC20",
      "protocol_data": {
        "platform": "MATIC",
        "contract_address": "0x5647Fe4281F8F6F01E84BCE775AD4b828A7b8927"
      }
    }
  },
  {
    "coin": "MONA",
    "name": "monacoin",
    "fname": "MonaCoin",
    "rpcport": 9402,
    "pubtype": 50,
    "p2shtype": 5,
    "wiftype": 176,
    "txfee": 100000,
    "dust": 100000,
    "segwit": true,
    "bech32_hrp": "mona",
    "mm2": 1,
    "required_confirmations": 5,
    "avg_blocktime": 1.5,
    "protocol": {
      "type": "UTXO"
    }
  },
  {
    "coin": "MONA-segwit",
    "name": "monacoin",
    "fname": "MonaCoin",
    "rpcport": 9402,
    "pubtype": 50,
    "p2shtype": 5,
    "wiftype": 176,
    "txfee": 100000,
    "dust": 100000,
    "segwit": true,
    "bech32_hrp": "mona",
    "address_format": {
      "format": "segwit"
    },
    "orderbook_ticker": "MONA",
    "mm2": 1,
    "required_confirmations": 5,
    "avg_blocktime": 1.5,
    "protocol": {
      "type": "UTXO"
    }
  },
  {
    "coin": "MORTY",
    "sign_message_prefix": "Komodo Signed Message:\n",
    "asset": "MORTY",
    "fname": "Morty",
    "is_testnet": true,
    "rpcport": 16348,
    "txversion": 4,
    "overwintered": 1,
    "mm2": 1,
    "required_confirmations": 1,
    "requires_notarization": false,
    "avg_blocktime": 1,
    "protocol": {
      "type": "UTXO"
    },
    "derivation_path": "m/44'/141'",
    "trezor_coin": "Komodo"
  },
  {
    "coin": "MOVR",
    "name": "moonriver",
    "fname": "Moonriver",
    "rpcport": 80,
    "mm2": 1,
    "chain_id": 1285,
    "required_confirmations": 3,
    "avg_blocktime": 0.25,
    "protocol": {
      "type": "ETH"
    }
  },
  {
    "coin": "GLMR",
    "name": "moonbeam",
    "fname": "Moonbeam",
    "rpcport": 80,
    "mm2": 1,
    "chain_id": 1284,
    "required_confirmations": 3,
    "avg_blocktime": 0.25,
    "protocol": {
      "type": "ETH"
    }
  },
  {
    "coin": "MSHARK",
    "sign_message_prefix": "Komodo Signed Message:\n",
    "asset": "MSHARK",
    "fname": "MiliShark",
    "rpcport": 8846,
    "txversion": 4,
    "overwintered": 1,
    "mm2": 1,
    "required_confirmations": 2,
    "requires_notarization": true,
    "avg_blocktime": 1,
    "protocol": {
      "type": "UTXO"
    }
  },
  {
    "coin": "NAV",
    "name": "navcoin",
    "fname": "Navcoin",
    "isPoS": 1,
    "txversion": 3,
    "confpath": "USERHOME/.navcoin4/navcoin.conf",
    "rpcport": 44444,
    "pubtype": 53,
    "p2shtype": 85,
    "wiftype": 150,
    "txfee": 10000,
    "mm2": 1,
    "required_confirmations": 10,
    "avg_blocktime": 0.5,
    "protocol": {
      "type": "UTXO"
    }
  },
  {
    "coin": "NAV-BEP20",
    "name": "nav_bep20",
    "fname": "Navcoin",
    "rpcport": 80,
    "mm2": 1,
    "chain_id": 56,
    "decimals": 8,
    "avg_blocktime": 0.05,
    "required_confirmations": 3,
    "protocol": {
      "type": "ERC20",
      "protocol_data": {
        "platform": "BNB",
        "contract_address": "0xBFEf6cCFC830D3BaCA4F6766a0d4AaA242Ca9F3D"
      }
    }
  },
  {
    "coin": "NEAR-BEP20",
    "name": "near_bep20",
    "fname": "NEAR Protocol",
    "rpcport": 80,
    "mm2": 1,
    "chain_id": 56,
    "avg_blocktime": 0.05,
    "required_confirmations": 3,
    "protocol": {
      "type": "ERC20",
      "protocol_data": {
        "platform": "BNB",
        "contract_address": "0x1Fa4a73a3F0133f0025378af00236f3aBDEE5D63"
      }
    }
  },
  {
    "coin": "NENG",
    "name": "nengcoin",
    "fname": "Nengcoin",
    "rpcport": 6376,
    "pubtype": 53,
    "p2shtype": 5,
    "wiftype": 176,
    "txfee": 200000,
    "mm2": 1,
    "required_confirmations": 2,
    "avg_blocktime": 1,
    "protocol": {
      "type": "UTXO"
    }
  },
  {
    "coin": "NEXO-ERC20",
    "name": "nexo_erc20",
    "fname": "Nexo",
    "rpcport": 80,
    "mm2": 1,
    "chain_id": 1,
    "decimals": 18,
    "avg_blocktime": 0.25,
    "required_confirmations": 3,
    "protocol": {
      "type": "ERC20",
      "protocol_data": {
        "platform": "ETH",
        "contract_address": "0xB62132e35a6c13ee1EE0f84dC5d40bad8d815206"
      }
    }
  },
  {
    "coin": "NEXO-KRC20",
    "name": "nexo_krc20",
    "fname": "Nexo",
    "rpcport": 80,
    "mm2": 1,
    "chain_id": 321,
    "decimals": 18,
    "avg_blocktime": 0.05,
    "required_confirmations": 3,
    "protocol": {
      "type": "ERC20",
      "protocol_data": {
        "platform": "KCS",
        "contract_address": "0xb7A18bd55e8E3E2262d7c8Ee7b4DD9B216Df0Faf"
      }
    }
  },
  {
    "coin": "NEXO-PLG20",
    "name": "nexo_plg20",
    "fname": "Nexo",
    "rpcport": 80,
    "mm2": 1,
    "chain_id": 137,
    "decimals": 18,
    "avg_blocktime": 0.03,
    "required_confirmations": 3,
    "protocol": {
      "type": "ERC20",
      "protocol_data": {
        "platform": "MATIC",
        "contract_address": "0x41b3966B4FF7b427969ddf5da3627d6AEAE9a48E"
      }
    }
  },
  {
    "coin": "NINJA",
    "sign_message_prefix": "Komodo Signed Message:\n",
    "asset": "NINJA",
    "fname": "Ninja",
    "rpcport": 8427,
    "txversion": 4,
    "overwintered": 1,
    "mm2": 1,
    "required_confirmations": 2,
    "requires_notarization": true,
    "avg_blocktime": 1,
    "protocol": {
      "type": "UTXO"
    }
  },
  {
    "coin": "NIX",
    "name": "nix",
    "fname": "NIX",
    "rpcport": 6215,
    "pubtype": 38,
    "p2shtype": 53,
    "wiftype": 128,
    "txfee": 10000,
    "mm2": 1,
    "protocol": {
      "type": "UTXO"
    }
  },
  {
    "coin": "NMC",
    "name": "namecoin",
    "fname": "Namecoin",
    "rpcport": 8336,
    "pubtype": 52,
    "p2shtype": 13,
    "wiftype": 180,
    "txfee": 0,
    "segwit": true,
    "bech32_hrp": "nc",
    "mm2": 1,
    "required_confirmations": 2,
    "avg_blocktime": 10,
    "protocol": {
      "type": "UTXO"
    },
    "derivation_path": "m/44'/7'",
    "trezor_coin": "Namecoin"
  },
  {
    "coin": "NMC-segwit",
    "name": "namecoin",
    "fname": "Namecoin",
    "rpcport": 8336,
    "pubtype": 52,
    "p2shtype": 13,
    "wiftype": 180,
    "txfee": 0,
    "segwit": true,
    "bech32_hrp": "nc",
    "address_format": {
      "format": "segwit"
    },
    "orderbook_ticker": "NMC",
    "mm2": 1,
    "required_confirmations": 2,
    "avg_blocktime": 10,
    "protocol": {
      "type": "UTXO"
    }
  },
  {
    "coin": "NVC",
    "name": "novacoin",
    "fname": "Novacoin",
    "isPoS": 1,
    "rpcport": 8344,
    "pubtype": 8,
    "p2shtype": 20,
    "wiftype": 136,
    "decimals": 6,
    "txfee": 1000,
    "dust": 10000,
    "mm2": 1,
    "wallet_only": true,
    "mature_confirmations": 500,
    "required_confirmations": 1,
    "avg_blocktime": 7.5,
    "protocol": {
      "type": "UTXO"
    }
  },
  {
    "coin": "NVC-BEP20",
    "name": "nvc_bep20",
    "fname": "Novacoin",
    "rpcport": 80,
    "mm2": 1,
    "chain_id": 56,
    "avg_blocktime": 0.05,
    "required_confirmations": 3,
    "protocol": {
      "type": "ERC20",
      "protocol_data": {
        "platform": "BNB",
        "contract_address": "0xBF84720097de111A80f46f9D077643967042841A"
      }
    }
  },
  {
    "coin": "NVC-QRC20",
    "name": "qtum",
    "fname": "Novacoin",
    "rpcport": 3889,
    "pubtype": 58,
    "p2shtype": 50,
    "wiftype": 128,
    "segwit": false,
    "txfee": 0,
    "dust": 72800,
    "mm2": 1,
    "required_confirmations": 3,
    "mature_confirmations": 2000,
    "avg_blocktime": 0.53,
    "protocol": {
      "type": "QRC20",
      "protocol_data": {
        "platform": "QTUM",
        "contract_address": "0xffb67c56c42b71144ae394dbfe298d863fbb3b9e"
      }
    }
  },
  {
    "coin": "NZDS-ERC20",
    "name": "nzds_erc20",
    "fname": "NZD Stablecoin",
    "rpcport": 80,
    "mm2": 1,
    "chain_id": 1,
    "decimals": 6,
    "avg_blocktime": 0.25,
    "required_confirmations": 3,
    "protocol": {
      "type": "ERC20",
      "protocol_data": {
        "platform": "ETH",
        "contract_address": "0xDa446fAd08277B4D2591536F204E018f32B6831c"
      }
    }
  },
  {
    "coin": "NZDS-PLG20",
    "name": "nzds_plg20",
    "fname": "NZD Stablecoin",
    "rpcport": 80,
    "mm2": 1,
    "chain_id": 137,
    "decimals": 6,
    "avg_blocktime": 0.03,
    "required_confirmations": 3,
    "protocol": {
      "type": "ERC20",
      "protocol_data": {
        "platform": "MATIC",
        "contract_address": "0xeaFE31Cd9e8E01C8f0073A2C974f728Fb80e9DcE"
      }
    }
  },
  {
    "coin": "NYAN",
    "name": "nyancoin",
    "fname": "Nyancoin",
    "rpcport": 33700,
    "pubtype": 45,
    "p2shtype": 5,
    "wiftype": 173,
    "txfee": 10000,
    "segwit": false,
    "bech32_hrp": "ny",
    "mm2": 1,
    "required_confirmations": 10,
    "avg_blocktime": 1,
    "protocol": {
      "type": "UTXO"
    }
  },
  {
    "coin": "OCEAN-BEP20",
    "name": "ocean_bep20",
    "fname": "Ocean Protocol",
    "rpcport": 80,
    "mm2": 1,
    "chain_id": 56,
    "avg_blocktime": 0.05,
    "required_confirmations": 3,
    "protocol": {
      "type": "ERC20",
      "protocol_data": {
        "platform": "BNB",
        "contract_address": "0xDCe07662CA8EbC241316a15B611c89711414Dd1a"
      }
    }
  },
  {
    "coin": "OCEAN-ERC20",
    "name": "ocean_erc20",
    "fname": "Ocean Protocol",
    "rpcport": 80,
    "mm2": 1,
    "chain_id": 1,
    "avg_blocktime": 0.25,
    "required_confirmations": 3,
    "protocol": {
      "type": "ERC20",
      "protocol_data": {
        "platform": "ETH",
        "contract_address": "0x967da4048cD07aB37855c090aAF366e4ce1b9F48"
      }
    }
  },
  {
    "coin": "OCEAN-PLG20",
    "name": "ocean_plg20",
    "fname": "Ocean Protocol",
    "rpcport": 80,
    "mm2": 1,
    "chain_id": 137,
    "decimals": 18,
    "avg_blocktime": 0.03,
    "required_confirmations": 3,
    "protocol": {
      "type": "ERC20",
      "protocol_data": {
        "platform": "MATIC",
        "contract_address": "0x282d8efCe846A88B159800bd4130ad77443Fa1A1"
      }
    }
  },
  {
    "coin": "OMG-ERC20",
    "name": "omg_erc20",
    "fname": "OMG Network",
    "rpcport": 80,
    "mm2": 1,
    "chain_id": 1,
    "decimals": 18,
    "avg_blocktime": 0.25,
    "required_confirmations": 3,
    "protocol": {
      "type": "ERC20",
      "protocol_data": {
        "platform": "ETH",
        "contract_address": "0xd26114cd6EE289AccF82350c8d8487fedB8A0C07"
      }
    }
  },
  {
    "coin": "OMG-PLG20",
    "name": "omg_plg20",
    "fname": "OMG Network",
    "rpcport": 80,
    "mm2": 1,
    "chain_id": 137,
    "decimals": 18,
    "avg_blocktime": 0.03,
    "required_confirmations": 3,
    "protocol": {
      "type": "ERC20",
      "protocol_data": {
        "platform": "MATIC",
        "contract_address": "0x62414D03084EeB269E18C970a21f45D2967F0170"
      }
    }
  },
  {
    "coin": "ONE",
    "name": "harmony",
    "fname": "Harmony",
    "rpcport": 80,
    "mm2": 1,
    "chain_id": 1666600000,
    "required_confirmations": 3,
    "avg_blocktime": 0.25,
    "protocol": {
      "type": "ETH"
    }
  },
  {
    "coin": "ONT-BEP20",
    "name": "ont_bep20",
    "fname": "Ontology",
    "rpcport": 80,
    "mm2": 1,
    "chain_id": 56,
    "avg_blocktime": 0.05,
    "required_confirmations": 3,
    "protocol": {
      "type": "ERC20",
      "protocol_data": {
        "platform": "BNB",
        "contract_address": "0xFd7B3A77848f1C2D67E05E54d78d174a0C850335"
      }
    }
  },
  {
    "coin": "PANGEA",
    "sign_message_prefix": "Komodo Signed Message:\n",
    "asset": "PANGEA",
    "fname": "Pangea Poker",
    "rpcport": 14068,
    "txversion": 4,
    "overwintered": 1,
    "mm2": 1,
    "required_confirmations": 2,
    "requires_notarization": true,
    "avg_blocktime": 1,
    "protocol": {
      "type": "UTXO"
    }
  },
  {
    "coin": "PAX-ERC20",
    "name": "pax_erc20",
    "fname": "Paxos Standard",
    "rpcport": 80,
    "mm2": 1,
    "chain_id": 1,
    "required_confirmations": 3,
    "avg_blocktime": 0.25,
    "protocol": {
      "type": "ERC20",
      "protocol_data": {
        "platform": "ETH",
        "contract_address": "0x8E870D67F660D95d5be530380D0eC0bd388289E1"
      }
    }
  },
  {
    "coin": "PAX-BEP20",
    "name": "pax_bep20",
    "fname": "Paxos Standard",
    "rpcport": 80,
    "mm2": 1,
    "chain_id": 56,
    "avg_blocktime": 0.05,
    "required_confirmations": 3,
    "protocol": {
      "type": "ERC20",
      "protocol_data": {
        "platform": "BNB",
        "contract_address": "0xb7F8Cd00C5A06c0537E2aBfF0b58033d02e5E094"
      }
    }
  },
  {
    "coin": "PAX-KRC20",
    "name": "pax_krc20",
    "fname": "Paxos Standard",
    "rpcport": 80,
    "mm2": 1,
    "chain_id": 321,
    "decimals": 18,
    "avg_blocktime": 0.05,
    "required_confirmations": 3,
    "protocol": {
      "type": "ERC20",
      "protocol_data": {
        "platform": "KCS",
        "contract_address": "0x69a7169F9Da9BBa04b982e49Ffd8d6a16c70c590"
      }
    }
  },
  {
    "coin": "PAX-PLG20",
    "name": "pax_plg20",
    "fname": "Paxos Standard",
    "rpcport": 80,
    "mm2": 1,
    "chain_id": 137,
    "decimals": 18,
    "avg_blocktime": 0.03,
    "required_confirmations": 3,
    "protocol": {
      "type": "ERC20",
      "protocol_data": {
        "platform": "MATIC",
        "contract_address": "0x6F3B3286fd86d8b47EC737CEB3D0D354cc657B3e"
      }
    }
  },
  {
    "coin": "PAXG-BEP20",
    "name": "paxg_bep20",
    "fname": "PAX Gold",
    "rpcport": 80,
    "mm2": 1,
    "chain_id": 56,
    "avg_blocktime": 0.05,
    "required_confirmations": 3,
    "protocol": {
      "type": "ERC20",
      "protocol_data": {
        "platform": "BNB",
        "contract_address": "0x7950865a9140cB519342433146Ed5b40c6F210f7"
      }
    }
  },
  {
    "coin": "PAXG-ERC20",
    "name": "paxg_erc20",
    "fname": "PAX Gold",
    "rpcport": 80,
    "mm2": 1,
    "wallet_only": true,
    "chain_id": 1,
    "avg_blocktime": 0.25,
    "required_confirmations": 3,
    "decimals": 18,
    "protocol": {
      "type": "ERC20",
      "protocol_data": {
        "platform": "ETH",
        "contract_address": "0x45804880De22913dAFE09f4980848ECE6EcbAf78"
      }
    }
  },
  {
    "coin": "PAXG-PLG20",
    "name": "paxg_plg20",
    "fname": "PAX Gold",
    "rpcport": 80,
    "mm2": 1,
    "chain_id": 137,
    "decimals": 18,
    "avg_blocktime": 0.03,
    "required_confirmations": 3,
    "protocol": {
      "type": "ERC20",
      "protocol_data": {
        "platform": "MATIC",
        "contract_address": "0x553d3D295e0f695B9228246232eDF400ed3560B5"
      }
    }
  },
  {
    "coin": "SFUSD",
    "name": "smartusd",
    "fname": "SmartUSD",
    "rpcport": 47776,
    "pubtype": 63,
    "p2shtype": 85,
    "wiftype": 188,
    "segwit": false,
    "txfee": 10000,
    "mm2": 1,
    "required_confirmations": 5,
    "avg_blocktime": 1,
    "protocol": {
      "type": "UTXO"
    }
  },
  {
    "coin": "PEO",
    "name": "proelio",
    "fname": "Proelio",
    "confpath": "USERHOME/.ProelioCore/proelio.conf",
    "rpcport": 5655,
    "pubtype": 56,
    "p2shtype": 33,
    "wiftype": 115,
    "txfee": 10000,
    "mm2": 1,
    "protocol": {
      "type": "UTXO"
    }
  },
  {
    "coin": "PGT",
    "sign_message_prefix": "Komodo Signed Message:\n",
    "asset": "PGT",
    "fname": "Pungo Token",
    "rpcport": 46705,
    "txversion": 4,
    "overwintered": 1,
    "mm2": 1,
    "required_confirmations": 2,
    "requires_notarization": false,
    "protocol": {
      "type": "UTXO"
    }
  },
  {
    "coin": "PIC",
    "name": "picacoin",
    "fname": "Picacoin",
    "rpcport": 4332,
    "pubtype": 0,
    "p2shtype": 5,
    "wiftype": 128,
    "segwit": true,
    "bech32_hrp": "bc",
    "txfee": 0,
    "mm2": 1,
    "required_confirmations": 1,
    "avg_blocktime": 10,
    "protocol": {
      "type": "UTXO"
    }
  },
  {
    "coin": "PIC-segwit",
    "name": "picacoin",
    "fname": "Picacoin",
    "rpcport": 4332,
    "pubtype": 0,
    "p2shtype": 5,
    "wiftype": 128,
    "segwit": true,
    "bech32_hrp": "bc",
    "address_format": {
      "format": "segwit"
    },
    "orderbook_ticker": "PIC",
    "txfee": 0,
    "mm2": 1,
    "required_confirmations": 1,
    "avg_blocktime": 10,
    "protocol": {
      "type": "UTXO"
    }
  },
  {
    "coin": "PIVX",
    "name": "pivx",
    "fname": "PIVX",
    "rpcport": 51473,
    "pubtype": 30,
    "p2shtype": 13,
    "wiftype": 212,
    "txfee": 100000,
    "mm2": 1,
    "required_confirmations": 5,
    "avg_blocktime": 1,
    "protocol": {
      "type": "UTXO"
    }
  },
  {
    "coin": "PND",
    "name": "pandacoin",
    "fname": "Pandacoin",
    "isPoS": 1,
    "rpcport": 22444,
    "pubtype": 55,
    "p2shtype": 22,
    "wiftype": 183,
    "decimals": 6,
    "txfee": 10000000,
    "dust": 1000000,
    "segwit": true,
    "bech32_hrp": "pn",
    "mm2": 1,
    "required_confirmations": 1,
    "avg_blocktime": 10,
    "protocol": {
      "type": "UTXO"
    }
  },
  {
    "coin": "PND-segwit",
    "name": "pandacoin",
    "fname": "Pandacoin",
    "isPoS": 1,
    "rpcport": 22444,
    "pubtype": 55,
    "p2shtype": 22,
    "wiftype": 183,
    "decimals": 6,
    "txfee": 10000000,
    "dust": 1000000,
    "segwit": true,
    "bech32_hrp": "pn",
    "address_format": {
      "format": "segwit"
    },
    "orderbook_ticker": "PND",
    "mm2": 1,
    "required_confirmations": 1,
    "avg_blocktime": 10,
    "protocol": {
      "type": "UTXO"
    }
  },
  {
    "coin": "POWR-ERC20",
    "name": "powr_erc20",
    "fname": "Power Ledger",
    "rpcport": 80,
    "mm2": 1,
    "chain_id": 1,
    "decimals": 6,
    "avg_blocktime": 0.25,
    "required_confirmations": 3,
    "protocol": {
      "type": "ERC20",
      "protocol_data": {
        "platform": "ETH",
        "contract_address": "0x595832F8FC6BF59c85C527fEC3740A1b7a361269"
      }
    }
  },
  {
    "coin": "POWR-PLG20",
    "name": "powr_plg20",
    "fname": "Power Ledger",
    "rpcport": 80,
    "mm2": 1,
    "chain_id": 137,
    "decimals": 6,
    "avg_blocktime": 0.03,
    "required_confirmations": 3,
    "protocol": {
      "type": "ERC20",
      "protocol_data": {
        "platform": "MATIC",
        "contract_address": "0x0AaB8DC887D34f00D50E19aee48371a941390d14"
      }
    }
  },
  {
    "coin": "PPC",
    "name": "peercoin",
    "fname": "Peercoin",
    "isPoS": 1,
    "rpcport": 9902,
    "pubtype": 55,
    "p2shtype": 117,
    "wiftype": 183,
    "decimals": 6,
    "txfee": 0,
    "dust": 10000,
    "segwit": true,
    "bech32_hrp": "pc",
    "mm2": 1,
    "required_confirmations": 1,
    "avg_blocktime": 8.5,
    "protocol": {
      "type": "UTXO"
    }
  },
  {
    "coin": "PPC-segwit",
    "name": "peercoin",
    "fname": "Peercoin",
    "isPoS": 1,
    "rpcport": 9902,
    "pubtype": 55,
    "p2shtype": 117,
    "wiftype": 183,
    "decimals": 6,
    "txfee": 0,
    "dust": 10000,
    "segwit": true,
    "bech32_hrp": "pc",
    "address_format": {
      "format": "segwit"
    },
    "orderbook_ticker": "PPC",
    "mm2": 1,
    "required_confirmations": 1,
    "avg_blocktime": 8.5,
    "protocol": {
      "type": "UTXO"
    }
  },
  {
    "coin": "PPC-ERC20",
    "name": "ppc_erc20",
    "fname": "Peercoin",
    "rpcport": 80,
    "mm2": 1,
    "chain_id": 1,
    "decimals": 6,
    "avg_blocktime": 0.25,
    "required_confirmations": 3,
    "protocol": {
      "type": "ERC20",
      "protocol_data": {
        "platform": "ETH",
        "contract_address": "0x044d078F1c86508e13328842Cc75AC021B272958"
      }
    }
  },
  {
    "coin": "PPC-PLG20",
    "name": "ppc_plg20",
    "fname": "Peercoin",
    "rpcport": 80,
    "mm2": 1,
    "chain_id": 137,
    "decimals": 6,
    "avg_blocktime": 0.03,
    "required_confirmations": 3,
    "protocol": {
      "type": "ERC20",
      "protocol_data": {
        "platform": "MATIC",
        "contract_address": "0x91E7E32C710661C44ae44D10Aa86135d91C3Ed65"
      }
    }
  },
  {
    "coin": "PRCY",
    "name": "prcy",
    "fname": "PRivaCY Coin",
    "rpcport": 59683,
    "pubtype": 55,
    "p2shtype": 61,
    "wiftype": 28,
    "txfee": 0,
    "mm2": 1,
    "required_confirmations": 5,
    "avg_blocktime": 1,
    "protocol": {
      "type": "UTXO"
    }
  },
  {
    "coin": "PRCY-BEP20",
    "name": "prcy_bep20",
    "fname": "PRivaCY Coin",
    "rpcport": 80,
    "mm2": 1,
    "chain_id": 56,
    "avg_blocktime": 0.05,
    "required_confirmations": 3,
    "protocol": {
      "type": "ERC20",
      "protocol_data": {
        "platform": "BNB",
        "contract_address": "0xdFC3829b127761a3218bFceE7fc92e1232c9D116"
      }
    }
  },
  {
    "coin": "PRCY-ERC20",
    "name": "prcy_erc20",
    "fname": "PRivaCY Coin",
    "rpcport": 80,
    "mm2": 1,
    "chain_id": 1,
    "avg_blocktime": 0.25,
    "required_confirmations": 3,
    "decimals": 8,
    "protocol": {
      "type": "ERC20",
      "protocol_data": {
        "platform": "ETH",
        "contract_address": "0xdFC3829b127761a3218bFceE7fc92e1232c9D116"
      }
    }
  },
  {
    "coin": "PRCY-PLG20",
    "name": "prcy_plg20",
    "fname": "PRivaCY Coin",
    "rpcport": 80,
    "mm2": 1,
    "chain_id": 137,
    "decimals": 8,
    "avg_blocktime": 0.03,
    "required_confirmations": 3,
    "protocol": {
      "type": "ERC20",
      "protocol_data": {
        "platform": "MATIC",
        "contract_address": "0xdFC3829b127761a3218bFceE7fc92e1232c9D116"
      }
    }
  },
  {
    "coin": "PRUX",
    "name": "prux",
    "fname": "PRUX",
    "rpcport": 19595,
    "pubtype": 55,
    "p2shtype": 117,
    "wiftype": 183,
    "txfee": 10000,
    "segwit": false,
    "bech32_hrp": "pr",
    "mm2": 1,
    "required_confirmations": 9,
    "avg_blocktime": 0.15,
    "protocol": {
      "type": "UTXO"
    }
  },
  {
    "coin": "PTX",
    "sign_message_prefix": "Komodo Signed Message:\n",
    "asset": "PTX",
    "fname": "PatentTX",
    "rpcport": 61939,
    "txversion": 4,
    "overwintered": 1,
    "mm2": 1,
    "required_confirmations": 5,
    "protocol": {
      "type": "UTXO"
    }
  },
  {
    "coin": "SHIB-BEP20",
    "name": "shib_bep20",
    "fname": "Shiba Inu",
    "rpcport": 80,
    "mm2": 1,
    "chain_id": 56,
    "avg_blocktime": 0.05,
    "required_confirmations": 3,
    "protocol": {
      "type": "ERC20",
      "protocol_data": {
        "platform": "BNB",
        "contract_address": "0x2859e4544C4bB03966803b044A93563Bd2D0DD4D"
      }
    }
  },
  {
    "coin": "SHIB-ERC20",
    "name": "shib_erc20",
    "fname": "Shiba Inu",
    "rpcport": 80,
    "mm2": 1,
    "chain_id": 1,
    "avg_blocktime": 0.25,
    "required_confirmations": 3,
    "protocol": {
      "type": "ERC20",
      "protocol_data": {
        "platform": "ETH",
        "contract_address": "0x95aD61b0a150d79219dCF64E1E6Cc01f0B64C4cE"
      }
    }
  },
  {
    "coin": "SHIB-KRC20",
    "name": "shib_krc20",
    "fname": "Shiba Inu",
    "rpcport": 80,
    "mm2": 1,
    "chain_id": 321,
    "decimals": 18,
    "avg_blocktime": 0.05,
    "required_confirmations": 3,
    "protocol": {
      "type": "ERC20",
      "protocol_data": {
        "platform": "KCS",
        "contract_address": "0x73b6086955c820370A18002F60E9b51FB67d7e1A"
      }
    }
  },
  {
    "coin": "QC",
    "name": "qtum",
    "fname": "Qcash",
    "rpcport": 3889,
    "pubtype": 58,
    "p2shtype": 50,
    "wiftype": 128,
    "segwit": false,
    "txfee": 0,
    "dust": 72800,
    "mm2": 1,
    "required_confirmations": 3,
    "mature_confirmations": 2000,
    "avg_blocktime": 0.53,
    "protocol": {
      "type": "QRC20",
      "protocol_data": {
        "platform": "QTUM",
        "contract_address": "0xf2033ede578e17fa6231047265010445bca8cf1c"
      }
    }
  },
  {
    "coin": "QIAIR",
    "name": "qtum",
    "fname": "Qi Airdrop Token",
    "rpcport": 3889,
    "pubtype": 58,
    "p2shtype": 50,
    "wiftype": 128,
    "segwit": false,
    "txfee": 0,
    "dust": 72800,
    "mm2": 1,
    "required_confirmations": 3,
    "mature_confirmations": 2000,
    "avg_blocktime": 0.53,
    "protocol": {
      "type": "QRC20",
      "protocol_data": {
        "platform": "QTUM",
        "contract_address": "0x60f33e17d8d2dba280cf85b6c35880dedd8ed728"
      }
    }
  },
  {
    "coin": "QI",
    "name": "qtum",
    "fname": "Qi Swap",
    "rpcport": 3889,
    "pubtype": 58,
    "p2shtype": 50,
    "wiftype": 128,
    "segwit": false,
    "txfee": 0,
    "dust": 72800,
    "mm2": 1,
    "required_confirmations": 3,
    "mature_confirmations": 2000,
    "avg_blocktime": 0.53,
    "protocol": {
      "type": "QRC20",
      "protocol_data": {
        "platform": "QTUM",
        "contract_address": "0x54fefdb5b31164f66ddb68becd7bdd864cacd65b"
      }
    }
  },
  {
    "coin": "QKC-BEP20",
    "name": "qkc_bep20",
    "fname": "QuarkChain",
    "rpcport": 80,
    "mm2": 1,
    "chain_id": 56,
    "avg_blocktime": 0.05,
    "required_confirmations": 3,
    "protocol": {
      "type": "ERC20",
      "protocol_data": {
        "platform": "BNB",
        "contract_address": "0xA1434F1FC3F437fa33F7a781E041961C0205B5Da"
      }
    }
  },
  {
    "coin": "QKC-ERC20",
    "name": "qkc_erc20",
    "fname": "QuarkChain",
    "rpcport": 80,
    "mm2": 1,
    "chain_id": 1,
    "avg_blocktime": 0.25,
    "required_confirmations": 3,
    "protocol": {
      "type": "ERC20",
      "protocol_data": {
        "platform": "ETH",
        "contract_address": "0xEA26c4aC16D4a5A106820BC8AEE85fd0b7b2b664"
      }
    }
  },
  {
    "coin": "QNT-ERC20",
    "name": "qnt_erc20",
    "fname": "Quant",
    "rpcport": 80,
    "mm2": 1,
    "chain_id": 1,
    "decimals": 18,
    "avg_blocktime": 0.25,
    "required_confirmations": 3,
    "protocol": {
      "type": "ERC20",
      "protocol_data": {
        "platform": "ETH",
        "contract_address": "0x4a220E6096B25EADb88358cb44068A3248254675"
      }
    }
  },
  {
    "coin": "QNT-KRC20",
    "name": "qnt_krc20",
    "fname": "Quant",
    "rpcport": 80,
    "mm2": 1,
    "chain_id": 321,
    "decimals": 18,
    "avg_blocktime": 0.05,
    "required_confirmations": 3,
    "protocol": {
      "type": "ERC20",
      "protocol_data": {
        "platform": "KCS",
        "contract_address": "0x791630C11c7159A748d8c2267a66780B3DDC40a7"
      }
    }
  },
  {
    "coin": "QRC20",
    "fname": "QRC20",
    "pubtype": 120,
    "p2shtype": 50,
    "wiftype": 128,
    "segwit": false,
    "txfee": 400000,
    "mm2": 1,
    "is_testnet": true,
    "mature_confirmations": 2000,
    "required_confirmations": 1,
    "avg_blocktime": 0.53,
    "protocol": {
      "type": "QRC20",
      "protocol_data": {
        "platform": "tQTUM",
        "contract_address": "0xd362e096e873eb7907e205fadc6175c6fec7bc44"
      }
    }
  },
  {
    "coin": "QTUM",
    "name": "qtum",
    "fname": "Qtum",
    "rpcport": 3889,
    "pubtype": 58,
    "p2shtype": 50,
    "wiftype": 128,
    "segwit": true,
    "bech32_hrp": "qc",
    "txfee": 0,
    "dust": 72800,
    "mm2": 1,
    "sign_message_prefix": "Qtum Signed Message:\n",
    "force_min_relay_fee": true,
    "required_confirmations": 3,
    "mature_confirmations": 2000,
    "avg_blocktime": 0.53,
    "protocol": {
      "type": "QTUM"
    }
  },
  {
    "coin": "QTUM-segwit",
    "name": "qtum",
    "fname": "Qtum",
    "rpcport": 3889,
    "pubtype": 58,
    "p2shtype": 50,
    "wiftype": 128,
    "segwit": true,
    "bech32_hrp": "qc",
    "address_format": {
      "format": "segwit"
    },
    "orderbook_ticker": "QTUM",
    "txfee": 0,
    "dust": 72800,
    "mm2": 1,
    "force_min_relay_fee": true,
    "required_confirmations": 3,
    "mature_confirmations": 2000,
    "avg_blocktime": 0.53,
    "protocol": {
      "type": "QTUM"
    }
  },
  {
    "coin": "QTUM-ERC20",
    "name": "qtum_erc20",
    "fname": "Qtum",
    "rpcport": 80,
    "mm2": 1,
    "chain_id": 1,
    "avg_blocktime": 0.25,
    "required_confirmations": 3,
    "protocol": {
      "type": "ERC20",
      "protocol_data": {
        "platform": "ETH",
        "contract_address": "0x3103dF8F05c4D8aF16fD22AE63E406b97FeC6938"
      }
    }
  },
  {
    "coin": "tQTUM",
    "name": "qtumtest",
    "fname": "QTUM Testnet",
    "is_testnet": true,
    "rpcport": 13889,
    "pubtype": 120,
    "p2shtype": 110,
    "wiftype": 239,
    "segwit": true,
    "bech32_hrp": "tq",
    "txfee": 400000,
    "mm2": 1,
    "required_confirmations": 1,
    "mature_confirmations": 2000,
    "avg_blocktime": 0.53,
    "protocol": {
      "type": "QTUM"
    }
  },
  {
    "coin": "tQTUM-segwit",
    "name": "qtumtest",
    "fname": "QTUM Testnet",
    "rpcport": 13889,
    "pubtype": 120,
    "p2shtype": 110,
    "wiftype": 239,
    "segwit": true,
    "bech32_hrp": "tq",
    "address_format": {
      "format": "segwit"
    },
    "orderbook_ticker": "tQTUM",
    "txfee": 400000,
    "mm2": 1,
    "is_testnet": true,
    "required_confirmations": 1,
    "mature_confirmations": 2000,
    "avg_blocktime": 0.53,
    "protocol": {
      "type": "QTUM"
    }
  },
  {
    "coin": "REN-ERC20",
    "name": "ren_erc20",
    "fname": "Ren",
    "rpcport": 80,
    "mm2": 1,
    "chain_id": 1,
    "decimals": 18,
    "avg_blocktime": 0.25,
    "required_confirmations": 3,
    "protocol": {
      "type": "ERC20",
      "protocol_data": {
        "platform": "ETH",
        "contract_address": "0x408e41876cCCDC0F92210600ef50372656052a38"
      }
    }
  },
  {
    "coin": "REN-HRC20",
    "name": "ren_hrc20",
    "fname": "Ren",
    "rpcport": 80,
    "mm2": 1,
    "chain_id": 1666600000,
    "decimals": 18,
    "avg_blocktime": 0.03,
    "required_confirmations": 3,
    "protocol": {
      "type": "ERC20",
      "protocol_data": {
        "platform": "ONE",
        "contract_address": "0x451E129b6045b6E4F48E7247388f21163f7743B7"
      }
    }
  },
  {
    "coin": "REN-HCO20",
    "name": "ren_hco20",
    "fname": "Ren",
    "rpcport": 80,
    "mm2": 1,
    "chain_id": 128,
    "decimals": 18,
    "avg_blocktime": 0.05,
    "required_confirmations": 3,
    "protocol": {
      "type": "ERC20",
      "protocol_data": {
        "platform": "HT",
        "contract_address": "0x212208bcc81F3a2D0188afF76A2d39351eb53b96"
      }
    }
  },
  {
    "coin": "REP-ERC20",
    "name": "rep_erc20",
    "fname": "Augur",
    "required_confirmations": 3,
    "avg_blocktime": 0.25,
    "rpcport": 80,
    "mm2": 1,
    "chain_id": 1,
    "protocol": {
      "type": "ERC20",
      "protocol_data": {
        "platform": "ETH",
        "contract_address": "0x221657776846890989a759BA2973e427DfF5C9bB"
      }
    }
  },
  {
    "coin": "REVS",
    "sign_message_prefix": "Komodo Signed Message:\n",
    "asset": "REVS",
    "fname": "REVS",
    "rpcport": 10196,
    "txversion": 4,
    "overwintered": 1,
    "mm2": 1,
    "required_confirmations": 2,
    "requires_notarization": true,
    "avg_blocktime": 1,
    "protocol": {
      "type": "UTXO"
    }
  },
  {
    "coin": "RIC",
    "name": "riecoin",
    "fname": "Riecoin",
    "rpcport": 28332,
    "pubtype": 60,
    "p2shtype": 65,
    "wiftype": 128,
    "segwit": true,
    "bech32_hrp": "ric",
    "txfee": 0,
    "mm2": 1,
    "required_confirmations": 4,
    "avg_blocktime": 2.5,
    "protocol": {
      "type": "UTXO"
    }
  },
  {
    "coin": "RIC-segwit",
    "name": "riecoin",
    "fname": "Riecoin",
    "rpcport": 28332,
    "pubtype": 60,
    "p2shtype": 65,
    "wiftype": 128,
    "segwit": true,
    "bech32_hrp": "ric",
    "address_format": {
      "format": "segwit"
    },
    "orderbook_ticker": "RIC",
    "txfee": 0,
    "mm2": 1,
    "required_confirmations": 4,
    "avg_blocktime": 2.5,
    "protocol": {
      "type": "UTXO"
    }
  },
  {
    "coin": "RICK",
    "asset": "RICK",
    "fname": "Rick",
    "rpcport": 25435,
    "txversion": 4,
    "overwintered": 1,
    "mm2": 1,
    "sign_message_prefix": "Komodo Signed Message:\n",
    "is_testnet": true,
    "required_confirmations": 1,
    "requires_notarization": false,
    "avg_blocktime": 1,
    "protocol": {
      "type": "UTXO"
    },
    "derivation_path": "m/44'/141'",
    "trezor_coin": "Komodo"
  },
  {
    "coin": "RLC-ERC20",
    "name": "rlc_erc20",
    "fname": "iExec RLC",
    "rpcport": 80,
    "mm2": 1,
    "chain_id": 1,
    "decimals": 9,
    "avg_blocktime": 0.25,
    "required_confirmations": 3,
    "protocol": {
      "type": "ERC20",
      "protocol_data": {
        "platform": "ETH",
        "contract_address": "0x607F4C5BB672230e8672085532f7e901544a7375"
      }
    }
  },
  {
    "coin": "RLC-PLG20",
    "name": "rlc_plg20",
    "fname": "iExec RLC",
    "rpcport": 80,
    "mm2": 1,
    "chain_id": 137,
    "decimals": 9,
    "avg_blocktime": 0.03,
    "required_confirmations": 3,
    "protocol": {
      "type": "ERC20",
      "protocol_data": {
        "platform": "MATIC",
        "contract_address": "0xbe662058e00849C3Eef2AC9664f37fEfdF2cdbFE"
      }
    }
  },
  {
    "coin": "RSR-ERC20",
    "name": "rsr_erc20",
    "fname": "Reserve Rights",
    "rpcport": 80,
    "mm2": 1,
    "chain_id": 1,
    "decimals": 18,
    "avg_blocktime": 0.25,
    "required_confirmations": 3,
    "protocol": {
      "type": "ERC20",
      "protocol_data": {
        "platform": "ETH",
        "contract_address": "0x320623b8E4fF03373931769A31Fc52A4E78B5d70"
      }
    }
  },
  {
    "coin": "RTM",
    "name": "raptoreum",
    "fname": "Raptoreum",
    "rpcport": 9998,
    "pubtype": 60,
    "p2shtype": 16,
    "wiftype": 128,
    "txfee": 1000,
    "mm2": 1,
    "confpath": "USERHOME/.raptoreumcore/raptoreum.conf",
    "required_confirmations": 3,
    "avg_blocktime": 2,
    "protocol": {
      "type": "UTXO"
    }
  },
  {
    "coin": "RTM-BEP20",
    "name": "rtm_bep20",
    "fname": "Raptoreum",
    "rpcport": 80,
    "mm2": 1,
    "chain_id": 56,
    "decimals": 8,
    "avg_blocktime": 0.05,
    "required_confirmations": 3,
    "protocol": {
      "type": "ERC20",
      "protocol_data": {
        "platform": "BNB",
        "contract_address": "0xF7C71cab11E3694638Bb9A106E0F430565BD15F1"
      }
    }
  },
  {
    "coin": "RVN",
    "name": "raven",
    "fname": "RavenCoin",
    "rpcport": 8766,
    "pubtype": 60,
    "p2shtype": 122,
    "wiftype": 128,
    "segwit": true,
    "txfee": 1000000,
    "mm2": 1,
    "required_confirmations": 3,
    "avg_blocktime": 1,
    "protocol": {
      "type": "UTXO"
    }
  },
  {
    "coin": "SAND-ERC20",
    "name": "sand_erc20",
    "fname": "The Sandbox",
    "rpcport": 80,
    "mm2": 1,
    "chain_id": 1,
    "decimals": 18,
    "avg_blocktime": 0.25,
    "required_confirmations": 3,
    "protocol": {
      "type": "ERC20",
      "protocol_data": {
        "platform": "ETH",
        "contract_address": "0x3845badAde8e6dFF049820680d1F14bD3903a5d0"
      }
    }
  },
  {
    "coin": "SAND-BEP20",
    "name": "sand_bep20",
    "fname": "The Sandbox",
    "rpcport": 80,
    "mm2": 1,
    "chain_id": 56,
    "decimals": 18,
    "avg_blocktime": 0.05,
    "required_confirmations": 3,
    "protocol": {
      "type": "ERC20",
      "protocol_data": {
        "platform": "BNB",
        "contract_address": "0x67b725d7e342d7B611fa85e859Df9697D9378B2e"
      }
    }
  },
  {
    "coin": "SAND-PLG20",
    "name": "sand_plg20",
    "fname": "The Sandbox",
    "rpcport": 80,
    "mm2": 1,
    "chain_id": 137,
    "decimals": 18,
    "avg_blocktime": 0.03,
    "required_confirmations": 3,
    "protocol": {
      "type": "ERC20",
      "protocol_data": {
        "platform": "MATIC",
        "contract_address": "0xBbba073C31bF03b8ACf7c28EF0738DeCF3695683"
      }
    }
  },
  {
    "coin": "SCRT-BEP20",
    "name": "scrt_bep20",
    "fname": "Secret",
    "rpcport": 80,
    "mm2": 1,
    "chain_id": 56,
    "decimals": 18,
    "avg_blocktime": 0.05,
    "required_confirmations": 3,
    "protocol": {
      "type": "ERC20",
      "protocol_data": {
        "platform": "BNB",
        "contract_address": "0x02dd18E4981DA3fC7363fE56f3B81D1860b44ea7"
      }
    }
  },
  {
    "coin": "SIRX",
    "name": "sirius",
    "fname": "Sirius",
    "rpcport": 4001,
    "pubtype": 63,
    "p2shtype": 50,
    "wiftype": 128,
    "txfee": 200000,
    "mm2": 1,
    "protocol": {
      "type": "UTXO"
    }
  },
  {
    "coin": "SMTF-OLD",
    "name": "smtfold_bep20",
    "fname": "SmartFi Old",
    "rpcport": 80,
    "mm2": 1,
    "avg_blocktime": 0.05,
    "required_confirmations": 3,
    "protocol": {
      "type": "ERC20",
      "protocol_data": {
        "platform": "BNB",
        "contract_address": "0xF07578E0B5226A99B0D530Ef4360DF4176f2820d"
      }
    }
  },
  {
    "coin": "SMTF-v2",
    "name": "smtfv2_bep20",
    "fname": "SmartFi",
    "rpcport": 80,
    "mm2": 1,
    "avg_blocktime": 0.05,
    "required_confirmations": 3,
    "protocol": {
      "type": "ERC20",
      "protocol_data": {
        "platform": "BNB",
        "contract_address": "0x11fD9ED04f1Eb43eF9df6425a6990609F2468895"
      }
    }
  },
  {
    "coin": "SNX-AVX20",
    "name": "snx_avx20",
    "fname": "Synthetix",
    "rpcport": 80,
    "mm2": 1,
    "chain_id": 43114,
    "required_confirmations": 3,
    "avg_blocktime": 0.04,
    "decimals": 18,
    "protocol": {
      "type": "ERC20",
      "protocol_data": {
        "platform": "AVAX",
        "contract_address": "0xBeC243C995409E6520D7C41E404da5dEba4b209B"
      }
    }
  },
  {
    "coin": "SNX-BEP20",
    "name": "snx_bep20",
    "fname": "Synthetix",
    "rpcport": 80,
    "mm2": 1,
    "chain_id": 56,
    "avg_blocktime": 0.05,
    "required_confirmations": 3,
    "protocol": {
      "type": "ERC20",
      "protocol_data": {
        "platform": "BNB",
        "contract_address": "0x9Ac983826058b8a9C7Aa1C9171441191232E8404"
      }
    }
  },
  {
    "coin": "SNX-ERC20",
    "name": "snx_erc20",
    "fname": "Synthetix",
    "rpcport": 80,
    "mm2": 1,
    "chain_id": 1,
    "avg_blocktime": 0.25,
    "required_confirmations": 3,
    "decimals": 18,
    "protocol": {
      "type": "ERC20",
      "protocol_data": {
        "platform": "ETH",
        "contract_address": "0xC011a73ee8576Fb46F5E1c5751cA3B9Fe0af2a6F"
      }
    }
  },
  {
    "coin": "SNX-FTM20",
    "name": "snx_ftm20",
    "fname": "Synthetix",
    "rpcport": 80,
    "mm2": 1,
    "chain_id": 250,
    "decimals": 18,
    "avg_blocktime": 0.03,
    "required_confirmations": 3,
    "protocol": {
      "type": "ERC20",
      "protocol_data": {
        "platform": "FTM",
        "contract_address": "0x56ee926bD8c72B2d5fa1aF4d9E4Cbb515a1E3Adc"
      }
    }
  },
  {
    "coin": "SNX-KRC20",
    "name": "snx_krc20",
    "fname": "Synthetix",
    "rpcport": 80,
    "mm2": 1,
    "chain_id": 321,
    "decimals": 18,
    "avg_blocktime": 0.05,
    "required_confirmations": 3,
    "protocol": {
      "type": "ERC20",
      "protocol_data": {
        "platform": "KCS",
        "contract_address": "0x31965b5c9c55f5579eb49F4b3AcC59aA10a7B98E"
      }
    }
  },
  {
    "coin": "SNX-PLG20",
    "name": "snx_plg20",
    "fname": "Synthetix",
    "rpcport": 80,
    "mm2": 1,
    "chain_id": 137,
    "decimals": 18,
    "avg_blocktime": 0.03,
    "required_confirmations": 3,
    "protocol": {
      "type": "ERC20",
      "protocol_data": {
        "platform": "MATIC",
        "contract_address": "0x50B728D8D964fd00C2d0AAD81718b71311feF68a"
      }
    }
  },
  {
    "coin": "SOL-BEP20",
    "name": "sol_bep20",
    "fname": "Solana",
    "rpcport": 80,
    "mm2": 1,
    "chain_id": 56,
    "decimals": 18,
    "avg_blocktime": 0.05,
    "required_confirmations": 3,
    "protocol": {
      "type": "ERC20",
      "protocol_data": {
        "platform": "BNB",
        "contract_address": "0x570A5D26f7765Ecb712C0924E4De545B89fD43dF"
      }
    }
  },
  {
    "coin": "SOL-PLG20",
    "name": "sol_plg20",
    "fname": "Solana",
    "rpcport": 80,
    "mm2": 1,
    "chain_id": 137,
    "decimals": 18,
    "avg_blocktime": 0.03,
    "required_confirmations": 3,
    "protocol": {
      "type": "ERC20",
      "protocol_data": {
        "platform": "MATIC",
        "contract_address": "0x7DfF46370e9eA5f0Bad3C4E29711aD50062EA7A4"
      }
    }
  },
  {
    "coin": "SOLVE-ERC20",
    "name": "solve_erc20",
    "fname": "SOLVE",
    "required_confirmations": 3,
    "avg_blocktime": 0.25,
    "rpcport": 80,
    "mm2": 1,
    "chain_id": 1,
    "protocol": {
      "type": "ERC20",
      "protocol_data": {
        "platform": "ETH",
        "contract_address": "0x446C9033E7516D820cc9a2ce2d0B7328b579406F"
      }
    }
  },
  {
    "coin": "SOULJA",
    "sign_message_prefix": "Komodo Signed Message:\n",
    "asset": "SOULJA",
    "fname": "SouljaCoin",
    "rpcport": 53604,
    "txversion": 4,
    "overwintered": 1,
    "mm2": 1,
    "required_confirmations": 1,
    "requires_notarization": false,
    "avg_blocktime": 1,
    "protocol": {
      "type": "UTXO"
    }
  },
  {
    "coin": "SPACE",
    "sign_message_prefix": "Komodo Signed Message:\n",
    "asset": "SPACE",
    "fname": "Spacecoin",
    "rpcport": 35593,
    "txversion": 4,
    "overwintered": 1,
    "mm2": 1,
    "required_confirmations": 6,
    "requires_notarization": false,
    "avg_blocktime": 0.5,
    "protocol": {
      "type": "UTXO"
    }
  },
  {
    "coin": "CIPHS",
    "sign_message_prefix": "Komodo Signed Message:\n",
    "asset": "CIPHS",
    "fname": "Ciphscoin",
    "rpcport": 50601,
    "txversion": 4,
    "overwintered": 1,
    "mm2": 1,
    "required_confirmations": 6,
    "requires_notarization": false,
    "avg_blocktime": 0.5,
    "protocol": {
      "type": "UTXO"
    }
  },
  {
    "coin": "SRM-ERC20",
    "name": "srm_erc20",
    "fname": "Serum",
    "rpcport": 80,
    "mm2": 1,
    "chain_id": 1,
    "decimals": 6,
    "avg_blocktime": 0.25,
    "required_confirmations": 3,
    "protocol": {
      "type": "ERC20",
      "protocol_data": {
        "platform": "ETH",
        "contract_address": "0x476c5E26a75bd202a9683ffD34359C0CC15be0fF"
      }
    }
  },
  {
    "coin": "SRM-PLG20",
    "name": "srm_plg20",
    "fname": "Serum",
    "rpcport": 80,
    "mm2": 1,
    "chain_id": 137,
    "decimals": 6,
    "avg_blocktime": 0.03,
    "required_confirmations": 3,
    "protocol": {
      "type": "ERC20",
      "protocol_data": {
        "platform": "MATIC",
        "contract_address": "0x6Bf2eb299E51Fc5DF30Dec81D9445dDe70e3F185"
      }
    }
  },
  {
    "coin": "SUPERNET",
    "sign_message_prefix": "Komodo Signed Message:\n",
    "asset": "SUPERNET",
    "fname": "Supernet",
    "rpcport": 11341,
    "txversion": 4,
    "overwintered": 1,
    "mm2": 1,
    "required_confirmations": 2,
    "requires_notarization": true,
    "avg_blocktime": 1,
    "protocol": {
      "type": "UTXO"
    }
  },
  {
    "coin": "SUSHI-AVX20",
    "name": "sushi_avx20",
    "fname": "Sushi",
    "rpcport": 80,
    "mm2": 1,
    "chain_id": 43114,
    "required_confirmations": 3,
    "avg_blocktime": 0.04,
    "decimals": 18,
    "protocol": {
      "type": "ERC20",
      "protocol_data": {
        "platform": "AVAX",
        "contract_address": "0x37B608519F91f70F2EeB0e5Ed9AF4061722e4F76"
      }
    }
  },
  {
    "coin": "SUSHI-BEP20",
    "name": "sushi_bep20",
    "fname": "Sushi",
    "rpcport": 80,
    "mm2": 1,
    "chain_id": 56,
    "avg_blocktime": 0.05,
    "required_confirmations": 3,
    "protocol": {
      "type": "ERC20",
      "protocol_data": {
        "platform": "BNB",
        "contract_address": "0x947950BcC74888a40Ffa2593C5798F11Fc9124C4"
      }
    }
  },
  {
    "coin": "SUSHI-ERC20",
    "name": "sushi_erc20",
    "fname": "Sushi",
    "rpcport": 80,
    "mm2": 1,
    "chain_id": 1,
    "avg_blocktime": 0.25,
    "required_confirmations": 3,
    "decimals": 18,
    "protocol": {
      "type": "ERC20",
      "protocol_data": {
        "platform": "ETH",
        "contract_address": "0x6B3595068778DD592e39A122f4f5a5cF09C90fE2"
      }
    }
  },
  {
    "coin": "SUSHI-FTM20",
    "name": "sushi_ftm20",
    "fname": "Sushi",
    "rpcport": 80,
    "mm2": 1,
    "chain_id": 250,
    "decimals": 18,
    "avg_blocktime": 0.03,
    "required_confirmations": 3,
    "protocol": {
      "type": "ERC20",
      "protocol_data": {
        "platform": "FTM",
        "contract_address": "0xae75A438b2E0cB8Bb01Ec1E1e376De11D44477CC"
      }
    }
  },
  {
    "coin": "SUSHI-HRC20",
    "name": "sushi_hrc20",
    "fname": "Sushi",
    "rpcport": 80,
    "mm2": 1,
    "chain_id": 1666600000,
    "decimals": 18,
    "avg_blocktime": 0.03,
    "required_confirmations": 3,
    "protocol": {
      "type": "ERC20",
      "protocol_data": {
        "platform": "ONE",
        "contract_address": "0xBEC775Cb42AbFa4288dE81F387a9b1A3c4Bc552A"
      }
    }
  },
  {
    "coin": "SUSHI-KRC20",
    "name": "sushi_krc20",
    "fname": "Sushi",
    "rpcport": 80,
    "mm2": 1,
    "chain_id": 321,
    "decimals": 18,
    "avg_blocktime": 0.05,
    "required_confirmations": 3,
    "protocol": {
      "type": "ERC20",
      "protocol_data": {
        "platform": "KCS",
        "contract_address": "0xE0a60890BB7F9250089455620063fb6fe4DC159a"
      }
    }
  },
  {
    "coin": "SUSHI-MVR20",
    "name": "sushi_mvr20",
    "fname": "Sushi",
    "rpcport": 80,
    "mm2": 1,
    "chain_id": 1285,
    "avg_blocktime": 0.25,
    "decimals": 18,
    "required_confirmations": 3,
    "protocol": {
      "type": "ERC20",
      "protocol_data": {
        "platform": "MOVR",
        "contract_address": "0xf390830DF829cf22c53c8840554B98eafC5dCBc2"
      }
    }
  },
  {
    "coin": "SUSHI-PLG20",
    "name": "sushi_plg20",
    "fname": "Sushi",
    "rpcport": 80,
    "mm2": 1,
    "chain_id": 137,
    "decimals": 18,
    "avg_blocktime": 0.03,
    "required_confirmations": 3,
    "protocol": {
      "type": "ERC20",
      "protocol_data": {
        "platform": "MATIC",
        "contract_address": "0x0b3F868E0BE5597D5DB7fEB59E1CADBb0fdDa50a"
      }
    }
  },
  {
    "coin": "SWAP-BEP20",
    "name": "swap_bep20",
    "fname": "SafeSwap",
    "rpcport": 80,
    "mm2": 1,
    "chain_id": 56,
    "avg_blocktime": 0.05,
    "required_confirmations": 3,
    "protocol": {
      "type": "ERC20",
      "protocol_data": {
        "platform": "BNB",
        "contract_address": "0xe56a473043EaAB7947c0a2408cEA623074500EE3"
      }
    }
  },
  {
    "coin": "SXP-BEP20",
    "name": "sxp_bep20",
    "fname": "Swipe",
    "rpcport": 80,
    "mm2": 1,
    "chain_id": 56,
    "avg_blocktime": 0.05,
    "required_confirmations": 3,
    "protocol": {
      "type": "ERC20",
      "protocol_data": {
        "platform": "BNB",
        "contract_address": "0x47BEAd2563dCBf3bF2c9407fEa4dC236fAbA485A"
      }
    }
  },
  {
    "coin": "SXP-ERC20",
    "name": "sxp_erc20",
    "fname": "Swipe",
    "rpcport": 80,
    "mm2": 1,
    "chain_id": 1,
    "avg_blocktime": 0.25,
    "required_confirmations": 3,
    "decimals": 18,
    "protocol": {
      "type": "ERC20",
      "protocol_data": {
        "platform": "ETH",
        "contract_address": "0x8CE9137d39326AD0cD6491fb5CC0CbA0e089b6A9"
      }
    }
  },
  {
    "coin": "SBCH",
    "name": "smartbch",
    "fname": "SmartBCH",
    "rpcport": 80,
    "mm2": 1,
    "alias_ticker": "BCH",
    "chain_id": 10000,
    "required_confirmations": 3,
    "avg_blocktime": 0.1,
    "protocol": {
      "type": "ETH"
    }
  },
  {
    "coin": "SYS",
    "name": "syscoin",
    "fname": "Syscoin",
    "rpcport": 8370,
    "pubtype": 63,
    "p2shtype": 5,
    "wiftype": 128,
    "txfee": 10000,
    "dust": 1820,
    "segwit": true,
    "bech32_hrp": "sys",
    "required_confirmations": 5,
    "avg_blocktime": 1,
    "mm2": 1,
    "protocol": {
      "type": "UTXO"
    }
  },
  {
    "coin": "SYS-segwit",
    "name": "syscoin",
    "fname": "Syscoin",
    "rpcport": 8370,
    "pubtype": 63,
    "p2shtype": 5,
    "wiftype": 128,
    "txfee": 10000,
    "dust": 1820,
    "segwit": true,
    "bech32_hrp": "sys",
    "address_format": {
      "format": "segwit"
    },
    "orderbook_ticker": "SYS",
    "required_confirmations": 5,
    "avg_blocktime": 1,
    "mm2": 1,
    "protocol": {
      "type": "UTXO"
    }
  },
  {
    "coin": "SCA",
    "name": "scalaris",
    "fname": "Scalaris",
    "rpcport": 42510,
    "txversion": 1,
    "pubtype": 63,
    "p2shtype": 23,
    "wiftype": 154,
    "txfee": 200000,
    "required_confirmations": 3,
    "avg_blocktime": 1,
    "mm2": 1,
    "protocol": {
      "type": "UTXO"
    }
  },
  {
    "coin": "TAMA-ERC20",
    "name": "tama_erc20",
    "fname": "Tamadoge",
    "rpcport": 80,
    "mm2": 1,
    "chain_id": 1,
    "avg_blocktime": 0.25,
    "required_confirmations": 3,
    "decimals": 18,
    "protocol": {
      "type": "ERC20",
      "protocol_data": {
        "platform": "ETH",
        "contract_address": "0x12b6893cE26Ea6341919FE289212ef77e51688c8"
      }
    }
  },
  {
    "coin": "tBTC",
    "name": "tbitcoin",
    "fname": "BTC Testnet",
    "rpcport": 18332,
    "pubtype": 111,
    "p2shtype": 196,
    "wiftype": 239,
    "segwit": true,
    "bech32_hrp": "tb",
    "txfee": 0,
    "estimate_fee_mode": "ECONOMICAL",
    "mm2": 1,
    "is_testnet": true,
    "required_confirmations": 0,
    "protocol": {
      "type": "UTXO"
    }
  },
  {
    "coin": "tBTC-segwit",
    "name": "tbitcoin",
    "fname": "tBitcoin",
    "rpcport": 18332,
    "pubtype": 111,
    "p2shtype": 196,
    "wiftype": 239,
    "segwit": true,
    "bech32_hrp": "tb",
    "address_format": {
      "format": "segwit"
    },
    "orderbook_ticker": "tBTC",
    "txfee": 0,
    "estimate_fee_mode": "ECONOMICAL",
    "mm2": 1,
    "is_testnet": true,
    "required_confirmations": 0,
    "protocol": {
      "type": "UTXO"
    }
  },
  {
    "coin": "TEL-ERC20",
    "name": "tel_erc20",
    "fname": "Telcoin",
    "rpcport": 80,
    "mm2": 1,
    "chain_id": 1,
    "decimals": 2,
    "avg_blocktime": 0.25,
    "required_confirmations": 3,
    "protocol": {
      "type": "ERC20",
      "protocol_data": {
        "platform": "ETH",
        "contract_address": "0x467Bccd9d29f223BcE8043b84E8C8B282827790F"
      }
    }
  },
  {
    "coin": "TEL-KRC20",
    "name": "tel_krc20",
    "fname": "Telcoin",
    "rpcport": 80,
    "mm2": 1,
    "chain_id": 321,
    "decimals": 18,
    "avg_blocktime": 0.05,
    "required_confirmations": 3,
    "protocol": {
      "type": "ERC20",
      "protocol_data": {
        "platform": "KCS",
        "contract_address": "0x621C1E8610e4B9b7fc9F043203C008EDe52E92F5"
      }
    }
  },
  {
    "coin": "TEL-PLG20",
    "name": "tel_plg20",
    "fname": "Telcoin",
    "rpcport": 80,
    "mm2": 1,
    "chain_id": 137,
    "decimals": 2,
    "avg_blocktime": 0.03,
    "required_confirmations": 3,
    "protocol": {
      "type": "ERC20",
      "protocol_data": {
        "platform": "MATIC",
        "contract_address": "0xdF7837DE1F2Fa4631D716CF2502f8b230F1dcc32"
      }
    }
  },
  {
    "coin": "TFT-BEP20",
    "name": "tft_bep20",
    "fname": "ThreeFold",
    "rpcport": 80,
    "mm2": 1,
    "chain_id": 56,
    "decimals": 7,
    "avg_blocktime": 0.05,
    "required_confirmations": 3,
    "protocol": {
      "type": "ERC20",
      "protocol_data": {
        "platform": "BNB",
        "contract_address": "0x8f0FB159380176D324542b3a7933F0C2Fd0c2bbf"
      }
    }
  },
  {
    "coin": "THC",
    "sign_message_prefix": "Komodo Signed Message:\n",
    "asset": "THC",
    "fname": "HempCoin",
    "rpcport": 36790,
    "txversion": 4,
    "overwintered": 1,
    "mm2": 1,
    "required_confirmations": 2,
    "requires_notarization": true,
    "avg_blocktime": 1,
    "protocol": {
      "type": "UTXO"
    }
  },
  {
    "coin": "THC-BEP20",
    "name": "thc_bep20",
    "fname": "HempCoin",
    "rpcport": 80,
    "mm2": 1,
    "chain_id": 56,
    "decimals": 18,
    "avg_blocktime": 0.05,
    "required_confirmations": 3,
    "protocol": {
      "type": "ERC20",
      "protocol_data": {
        "platform": "BNB",
        "contract_address": "0xBD9a8CA934e673b874937761D7CFa7084ecBdd53"
      }
    }
  },
  {
    "coin": "TKL",
    "sign_message_prefix": "Komodo Signed Message:\n",
    "asset": "TOKEL",
    "fname": "Tokel",
    "rpcport": 29405,
    "txversion": 4,
    "overwintered": 1,
    "mm2": 1,
    "required_confirmations": 2,
    "requires_notarization": true,
    "avg_blocktime": 1,
    "protocol": {
      "type": "UTXO"
    }
  },
  {
    "coin": "TON-ERC20",
    "name": "ton_erc20",
    "fname": "Toncoin",
    "rpcport": 80,
    "mm2": 1,
    "chain_id": 1,
    "decimals": 9,
    "avg_blocktime": 0.25,
    "required_confirmations": 3,
    "protocol": {
      "type": "ERC20",
      "protocol_data": {
        "platform": "ETH",
        "contract_address": "0x582d872A1B094FC48F5DE31D3B73F2D9bE47def1"
      }
    }
  },
  {
    "coin": "TON-BEP20",
    "name": "ton_bep20",
    "fname": "Toncoin",
    "rpcport": 80,
    "mm2": 1,
    "chain_id": 56,
    "decimals": 9,
    "avg_blocktime": 0.05,
    "required_confirmations": 3,
    "protocol": {
      "type": "ERC20",
      "protocol_data": {
        "platform": "BNB",
        "contract_address": "0x76A797A59Ba2C17726896976B7B3747BfD1d220f"
      }
    }
  },
  {
    "coin": "TRC",
    "name": "terracoin",
    "fname": "Terracoin",
    "confpath": "USERHOME/.terracoincore/terracoin.conf",
    "rpcport": 13332,
    "pubtype": 0,
    "p2shtype": 5,
    "wiftype": 128,
    "txfee": 10000,
    "dust": 5460,
    "mm2": 1,
    "required_confirmations": 3,
    "avg_blocktime": 2,
    "protocol": {
      "type": "UTXO"
    }
  },
  {
    "coin": "TRX-BEP20",
    "name": "trx_bep20",
    "fname": "TRON",
    "rpcport": 80,
    "mm2": 1,
    "chain_id": 56,
    "avg_blocktime": 0.05,
    "required_confirmations": 3,
    "protocol": {
      "type": "ERC20",
      "protocol_data": {
        "platform": "BNB",
        "contract_address": "0x85EAC5Ac2F758618dFa09bDbe0cf174e7d574D5B"
      }
    }
  },
  {
    "coin": "TRYB-AVX20",
    "name": "tryb_avx20",
    "fname": "BiLira",
    "rpcport": 80,
    "mm2": 1,
    "chain_id": 43114,
    "required_confirmations": 3,
    "avg_blocktime": 0.04,
    "decimals": 6,
    "protocol": {
      "type": "ERC20",
      "protocol_data": {
        "platform": "AVAX",
        "contract_address": "0x564A341Df6C126f90cf3ECB92120FD7190ACb401"
      }
    }
  },
  {
    "coin": "TRYB-BEP20",
    "name": "tryb_bep20",
    "fname": "BiLira",
    "rpcport": 80,
    "mm2": 1,
    "chain_id": 56,
    "avg_blocktime": 0.05,
    "required_confirmations": 3,
    "protocol": {
      "type": "ERC20",
      "protocol_data": {
        "platform": "BNB",
        "contract_address": "0xC1fdbed7Dac39caE2CcC0748f7a80dC446F6a594"
      }
    }
  },
  {
    "coin": "TRYB-PLG20",
    "name": "tryb_plg20",
    "fname": "BiLira",
    "rpcport": 80,
    "mm2": 1,
    "chain_id": 137,
    "decimals": 6,
    "avg_blocktime": 0.03,
    "required_confirmations": 3,
    "protocol": {
      "type": "ERC20",
      "protocol_data": {
        "platform": "MATIC",
        "contract_address": "0x4Fb71290Ac171E1d144F7221D882BECAc7196EB5"
      }
    }
  },
  {
    "coin": "TRYB-ERC20",
    "name": "tryb_erc20",
    "fname": "BiLira",
    "rpcport": 80,
    "mm2": 1,
    "chain_id": 1,
    "avg_blocktime": 0.25,
    "required_confirmations": 3,
    "protocol": {
      "type": "ERC20",
      "protocol_data": {
        "platform": "ETH",
        "contract_address": "0x2C537E5624e4af88A7ae4060C022609376C8D0EB"
      }
    }
  },
  {
    "coin": "TUSD-BEP20",
    "name": "tusd_bep20",
    "fname": "TrueUSD",
    "rpcport": 80,
    "mm2": 1,
    "chain_id": 56,
    "avg_blocktime": 0.05,
    "required_confirmations": 3,
    "protocol": {
      "type": "ERC20",
      "protocol_data": {
        "platform": "BNB",
        "contract_address": "0x14016E85a25aeb13065688cAFB43044C2ef86784"
      }
    }
  },
  {
    "coin": "TUSD-ERC20",
    "name": "tusd_erc20",
    "fname": "TrueUSD",
    "rpcport": 80,
    "mm2": 1,
    "chain_id": 1,
    "required_confirmations": 3,
    "avg_blocktime": 0.25,
    "protocol": {
      "type": "ERC20",
      "protocol_data": {
        "platform": "ETH",
        "contract_address": "0x0000000000085d4780B73119b644AE5ecd22b376"
      }
    }
  },
  {
    "coin": "TUSD-HCO20",
    "name": "tusd_hco20",
    "fname": "TrueUSD",
    "rpcport": 80,
    "mm2": 1,
    "chain_id": 128,
    "decimals": 18,
    "avg_blocktime": 0.05,
    "required_confirmations": 3,
    "protocol": {
      "type": "ERC20",
      "protocol_data": {
        "platform": "HT",
        "contract_address": "0x5eE41aB6edd38cDfB9f6B4e6Cf7F75c87E170d98"
      }
    }
  },
  {
    "coin": "TUSD-KRC20",
    "name": "tusd_krc20",
    "fname": "TrueUSD",
    "rpcport": 80,
    "mm2": 1,
    "chain_id": 321,
    "decimals": 18,
    "avg_blocktime": 0.05,
    "required_confirmations": 3,
    "protocol": {
      "type": "ERC20",
      "protocol_data": {
        "platform": "KCS",
        "contract_address": "0xD17027b85Abf02721F953EE528721A980fa58941"
      }
    }
  },
  {
    "coin": "TUSD-PLG20",
    "name": "tusd_plg20",
    "fname": "TrueUSD",
    "rpcport": 80,
    "mm2": 1,
    "chain_id": 137,
    "decimals": 18,
    "avg_blocktime": 0.03,
    "required_confirmations": 3,
    "protocol": {
      "type": "ERC20",
      "protocol_data": {
        "platform": "MATIC",
        "contract_address": "0x2e1AD108fF1D8C782fcBbB89AAd783aC49586756"
      }
    }
  },
  {
    "coin": "UBT-ERC20",
    "name": "ubt_erc20",
    "fname": "Unibright",
    "rpcport": 80,
    "mm2": 1,
    "chain_id": 1,
    "decimals": 8,
    "avg_blocktime": 0.25,
    "required_confirmations": 3,
    "protocol": {
      "type": "ERC20",
      "protocol_data": {
        "platform": "ETH",
        "contract_address": "0x8400D94A5cb0fa0D041a3788e395285d61c9ee5e"
      }
    }
  },
  {
    "coin": "UBT-PLG20",
    "name": "ubt_plg20",
    "fname": "Unibright",
    "rpcport": 80,
    "mm2": 1,
    "chain_id": 137,
    "decimals": 8,
    "avg_blocktime": 0.03,
    "required_confirmations": 3,
    "protocol": {
      "type": "ERC20",
      "protocol_data": {
        "platform": "MATIC",
        "contract_address": "0x7FBc10850caE055B27039aF31bD258430e714c62"
      }
    }
  },
  {
    "coin": "UIS",
    "name": "unitus",
    "fname": "Unitus",
    "rpcport": 50604,
    "pubtype": 68,
    "p2shtype": 10,
    "wiftype": 132,
    "txfee": 2000000,
    "dust": 6000000,
    "mm2": 1,
    "required_confirmations": 5,
    "avg_blocktime": 1,
    "protocol": {
      "type": "UTXO"
    }
  },
  {
    "coin": "UMA-AVX20",
    "name": "uma_avx20",
    "fname": "UMA",
    "rpcport": 80,
    "mm2": 1,
    "chain_id": 43114,
    "required_confirmations": 3,
    "avg_blocktime": 0.04,
    "decimals": 18,
    "protocol": {
      "type": "ERC20",
      "protocol_data": {
        "platform": "AVAX",
        "contract_address": "0x3Bd2B1c7ED8D396dbb98DED3aEbb41350a5b2339"
      }
    }
  },
  {
    "coin": "UMA-ERC20",
    "name": "uma_erc20",
    "fname": "UMA",
    "rpcport": 80,
    "mm2": 1,
    "chain_id": 1,
    "decimals": 18,
    "avg_blocktime": 0.25,
    "required_confirmations": 3,
    "protocol": {
      "type": "ERC20",
      "protocol_data": {
        "platform": "ETH",
        "contract_address": "0x04Fa0d235C4abf4BcF4787aF4CF447DE572eF828"
      }
    }
  },
  {
    "coin": "UMA-PLG20",
    "name": "uma_plg20",
    "fname": "UMA",
    "rpcport": 80,
    "mm2": 1,
    "chain_id": 137,
    "decimals": 18,
    "avg_blocktime": 0.03,
    "required_confirmations": 3,
    "protocol": {
      "type": "ERC20",
      "protocol_data": {
        "platform": "MATIC",
        "contract_address": "0x3066818837c5e6eD6601bd5a91B0762877A6B731"
      }
    }
  },
  {
    "coin": "UNI-AVX20",
    "name": "uni_avx20",
    "fname": "Uniswap",
    "rpcport": 80,
    "mm2": 1,
    "chain_id": 43114,
    "required_confirmations": 3,
    "avg_blocktime": 0.04,
    "decimals": 18,
    "protocol": {
      "type": "ERC20",
      "protocol_data": {
        "platform": "AVAX",
        "contract_address": "0x8eBAf22B6F053dFFeaf46f4Dd9eFA95D89ba8580"
      }
    }
  },
  {
    "coin": "UNI-ERC20",
    "name": "uni_erc20",
    "fname": "Uniswap",
    "rpcport": 80,
    "mm2": 1,
    "chain_id": 1,
    "avg_blocktime": 0.25,
    "required_confirmations": 3,
    "decimals": 18,
    "protocol": {
      "type": "ERC20",
      "protocol_data": {
        "platform": "ETH",
        "contract_address": "0x1f9840a85d5aF5bf1D1762F925BDADdC4201F984"
      }
    }
  },
  {
    "coin": "UNI-BEP20",
    "name": "uni_bep20",
    "fname": "Uniswap",
    "rpcport": 80,
    "mm2": 1,
    "chain_id": 56,
    "avg_blocktime": 0.05,
    "required_confirmations": 3,
    "protocol": {
      "type": "ERC20",
      "protocol_data": {
        "platform": "BNB",
        "contract_address": "0xBf5140A22578168FD562DCcF235E5D43A02ce9B1"
      }
    }
  },
  {
    "coin": "UNI-HCO20",
    "name": "uni_hco20",
    "fname": "Uniswap",
    "rpcport": 80,
    "mm2": 1,
    "chain_id": 128,
    "decimals": 18,
    "avg_blocktime": 0.05,
    "required_confirmations": 3,
    "protocol": {
      "type": "ERC20",
      "protocol_data": {
        "platform": "HT",
        "contract_address": "0x22C54cE8321A4015740eE1109D9cBc25815C46E6"
      }
    }
  },
  {
    "coin": "UNI-KRC20",
    "name": "uni_krc20",
    "fname": "Uniswap",
    "rpcport": 80,
    "mm2": 1,
    "chain_id": 321,
    "decimals": 18,
    "avg_blocktime": 0.05,
    "required_confirmations": 3,
    "protocol": {
      "type": "ERC20",
      "protocol_data": {
        "platform": "KCS",
        "contract_address": "0xEe58E4D62b10A92dB1089d4D040B759C28aE16Cd"
      }
    }
  },
  {
    "coin": "UNI-PLG20",
    "name": "uni_plg20",
    "fname": "Uniswap",
    "rpcport": 80,
    "mm2": 1,
    "chain_id": 137,
    "decimals": 18,
    "avg_blocktime": 0.03,
    "required_confirmations": 3,
    "protocol": {
      "type": "ERC20",
      "protocol_data": {
        "platform": "MATIC",
        "contract_address": "0xb33EaAd8d922B1083446DC23f610c2567fB5180f"
      }
    }
  },
  {
    "coin": "UNO",
    "name": "unobtanium",
    "fname": "Unobtanium",
    "rpcport": 65535,
    "pubtype": 130,
    "p2shtype": 30,
    "wiftype": 224,
    "txfee": 0,
    "mm2": 1,
    "required_confirmations": 3,
    "avg_blocktime": 2.5,
    "protocol": {
      "type": "UTXO"
    }
  },
  {
    "coin": "USDC-AVX20",
    "name": "usdc_avx20",
    "fname": "USD Coin",
    "rpcport": 80,
    "mm2": 1,
    "chain_id": 43114,
    "required_confirmations": 3,
    "avg_blocktime": 0.04,
    "decimals": 6,
    "protocol": {
      "type": "ERC20",
      "protocol_data": {
        "platform": "AVAX",
        "contract_address": "0xA7D7079b0FEaD91F3e65f86E8915Cb59c1a4C664"
      }
    }
  },
  {
    "coin": "USDC-ERC20",
    "name": "usdc_erc20",
    "fname": "USD Coin",
    "rpcport": 80,
    "mm2": 1,
    "chain_id": 1,
    "required_confirmations": 3,
    "avg_blocktime": 0.25,
    "protocol": {
      "type": "ERC20",
      "protocol_data": {
        "platform": "ETH",
        "contract_address": "0xA0b86991c6218b36c1d19D4a2e9Eb0cE3606eB48"
      }
    }
  },
  {
    "coin": "USDC-BEP20",
    "name": "usdc_bep20",
    "fname": "USD Coin",
    "rpcport": 80,
    "mm2": 1,
    "chain_id": 56,
    "avg_blocktime": 0.05,
    "required_confirmations": 3,
    "protocol": {
      "type": "ERC20",
      "protocol_data": {
        "platform": "BNB",
        "contract_address": "0x8AC76a51cc950d9822D68b83fE1Ad97B32Cd580d"
      }
    }
  },
  {
    "coin": "USDC-FTM20",
    "name": "usdc_ftm20",
    "fname": "USD Coin",
    "rpcport": 80,
    "mm2": 1,
    "chain_id": 250,
    "avg_blocktime": 0.03,
    "required_confirmations": 3,
    "protocol": {
      "type": "ERC20",
      "protocol_data": {
        "platform": "FTM",
        "contract_address": "0x04068DA6C83AFCFA0e13ba15A6696662335D5B75"
      }
    }
  },
  {
    "coin": "USDC-HCO20",
    "name": "usdc_hco20",
    "fname": "USD Coin",
    "rpcport": 80,
    "mm2": 1,
    "chain_id": 128,
    "avg_blocktime": 0.05,
    "decimals": 6,
    "required_confirmations": 3,
    "protocol": {
      "type": "ERC20",
      "protocol_data": {
        "platform": "HT",
        "contract_address": "0x9362Bbef4B8313A8Aa9f0c9808B80577Aa26B73B"
      }
    }
  },
  {
    "coin": "USDC-HRC20",
    "name": "usdc_hrc20",
    "fname": "USD Coin",
    "rpcport": 80,
    "mm2": 1,
    "chain_id": 1666600000,
    "decimals": 6,
    "avg_blocktime": 0.03,
    "required_confirmations": 3,
    "protocol": {
      "type": "ERC20",
      "protocol_data": {
        "platform": "ONE",
        "contract_address": "0x985458E523dB3d53125813eD68c274899e9DfAb4"
      }
    }
  },
  {
    "coin": "USDC-KRC20",
    "name": "usdc_krc20",
    "fname": "USD Coin",
    "rpcport": 80,
    "mm2": 1,
    "chain_id": 321,
    "avg_blocktime": 0.05,
    "decimals": 18,
    "required_confirmations": 3,
    "protocol": {
      "type": "ERC20",
      "protocol_data": {
        "platform": "KCS",
        "contract_address": "0x980a5AfEf3D17aD98635F6C5aebCBAedEd3c3430"
      }
    }
  },
  {
    "coin": "USDC-MVR20",
    "name": "usdc_mvr20",
    "fname": "USD Coin",
    "rpcport": 80,
    "mm2": 1,
    "chain_id": 1285,
    "avg_blocktime": 0.25,
    "decimals": 6,
    "required_confirmations": 3,
    "protocol": {
      "type": "ERC20",
      "protocol_data": {
        "platform": "MOVR",
        "contract_address": "0xE3F5a90F9cb311505cd691a46596599aA1A0AD7D"
      }
    }
  },
  {
    "coin": "USDC-PLG20",
    "name": "usdc_plg20",
    "fname": "USD Coin",
    "rpcport": 80,
    "mm2": 1,
    "chain_id": 137,
    "decimals": 6,
    "avg_blocktime": 0.03,
    "required_confirmations": 3,
    "protocol": {
      "type": "ERC20",
      "protocol_data": {
        "platform": "MATIC",
        "contract_address": "0x2791Bca1f2de4661ED88A30C99A7a9449Aa84174"
      }
    }
  },
  {
    "coin": "USDT-MVR20",
    "name": "usdt_mvr20",
    "fname": "Tether",
    "rpcport": 80,
    "mm2": 1,
    "chain_id": 1285,
    "avg_blocktime": 0.25,
    "decimals": 6,
    "required_confirmations": 3,
    "protocol": {
      "type": "ERC20",
      "protocol_data": {
        "platform": "MOVR",
        "contract_address": "0xB44a9B6905aF7c801311e8F4E76932ee959c663C"
      }
    }
  },
  {
    "coin": "USDT-FTM20",
    "name": "usdt_ftm20",
    "fname": "Tether",
    "rpcport": 80,
    "mm2": 1,
    "chain_id": 250,
    "decimals": 6,
    "avg_blocktime": 0.03,
    "required_confirmations": 3,
    "protocol": {
      "type": "ERC20",
      "protocol_data": {
        "platform": "FTM",
        "contract_address": "0x049d68029688eAbF473097a2fC38ef61633A3C7A"
      }
    }
  },
  {
    "coin": "USDT-HCO20",
    "name": "usdt_hco20",
    "fname": "Tether",
    "rpcport": 80,
    "mm2": 1,
    "chain_id": 128,
    "avg_blocktime": 0.05,
    "decimals": 18,
    "required_confirmations": 3,
    "protocol": {
      "type": "ERC20",
      "protocol_data": {
        "platform": "HT",
        "contract_address": "0xa71EdC38d189767582C38A3145b5873052c3e47a"
      }
    }
  },
  {
    "coin": "USDT-HRC20",
    "name": "usdt_hrc20",
    "fname": "Tether",
    "rpcport": 80,
    "mm2": 1,
    "chain_id": 1666600000,
    "decimals": 6,
    "avg_blocktime": 0.03,
    "required_confirmations": 3,
    "protocol": {
      "type": "ERC20",
      "protocol_data": {
        "platform": "ONE",
        "contract_address": "0x3C2B8Be99c50593081EAA2A724F0B8285F5aba8f"
      }
    }
  },
  {
    "coin": "USDT-KRC20",
    "name": "usdt_krc20",
    "fname": "Tether",
    "rpcport": 80,
    "mm2": 1,
    "chain_id": 321,
    "avg_blocktime": 0.05,
    "decimals": 18,
    "required_confirmations": 3,
    "protocol": {
      "type": "ERC20",
      "protocol_data": {
        "platform": "KCS",
        "contract_address": "0x0039f574eE5cC39bdD162E9A88e3EB1f111bAF48"
      }
    }
  },
  {
    "coin": "USDT-PLG20",
    "name": "usdt_plg20",
    "fname": "Tether",
    "rpcport": 80,
    "mm2": 1,
    "chain_id": 137,
    "decimals": 6,
    "avg_blocktime": 0.03,
    "required_confirmations": 3,
    "protocol": {
      "type": "ERC20",
      "protocol_data": {
        "platform": "MATIC",
        "contract_address": "0xc2132D05D31c914a87C6611C10748AEb04B58e8F"
      }
    }
  },
  {
    "coin": "USDT-ARB20",
    "name": "usdt_arb20",
    "fname": "Tether",
    "rpcport": 80,
    "mm2": 1,
    "wallet_only": true,
    "chain_id": 42161,
    "avg_blocktime": 0.25,
    "decimals": 6,
    "required_confirmations": 3,
    "protocol": {
      "type": "ERC20",
      "protocol_data": {
        "platform": "ETH-ARB20",
        "contract_address": "0xFd086bC7CD5C481DCC9C85ebE478A1C0b69FCbb9"
      }
    }
  },
  {
    "coin": "USDT-AVX20",
    "name": "usdt_avx20",
    "fname": "Tether",
    "rpcport": 80,
    "mm2": 1,
    "chain_id": 43114,
    "required_confirmations": 3,
    "avg_blocktime": 0.04,
    "decimals": 6,
    "protocol": {
      "type": "ERC20",
      "protocol_data": {
        "platform": "AVAX",
        "contract_address": "0xc7198437980c041c805A1EDcbA50c1Ce5db95118"
      }
    }
  },
  {
    "coin": "USDT-BEP20",
    "name": "usdt_bep20",
    "fname": "Tether",
    "rpcport": 80,
    "mm2": 1,
    "chain_id": 56,
    "avg_blocktime": 0.05,
    "required_confirmations": 3,
    "protocol": {
      "type": "ERC20",
      "protocol_data": {
        "platform": "BNB",
        "contract_address": "0x55d398326f99059fF775485246999027B3197955"
      }
    }
  },
  {
    "coin": "USDT-ERC20",
    "name": "usdt_erc20",
    "fname": "Tether",
    "rpcport": 80,
    "mm2": 1,
    "wallet_only": true,
    "chain_id": 1,
    "avg_blocktime": 0.25,
    "required_confirmations": 3,
    "protocol": {
      "type": "ERC20",
      "protocol_data": {
        "platform": "ETH",
        "contract_address": "0xdAC17F958D2ee523a2206206994597C13D831ec7"
      }
    }
  },
  {
    "coin": "WWCN-ERC20",
    "name": "wwcn_erc20",
    "fname": "Wrapped Widecoin",
    "rpcport": 80,
    "mm2": 1,
    "chain_id": 1,
    "avg_blocktime": 0.25,
    "required_confirmations": 3,
    "protocol": {
      "type": "ERC20",
      "protocol_data": {
        "platform": "ETH",
        "contract_address": "0x54a3017754BFba73F71F37d893A368814CbFf457"
      }
    }
  },
  {
    "coin": "VAL",
    "name": "validity",
    "fname": "Validity",
    "confpath": "USERHOME/.Validity/validity.conf",
    "isPoS": 1,
    "rpcport": 27914,
    "pubtype": 76,
    "p2shtype": 58,
    "wiftype": 121,
    "txfee": 100000,
    "dust": 300000,
    "mm2": 1,
    "required_confirmations": 5,
    "avg_blocktime": 1,
    "mature_confirmations": 60,
    "protocol": {
      "type": "UTXO"
    }
  },
  {
    "coin": "VET-BEP20",
    "name": "vet_bep20",
    "fname": "VeChain",
    "rpcport": 80,
    "mm2": 1,
    "chain_id": 56,
    "decimals": 18,
    "avg_blocktime": 0.05,
    "required_confirmations": 3,
    "protocol": {
      "type": "ERC20",
      "protocol_data": {
        "platform": "BNB",
        "contract_address": "0x6FDcdfef7c496407cCb0cEC90f9C5Aaa1Cc8D888"
      }
    }
  },
  {
    "coin": "VRA-ERC20",
    "name": "vra_erc20",
    "fname": "Verasity",
    "rpcport": 80,
    "mm2": 1,
    "required_confirmations": 3,
    "avg_blocktime": 0.25,
    "protocol": {
      "type": "ERC20",
      "protocol_data": {
        "platform": "ETH",
        "contract_address": "0xF411903cbC70a74d22900a5DE66A2dda66507255"
      }
    }
  },
  {
    "coin": "VGX-ERC20",
    "name": "vgx_erc20",
    "fname": "Voyager",
    "rpcport": 80,
    "mm2": 1,
    "chain_id": 1,
    "decimals": 8,
    "avg_blocktime": 0.25,
    "required_confirmations": 3,
    "protocol": {
      "type": "ERC20",
      "protocol_data": {
        "platform": "ETH",
        "contract_address": "0x3C4B6E6e1eA3D4863700D7F76b36B7f3D3f13E3d"
      }
    }
  },
  {
    "coin": "VGX-PLG20",
    "name": "vgx_plg20",
    "fname": "Voyager",
    "rpcport": 80,
    "mm2": 1,
    "chain_id": 137,
    "decimals": 8,
    "avg_blocktime": 0.03,
    "required_confirmations": 3,
    "protocol": {
      "type": "ERC20",
      "protocol_data": {
        "platform": "MATIC",
        "contract_address": "0x054c42b6414747F5263b4A86f21B1aFAD00326Bf"
      }
    }
  },
  {
    "coin": "VIA",
    "name": "viacoin",
    "fname": "Viacoin",
    "rpcport": 5222,
    "pubtype": 71,
    "p2shtype": 33,
    "wiftype": 199,
    "txfee": 100000,
    "segwit": true,
    "bech32_hrp": "via",
    "mm2": 1,
    "protocol": {
      "type": "UTXO"
    }
  },
  {
    "coin": "VIA-segwit",
    "name": "viacoin",
    "fname": "Viacoin",
    "rpcport": 5222,
    "pubtype": 71,
    "p2shtype": 33,
    "wiftype": 199,
    "txfee": 100000,
    "segwit": true,
    "bech32_hrp": "via",
    "address_format": {
      "format": "segwit"
    },
    "orderbook_ticker": "VIA",
    "mm2": 1,
    "protocol": {
      "type": "UTXO"
    }
  },
  {
    "coin": "VITE-BEP20",
    "name": "vite_bep20",
    "fname": "Vite",
    "rpcport": 80,
    "mm2": 1,
    "chain_id": 56,
    "avg_blocktime": 0.05,
    "required_confirmations": 3,
    "protocol": {
      "type": "ERC20",
      "protocol_data": {
        "platform": "BNB",
        "contract_address": "0x2794DAD4077602eD25A88d03781528D1637898B4"
      }
    }
  },
  {
    "coin": "VRM",
    "name": "verium",
    "fname": "Verium Reserve",
    "rpcport": 33987,
    "pubtype": 70,
    "p2shtype": 132,
    "wiftype": 198,
    "txfee": 100000,
    "force_min_relay_fee": true,
    "isPoS": 1,
    "mm2": 1,
    "required_confirmations": 2,
    "avg_blocktime": 4,
    "protocol": {
      "type": "UTXO"
    }
  },
  {
    "coin": "VRSC",
    "sign_message_prefix": "Komodo Signed Message:\n",
    "asset": "VRSC",
    "fname": "Verus Coin",
    "rpcport": 27486,
    "txversion": 4,
    "overwintered": 1,
    "mm2": 1,
    "required_confirmations": 5,
    "avg_blocktime": 1,
    "protocol": {
      "type": "UTXO"
    }
  },
  {
    "coin": "GRMS",
    "sign_message_prefix": "Komodo Signed Message:\n",
    "asset": "GRMS",
    "fname": "GRMS",
    "rpcport": 21687,
    "txversion": 4,
    "overwintered": 1,
    "mm2": 1,
    "required_confirmations": 5,
    "avg_blocktime": 1,
    "protocol": {
      "type": "UTXO"
    }
  },
  {
    "coin": "VTC",
    "name": "vertcoin",
    "fname": "Vertcoin",
    "rpcport": 5888,
    "pubtype": 71,
    "p2shtype": 5,
    "wiftype": 128,
    "txfee": 0,
    "segwit": true,
    "bech32_hrp": "vtc",
    "mm2": 1,
    "required_confirmations": 4,
    "avg_blocktime": 2.5,
    "protocol": {
      "type": "UTXO"
    },
    "derivation_path": "m/44'/28'",
    "trezor_coin": "Vertcoin"
  },
  {
    "coin": "VTC-segwit",
    "name": "vertcoin",
    "fname": "Vertcoin",
    "rpcport": 5888,
    "pubtype": 71,
    "p2shtype": 5,
    "wiftype": 128,
    "txfee": 0,
    "segwit": true,
    "bech32_hrp": "vtc",
    "address_format": {
      "format": "segwit"
    },
    "orderbook_ticker": "VTC",
    "mm2": 1,
    "required_confirmations": 4,
    "avg_blocktime": 2.5,
    "protocol": {
      "type": "UTXO"
    }
  },
  {
    "coin": "WAVES-BEP20",
    "name": "waves_bep20",
    "fname": "Waves",
    "rpcport": 80,
    "mm2": 1,
    "chain_id": 56,
    "decimals": 18,
    "avg_blocktime": 0.05,
    "required_confirmations": 3,
    "protocol": {
      "type": "ERC20",
      "protocol_data": {
        "platform": "BNB",
        "contract_address": "0xFC3E14af0f0c2129a84Cc013D48C70D682902874"
      }
    }
  },
  {
    "coin": "WBTC-ERC20",
    "name": "wbtc_erc20",
    "fname": "Wrapped Bitcoin",
    "rpcport": 80,
    "mm2": 1,
    "chain_id": 1,
    "decimals": 8,
    "avg_blocktime": 0.25,
    "required_confirmations": 3,
    "protocol": {
      "type": "ERC20",
      "protocol_data": {
        "platform": "ETH",
        "contract_address": "0x2260FAC5E5542a773Aa44fBCfeDf7C193bc2C599"
      }
    }
  },
  {
    "coin": "WBTC-HRC20",
    "name": "wbtc_hrc20",
    "fname": "Wrapped Bitcoin",
    "rpcport": 80,
    "mm2": 1,
    "chain_id": 1666600000,
    "decimals": 8,
    "avg_blocktime": 0.03,
    "required_confirmations": 3,
    "protocol": {
      "type": "ERC20",
      "protocol_data": {
        "platform": "ONE",
        "contract_address": "0x3095c7557bCb296ccc6e363DE01b760bA031F2d9"
      }
    }
  },
  {
    "coin": "WOO-ERC20",
    "name": "woo_erc20",
    "fname": "WOO Network",
    "rpcport": 80,
    "mm2": 1,
    "chain_id": 1,
    "decimals": 18,
    "avg_blocktime": 0.25,
    "required_confirmations": 3,
    "protocol": {
      "type": "ERC20",
      "protocol_data": {
        "platform": "ETH",
        "contract_address": "0x4691937a7508860F876c9c0a2a617E7d9E945D4B"
      }
    }
  },
  {
    "coin": "WOO-AVX20",
    "name": "woo_avx20",
    "fname": "WOO Network",
    "rpcport": 80,
    "mm2": 1,
    "chain_id": 43114,
    "decimals": 18,
    "avg_blocktime": 0.04,
    "required_confirmations": 3,
    "protocol": {
      "type": "ERC20",
      "protocol_data": {
        "platform": "AVAX",
        "contract_address": "0xaBC9547B534519fF73921b1FBA6E672b5f58D083"
      }
    }
  },
  {
    "coin": "WOO-BEP20",
    "name": "woo_bep20",
    "fname": "WOO Network",
    "rpcport": 80,
    "mm2": 1,
    "chain_id": 56,
    "decimals": 18,
    "avg_blocktime": 0.05,
    "required_confirmations": 3,
    "protocol": {
      "type": "ERC20",
      "protocol_data": {
        "platform": "BNB",
        "contract_address": "0x4691937a7508860F876c9c0a2a617E7d9E945D4B"
      }
    }
  },
  {
    "coin": "WOO-FTM20",
    "name": "woo_ftm20",
    "fname": "WOO Network",
    "rpcport": 80,
    "mm2": 1,
    "chain_id": 250,
    "decimals": 18,
    "avg_blocktime": 0.03,
    "required_confirmations": 3,
    "protocol": {
      "type": "ERC20",
      "protocol_data": {
        "platform": "FTM",
        "contract_address": "0x6626c47c00F1D87902fc13EECfaC3ed06D5E8D8a"
      }
    }
  },
  {
    "coin": "WOO-PLG20",
    "name": "woo_plg20",
    "fname": "WOO Network",
    "rpcport": 80,
    "mm2": 1,
    "chain_id": 137,
    "decimals": 18,
    "avg_blocktime": 0.03,
    "required_confirmations": 3,
    "protocol": {
      "type": "ERC20",
      "protocol_data": {
        "platform": "MATIC",
        "contract_address": "0x1B815d120B3eF02039Ee11dC2d33DE7aA4a8C603"
      }
    }
  },
  {
    "coin": "WSB",
    "sign_message_prefix": "Komodo Signed Message:\n",
    "asset": "WSB",
    "fname": "WallStreetBets",
    "rpcport": 52043,
    "txversion": 4,
    "overwintered": 1,
    "mm2": 1,
    "required_confirmations": 1,
    "requires_notarization": false,
    "avg_blocktime": 1,
    "protocol": {
      "type": "UTXO"
    }
  },
  {
    "coin": "XEP",
    "name": "xep",
    "fname": "Electra Protocol",
    "rpcport": 16816,
    "pubtype": 55,
    "p2shtype": 137,
    "wiftype": 162,
    "txversion": 2,
    "txfee": 100000,
    "mm2": 1,
    "segwit": true,
    "bech32_hrp": "ep",
    "required_confirmations": 4,
    "avg_blocktime": 1.3,
    "protocol": {
      "type": "UTXO"
    }
  },
  {
    "coin": "XEP-segwit",
    "name": "xep",
    "fname": "Electra Protocol",
    "rpcport": 16816,
    "pubtype": 55,
    "p2shtype": 137,
    "wiftype": 162,
    "txversion": 2,
    "txfee": 100000,
    "mm2": 1,
    "segwit": true,
    "bech32_hrp": "ep",
    "address_format": {
      "format": "segwit"
    },
    "orderbook_ticker": "XEP",
    "required_confirmations": 4,
    "avg_blocktime": 1.3,
    "protocol": {
      "type": "UTXO"
    }
  },
  {
    "coin": "XEP-BEP20",
    "name": "xep_bep20",
    "fname": "Electra Protocol",
    "rpcport": 80,
    "mm2": 1,
    "chain_id": 56,
    "decimals": 8,
    "avg_blocktime": 0.05,
    "required_confirmations": 3,
    "protocol": {
      "type": "ERC20",
      "protocol_data": {
        "platform": "BNB",
        "contract_address": "0xb897D0a0f68800f8Be7D69ffDD1c24b69f57Bf3e"
      }
    }
  },
  {
    "coin": "XLM-BEP20",
    "name": "xlm_bep20",
    "fname": "Stellar",
    "rpcport": 80,
    "mm2": 1,
    "chain_id": 56,
    "avg_blocktime": 0.05,
    "required_confirmations": 3,
    "protocol": {
      "type": "ERC20",
      "protocol_data": {
        "platform": "BNB",
        "contract_address": "0x43C934A845205F0b514417d757d7235B8f53f1B9"
      }
    }
  },
  {
    "coin": "XMY",
    "name": "myriadcoin",
    "fname": "Myriad",
    "rpcport": 8332,
    "pubtype": 50,
    "p2shtype": 9,
    "wiftype": 178,
    "txfee": 10000,
    "segwit": true,
    "bech32_hrp": "my",
    "mm2": 1,
    "required_confirmations": 3,
    "avg_blocktime": 4,
    "protocol": {
      "type": "UTXO"
    }
  },
  {
    "coin": "XMY-segwit",
    "name": "myriadcoin",
    "fname": "Myriad",
    "rpcport": 8332,
    "pubtype": 50,
    "p2shtype": 9,
    "wiftype": 178,
    "txfee": 10000,
    "segwit": true,
    "bech32_hrp": "my",
    "address_format": {
      "format": "segwit"
    },
    "orderbook_ticker": "XMY",
    "mm2": 1,
    "required_confirmations": 3,
    "avg_blocktime": 4,
    "protocol": {
      "type": "UTXO"
    }
  },
  {
    "coin": "XPM",
    "name": "primecoin",
    "fname": "Primecoin",
    "rpcport": 8332,
    "pubtype": 23,
    "p2shtype": 83,
    "wiftype": 151,
    "txfee": 0,
    "dust": 1000000,
    "mm2": 1,
    "wallet_only": true,
    "required_confirmations": 5,
    "avg_blocktime": 1,
    "protocol": {
      "type": "UTXO"
    }
  },
  {
    "coin": "XSN",
    "name": "xsn",
    "fname": "Stakenet",
    "rpcport": 51473,
    "pubtype": 76,
    "p2shtype": 16,
    "wiftype": 204,
    "txfee": 10000,
    "confpath": "USERHOME/.xsncore/xsn.conf",
    "mm2": 1,
    "protocol": {
      "type": "UTXO"
    }
  },
  {
    "coin": "XRG",
    "name": "ergon",
    "fname": "Ergon",
    "rpcport": 2137,
    "pubtype": 0,
    "p2shtype": 5,
    "wiftype": 128,
    "txfee": 10,
    "segwit": false,
    "fork_id": "0x40",
    "address_format": {
      "format": "cashaddress",
      "network": "ergon"
    },
    "mm2": 1,
    "required_confirmations": 2,
    "avg_blocktime": 10,
    "protocol": {
      "type": "UTXO"
    }
  },
  {
    "coin": "XRP-BEP20",
    "name": "xrp_bep20",
    "fname": "XRP",
    "rpcport": 80,
    "mm2": 1,
    "chain_id": 56,
    "avg_blocktime": 0.05,
    "required_confirmations": 3,
    "protocol": {
      "type": "ERC20",
      "protocol_data": {
        "platform": "BNB",
        "contract_address": "0x1D2F0da169ceB9fC7B3144628dB156f3F6c60dBE"
      }
    }
  },
  {
    "coin": "XSGD-ERC20",
    "name": "xsgd_erc20",
    "fname": "StraitsX Singapore Dollar",
    "rpcport": 80,
    "mm2": 1,
    "chain_id": 1,
    "decimals": 6,
    "avg_blocktime": 0.25,
    "required_confirmations": 3,
    "protocol": {
      "type": "ERC20",
      "protocol_data": {
        "platform": "ETH",
        "contract_address": "0x70e8dE73cE538DA2bEEd35d14187F6959a8ecA96"
      }
    }
  },
  {
    "coin": "XSGD-OLD",
    "name": "xsgd_old",
    "fname": "StraitsX Singapore Dollar (OLD)",
    "rpcport": 80,
    "mm2": 1,
    "chain_id": 137,
    "decimals": 6,
    "avg_blocktime": 0.03,
    "required_confirmations": 3,
    "protocol": {
      "type": "ERC20",
      "protocol_data": {
        "platform": "MATIC",
        "contract_address": "0x769434dcA303597C8fc4997Bf3DAB233e961Eda2"
      }
    }
  },
  {
    "coin": "XSGD-PLG20",
    "name": "xsgd_plg20",
    "fname": "StraitsX Singapore Dollar",
    "rpcport": 80,
    "mm2": 1,
    "chain_id": 137,
    "decimals": 6,
    "avg_blocktime": 0.03,
    "required_confirmations": 3,
    "protocol": {
      "type": "ERC20",
      "protocol_data": {
        "platform": "MATIC",
        "contract_address": "0xDC3326e71D45186F113a2F448984CA0e8D201995"
      }
    }
  },
  {
    "coin": "XTZ-BEP20",
    "name": "xtz_bep20",
    "fname": "Tezos",
    "rpcport": 80,
    "mm2": 1,
    "chain_id": 56,
    "avg_blocktime": 0.05,
    "required_confirmations": 3,
    "protocol": {
      "type": "ERC20",
      "protocol_data": {
        "platform": "BNB",
        "contract_address": "0x16939ef78684453bfDFb47825F8a5F714f12623a"
      }
    }
  },
  {
    "coin": "XVC-OLD",
    "name": "vanillacash",
    "fname": "VanillaCash (old)",
    "isPoS": 1,
    "rpcport": 9195,
    "pubtype": 71,
    "p2shtype": 8,
    "wiftype": 199,
    "decimals": 6,
    "txfee": 500,
    "dust": 500,
    "mm2": 1,
    "wallet_only": true,
    "required_confirmations": 3,
    "avg_blocktime": 2,
    "protocol": {
      "type": "UTXO"
    }
  },
  {
    "coin": "XVC",
    "name": "vanillacash",
    "fname": "VanillaCash",
    "isPoS": 1,
    "rpcport": 48888,
    "pubtype": 18,
    "p2shtype": 30,
    "wiftype": 181,
    "txfee": 1000,
    "dust": 10000,
    "mm2": 1,
    "required_confirmations": 7,
    "avg_blocktime": 1,
    "protocol": {
      "type": "UTXO"
    }
  },
  {
    "coin": "XVC-BEP20",
    "name": "xvc_bep20",
    "fname": "VanillaCash",
    "rpcport": 80,
    "mm2": 1,
    "chain_id": 56,
    "avg_blocktime": 0.05,
    "required_confirmations": 3,
    "protocol": {
      "type": "ERC20",
      "protocol_data": {
        "platform": "BNB",
        "contract_address": "0xeBbfB9E5aF3172C7C0e1D4ff7106A8Bbb961F87B"
      }
    }
  },
  {
    "coin": "XVC-QRC20",
    "name": "qtum",
    "fname": "VanillaCash",
    "rpcport": 3889,
    "pubtype": 58,
    "p2shtype": 50,
    "wiftype": 128,
    "segwit": false,
    "txfee": 0,
    "dust": 72800,
    "mm2": 1,
    "required_confirmations": 3,
    "mature_confirmations": 2000,
    "avg_blocktime": 0.53,
    "protocol": {
      "type": "QRC20",
      "protocol_data": {
        "platform": "QTUM",
        "contract_address": "0x4cdaa46741af44c68179c54c4fcb02c2bf646d30"
      }
    }
  },
  {
    "coin": "XVS",
    "name": "xvs_bep20",
    "fname": "Venus",
    "rpcport": 80,
    "mm2": 1,
    "chain_id": 56,
    "avg_blocktime": 0.05,
    "required_confirmations": 3,
    "protocol": {
      "type": "ERC20",
      "protocol_data": {
        "platform": "BNB",
        "contract_address": "0xcF6BB5389c92Bdda8a3747Ddb454cB7a64626C63"
      }
    }
  },
  {
    "coin": "YCE",
    "name": "myce",
    "fname": "MYCE",
    "rpcport": 23512,
    "pubtype": 50,
    "p2shtype": 85,
    "wiftype": 153,
    "txfee": 10000,
    "txversion": 3,
    "mm2": 1,
    "protocol": {
      "type": "UTXO"
    }
  },
  {
    "coin": "YFI-AVX20",
    "name": "yfi_avx20",
    "fname": "yearn.finance",
    "rpcport": 80,
    "mm2": 1,
    "chain_id": 43114,
    "required_confirmations": 3,
    "avg_blocktime": 0.04,
    "decimals": 18,
    "protocol": {
      "type": "ERC20",
      "protocol_data": {
        "platform": "AVAX",
        "contract_address": "0x9eAaC1B23d935365bD7b542Fe22cEEe2922f52dc"
      }
    }
  },
  {
    "coin": "YFI-BEP20",
    "name": "yfi_bep20",
    "fname": "yearn.finance",
    "rpcport": 80,
    "mm2": 1,
    "chain_id": 56,
    "avg_blocktime": 0.05,
    "required_confirmations": 3,
    "protocol": {
      "type": "ERC20",
      "protocol_data": {
        "platform": "BNB",
        "contract_address": "0x88f1A5ae2A3BF98AEAF342D26B30a79438c9142e"
      }
    }
  },
  {
    "coin": "YFI-ERC20",
    "name": "yfi_erc20",
    "fname": "yearn.finance",
    "rpcport": 80,
    "mm2": 1,
    "chain_id": 1,
    "avg_blocktime": 0.25,
    "required_confirmations": 3,
    "decimals": 18,
    "protocol": {
      "type": "ERC20",
      "protocol_data": {
        "platform": "ETH",
        "contract_address": "0x0bc529c00C6401aEF6D220BE8C6Ea1667F6Ad93e"
      }
    }
  },
  {
    "coin": "YFI-FTM20",
    "name": "yfi_ftm20",
    "fname": "yearn.finance",
    "rpcport": 80,
    "mm2": 1,
    "chain_id": 250,
    "decimals": 18,
    "avg_blocktime": 0.03,
    "required_confirmations": 3,
    "protocol": {
      "type": "ERC20",
      "protocol_data": {
        "platform": "FTM",
        "contract_address": "0x29b0Da86e484E1C0029B56e817912d778aC0EC69"
      }
    }
  },
  {
    "coin": "YFI-KRC20",
    "name": "yfi_krc20",
    "fname": "yearn.finance",
    "rpcport": 80,
    "mm2": 1,
    "chain_id": 321,
    "decimals": 18,
    "avg_blocktime": 0.05,
    "required_confirmations": 3,
    "protocol": {
      "type": "ERC20",
      "protocol_data": {
        "platform": "KCS",
        "contract_address": "0xdfa3Ef49d357c6b0B2DfBB88701af2b7A053fD0A"
      }
    }
  },
  {
    "coin": "YFI-PLG20",
    "name": "yfi_plg20",
    "fname": "yearn.finance",
    "rpcport": 80,
    "mm2": 1,
    "chain_id": 137,
    "decimals": 18,
    "avg_blocktime": 0.03,
    "required_confirmations": 3,
    "protocol": {
      "type": "ERC20",
      "protocol_data": {
        "platform": "MATIC",
        "contract_address": "0xDA537104D6A5edd53c6fBba9A898708E465260b6"
      }
    }
  },
  {
    "coin": "YFII-BEP20",
    "name": "yfii_bep20",
    "fname": "DFI.Money",
    "rpcport": 80,
    "mm2": 1,
    "chain_id": 56,
    "avg_blocktime": 0.05,
    "required_confirmations": 3,
    "protocol": {
      "type": "ERC20",
      "protocol_data": {
        "platform": "BNB",
        "contract_address": "0x7F70642d88cf1C4a3a7abb072B53B929b653edA5"
      }
    }
  },
  {
    "coin": "YFII-ERC20",
    "name": "yfii_erc20",
    "fname": "DFI.Money",
    "rpcport": 80,
    "mm2": 1,
    "chain_id": 1,
    "avg_blocktime": 0.25,
    "required_confirmations": 3,
    "decimals": 18,
    "protocol": {
      "type": "ERC20",
      "protocol_data": {
        "platform": "ETH",
        "contract_address": "0xa1d0E215a23d7030842FC67cE582a6aFa3CCaB83"
      }
    }
  },
  {
    "coin": "ZEC",
    "name": "zcash",
    "fname": "Zcash",
    "rpcport": 8232,
    "taddr": 28,
    "pubtype": 184,
    "p2shtype": 189,
    "wiftype": 128,
    "segwit": true,
    "txversion": 4,
    "overwintered": 1,
    "version_group_id": "0x892f2085",
    "consensus_branch_id": "0xc2d6d0b4",
    "txfee": 10000,
    "mm2": 1,
    "required_confirmations": 3,
    "avg_blocktime": 1.25,
    "protocol": {
      "type": "UTXO"
    }
  },
  {
    "coin": "ZER",
    "name": "zero",
    "fname": "Zero",
    "rpcport": 23811,
    "taddr": 28,
    "pubtype": 184,
    "p2shtype": 189,
    "wiftype": 128,
    "txversion": 4,
    "overwintered": 1,
    "version_group_id": "0x892f2085",
    "consensus_branch_id": "0x7361707a",
    "txfee": 1000,
    "mm2": 1,
    "required_confirmations": 4,
    "avg_blocktime": 2,
    "protocol": {
      "type": "UTXO"
    }
  },
  {
    "coin": "ZER-BEP20",
    "name": "zer_bep20",
    "fname": "Zero",
    "rpcport": 80,
    "mm2": 1,
    "chain_id": 56,
    "decimals": 18,
    "avg_blocktime": 0.05,
    "required_confirmations": 3,
    "protocol": {
      "type": "ERC20",
      "protocol_data": {
        "platform": "BNB",
        "contract_address": "0x530e9346870E632A63E8d461bb3c3622e00782DE"
      }
    }
  },
  {
    "coin": "ZET",
    "name": "zetacoin",
    "fname": "Zetacoin",
    "isPoS": 1,
    "rpcport": 22014,
    "pubtype": 20,
    "p2shtype": 85,
    "wiftype": 153,
    "txfee": 100000,
    "dust": 100000,
    "mm2": 1,
    "mature_confirmations": 500,
    "required_confirmations": 7,
    "avg_blocktime": 0.75,
    "protocol": {
      "type": "UTXO"
    }
  },
  {
    "coin": "ZIL-BEP20",
    "name": "zil_bep20",
    "fname": "Zilliqa",
    "rpcport": 80,
    "mm2": 1,
    "chain_id": 56,
    "avg_blocktime": 0.05,
    "required_confirmations": 3,
    "protocol": {
      "type": "ERC20",
      "protocol_data": {
        "platform": "BNB",
        "contract_address": "0xb86AbCb37C3A4B64f74f59301AFF131a1BEcC787"
      }
    }
  },
  {
    "coin": "ZILLA",
    "sign_message_prefix": "Komodo Signed Message:\n",
    "asset": "ZILLA",
    "fname": "ChainZilla",
    "rpcport": 10041,
    "mm2": 1,
    "required_confirmations": 4,
    "requires_notarization": false,
    "avg_blocktime": 1,
    "protocol": {
      "type": "UTXO"
    }
  },
  {
    "coin": "ZRX-AVX20",
    "name": "zrx_avx20",
    "fname": "0x",
    "rpcport": 80,
    "mm2": 1,
    "chain_id": 43114,
    "required_confirmations": 3,
    "avg_blocktime": 0.04,
    "decimals": 18,
    "protocol": {
      "type": "ERC20",
      "protocol_data": {
        "platform": "AVAX",
        "contract_address": "0x596fA47043f99A4e0F122243B841E55375cdE0d2"
      }
    }
  },
  {
    "coin": "ZRX-ERC20",
    "name": "zrx_erc20",
    "fname": "0x",
    "rpcport": 80,
    "mm2": 1,
    "chain_id": 1,
    "decimals": 18,
    "avg_blocktime": 0.25,
    "required_confirmations": 3,
    "protocol": {
      "type": "ERC20",
      "protocol_data": {
        "platform": "ETH",
        "contract_address": "0xE41d2489571d322189246DaFA5ebDe1F4699F498"
      }
    }
  },
  {
    "coin": "ZRX-PLG20",
    "name": "zrx_plg20",
    "fname": "0x",
    "rpcport": 80,
    "mm2": 1,
    "chain_id": 137,
    "decimals": 18,
    "avg_blocktime": 0.03,
    "required_confirmations": 3,
    "protocol": {
      "type": "ERC20",
      "protocol_data": {
        "platform": "MATIC",
        "contract_address": "0x5559Edb74751A0edE9DeA4DC23aeE72cCA6bE3D5"
      }
    }
  },
  {
    "coin": "INK",
    "name": "qtum",
    "fname": "INK",
    "rpcport": 3889,
    "mm2": 1,
    "required_confirmations": 3,
    "mature_confirmations": 2000,
    "avg_blocktime": 0.53,
    "txfee": 0,
    "dust": 72800,
    "protocol": {
      "type": "QRC20",
      "protocol_data": {
        "platform": "QTUM",
        "contract_address": "0xfe59cbc1704e89a698571413a81f0de9d8f00c69"
      }
    },
    "pubtype": 58,
    "p2shtype": 50,
    "wiftype": 128,
    "segwit": false,
    "decimals": 9
  },
  {
    "coin": "FLUX",
    "name": "flux",
    "fname": "Flux",
    "rpcport": 16124,
    "taddr": 28,
    "pubtype": 184,
    "p2shtype": 189,
    "wiftype": 128,
    "txversion": 4,
    "overwintered": 1,
    "version_group_id": "0x892f2085",
    "consensus_branch_id": "0x76b809bb",
    "txfee": 10000,
    "mm2": 1,
    "required_confirmations": 2,
    "avg_blocktime": 1,
    "protocol": {
      "type": "UTXO"
    }
  },
  {
    "coin": "FLUX-ERC20",
    "name": "flux_erc20",
    "fname": "Flux",
    "rpcport": 80,
    "mm2": 1,
    "chain_id": 1,
    "decimals": 18,
    "avg_blocktime": 0.25,
    "required_confirmations": 3,
    "protocol": {
      "type": "ERC20",
      "protocol_data": {
        "platform": "ETH",
        "contract_address": "0x720CD16b011b987Da3518fbf38c3071d4F0D1495"
      }
    }
  },
  {
    "coin": "FLUX-BEP20",
    "name": "flux_bep20",
    "fname": "Flux",
    "rpcport": 80,
    "mm2": 1,
    "chain_id": 56,
    "avg_blocktime": 0.05,
    "required_confirmations": 3,
    "protocol": {
      "type": "ERC20",
      "protocol_data": {
        "platform": "BNB",
        "contract_address": "0xaFF9084f2374585879e8B434C399E29E80ccE635"
      }
    }
  },
  {
    "coin": "HPY",
    "name": "qtum",
    "fname": "HyperPay",
    "rpcport": 3889,
    "mm2": 1,
    "required_confirmations": 3,
    "mature_confirmations": 2000,
    "avg_blocktime": 0.53,
    "txfee": 0,
    "dust": 72800,
    "protocol": {
      "type": "QRC20",
      "protocol_data": {
        "platform": "QTUM",
        "contract_address": "0xf2703e93f87b846a7aacec1247beaec1c583daa4"
      }
    },
    "pubtype": 58,
    "p2shtype": 50,
    "wiftype": 128,
    "segwit": false,
    "decimals": 8
  },
  {
    "coin": "HLC",
    "name": "qtum",
    "fname": "HalalChain",
    "rpcport": 3889,
    "mm2": 1,
    "required_confirmations": 3,
    "mature_confirmations": 2000,
    "avg_blocktime": 0.53,
    "txfee": 0,
    "dust": 72800,
    "protocol": {
      "type": "QRC20",
      "protocol_data": {
        "platform": "QTUM",
        "contract_address": "0xb27d7bf95b03e02b55d5eb63d3f1692762101bf9"
      }
    },
    "pubtype": 58,
    "p2shtype": 50,
    "wiftype": 128,
    "segwit": false,
    "decimals": 9
  },
  {
    "coin": "MED",
    "name": "qtum",
    "fname": "Medibloc",
    "rpcport": 3889,
    "mm2": 1,
    "required_confirmations": 3,
    "mature_confirmations": 2000,
    "avg_blocktime": 0.53,
    "txfee": 0,
    "dust": 72800,
    "protocol": {
      "type": "QRC20",
      "protocol_data": {
        "platform": "QTUM",
        "contract_address": "0x2f65a0af11d50d2d15962db39d7f7b0619ed55ae"
      }
    },
    "pubtype": 58,
    "p2shtype": 50,
    "wiftype": 128,
    "segwit": false,
    "decimals": 8
  },
  {
    "coin": "LSTR",
    "name": "qtum",
    "fname": "Luna Stars",
    "rpcport": 3889,
    "mm2": 1,
    "required_confirmations": 3,
    "mature_confirmations": 2000,
    "avg_blocktime": 0.53,
    "txfee": 0,
    "dust": 72800,
    "protocol": {
      "type": "QRC20",
      "protocol_data": {
        "platform": "QTUM",
        "contract_address": "0x72e531e37c31ecbe336208fd66e93b48df3af420"
      }
    },
    "pubtype": 58,
    "p2shtype": 50,
    "wiftype": 128,
    "segwit": false,
    "decimals": 8
  },
  {
    "coin": "QBT",
    "name": "qtum",
    "fname": "Qbao",
    "rpcport": 3889,
    "mm2": 1,
    "required_confirmations": 3,
    "mature_confirmations": 2000,
    "avg_blocktime": 0.53,
    "txfee": 0,
    "dust": 72800,
    "protocol": {
      "type": "QRC20",
      "protocol_data": {
        "platform": "QTUM",
        "contract_address": "0x09800417b097c61b9fd26b3ddde4238304a110d5"
      }
    },
    "pubtype": 58,
    "p2shtype": 50,
    "wiftype": 128,
    "segwit": false,
    "decimals": 8
  },
  {
    "coin": "TSL",
    "name": "qtum",
    "fname": "Energo TSL",
    "rpcport": 3889,
    "mm2": 1,
    "required_confirmations": 3,
    "mature_confirmations": 2000,
    "avg_blocktime": 0.53,
    "txfee": 0,
    "dust": 72800,
    "protocol": {
      "type": "QRC20",
      "protocol_data": {
        "platform": "QTUM",
        "contract_address": "0xd8dec2b605005749abbf4b060edad3070e23cf5c"
      }
    },
    "pubtype": 58,
    "p2shtype": 50,
    "wiftype": 128,
    "segwit": false,
    "decimals": 18
  },
  {
    "coin": "OC",
    "name": "qtum",
    "fname": "OceanChain",
    "rpcport": 3889,
    "mm2": 1,
    "required_confirmations": 3,
    "mature_confirmations": 2000,
    "avg_blocktime": 0.53,
    "txfee": 0,
    "dust": 72800,
    "protocol": {
      "type": "QRC20",
      "protocol_data": {
        "platform": "QTUM",
        "contract_address": "0xf397f39ce992b0f5bdc7ec1109d676d07f7af2f9"
      }
    },
    "pubtype": 58,
    "p2shtype": 50,
    "wiftype": 128,
    "segwit": false,
    "decimals": 8
  },
  {
    "coin": "PUT",
    "name": "qtum",
    "fname": "Profile Utility Token",
    "rpcport": 3889,
    "mm2": 1,
    "required_confirmations": 3,
    "mature_confirmations": 2000,
    "avg_blocktime": 0.53,
    "txfee": 0,
    "dust": 72800,
    "protocol": {
      "type": "QRC20",
      "protocol_data": {
        "platform": "QTUM",
        "contract_address": "0x4060e21ac01b5c5d2a3f01cecd7cbf820f50be95"
      }
    },
    "pubtype": 58,
    "p2shtype": 50,
    "wiftype": 128,
    "segwit": false,
    "decimals": 8
  },
  {
    "coin": "OKB-ERC20",
    "name": "okb_erc20",
    "fname": "OKB",
    "rpcport": 80,
    "mm2": 1,
    "chain_id": 1,
    "required_confirmations": 3,
    "avg_blocktime": 0.25,
    "protocol": {
      "type": "ERC20",
      "protocol_data": {
        "platform": "ETH",
        "contract_address": "0x75231F58b43240C9718Dd58B4967c5114342a86c"
      }
    },
    "decimals": 18
  },
  {
    "coin": "SEELE-ERC20",
    "name": "seele_erc20",
    "fname": "Seele",
    "rpcport": 80,
    "mm2": 1,
    "chain_id": 1,
    "required_confirmations": 3,
    "avg_blocktime": 0.25,
    "protocol": {
      "type": "ERC20",
      "protocol_data": {
        "platform": "ETH",
        "contract_address": "0xB1e93236ab6073fdAC58adA5564897177D4bcC43"
      }
    },
    "decimals": 18
  },
  {
    "coin": "REV-ERC20",
    "name": "rev_erc20",
    "fname": "Revain",
    "rpcport": 80,
    "mm2": 1,
    "chain_id": 1,
    "required_confirmations": 3,
    "avg_blocktime": 0.25,
    "protocol": {
      "type": "ERC20",
      "protocol_data": {
        "platform": "ETH",
        "contract_address": "0x2ef52Ed7De8c5ce03a4eF0efbe9B7450F2D7Edc9"
      }
    },
    "decimals": 6
  },
  {
    "coin": "SNT-ERC20",
    "name": "snt_erc20",
    "fname": "Status",
    "rpcport": 80,
    "mm2": 1,
    "chain_id": 1,
    "required_confirmations": 3,
    "avg_blocktime": 0.25,
    "protocol": {
      "type": "ERC20",
      "protocol_data": {
        "platform": "ETH",
        "contract_address": "0x744d70FDBE2Ba4CF95131626614a1763DF805B9E"
      }
    },
    "decimals": 18
  },
  {
    "coin": "ANT-ERC20",
    "name": "ant_erc20",
    "fname": "Aragon",
    "rpcport": 80,
    "mm2": 1,
    "chain_id": 1,
    "required_confirmations": 3,
    "avg_blocktime": 0.25,
    "protocol": {
      "type": "ERC20",
      "protocol_data": {
        "platform": "ETH",
        "contract_address": "0xa117000000f279D81A1D3cc75430fAA017FA5A2e"
      }
    },
    "decimals": 18
  },
  {
    "coin": "BEST-ERC20",
    "name": "best_erc20",
    "fname": "Bitpanda Ecosystem",
    "rpcport": 80,
    "mm2": 1,
    "chain_id": 1,
    "required_confirmations": 3,
    "avg_blocktime": 0.25,
    "protocol": {
      "type": "ERC20",
      "protocol_data": {
        "platform": "ETH",
        "contract_address": "0x1B073382E63411E3BcfFE90aC1B9A43feFa1Ec6F"
      }
    },
    "decimals": 8
  },
  {
    "coin": "CVT-ERC20",
    "name": "cvt_erc20",
    "fname": "CyberVein",
    "rpcport": 80,
    "mm2": 1,
    "chain_id": 1,
    "required_confirmations": 3,
    "avg_blocktime": 0.25,
    "protocol": {
      "type": "ERC20",
      "protocol_data": {
        "platform": "ETH",
        "contract_address": "0xBe428c3867F05deA2A89Fc76a102b544eaC7f772"
      }
    },
    "decimals": 18
  },
  {
    "coin": "DX-ERC20",
    "name": "dx_erc20",
    "fname": "DxChain",
    "rpcport": 80,
    "mm2": 1,
    "chain_id": 1,
    "required_confirmations": 3,
    "avg_blocktime": 0.25,
    "protocol": {
      "type": "ERC20",
      "protocol_data": {
        "platform": "ETH",
        "contract_address": "0x973e52691176d36453868D9d86572788d27041A9"
      }
    },
    "decimals": 18
  },
  {
    "coin": "STORJ-ERC20",
    "name": "storj_erc20",
    "fname": "Storj",
    "rpcport": 80,
    "mm2": 1,
    "chain_id": 1,
    "required_confirmations": 3,
    "avg_blocktime": 0.25,
    "protocol": {
      "type": "ERC20",
      "protocol_data": {
        "platform": "ETH",
        "contract_address": "0xB64ef51C888972c908CFacf59B47C1AfBC0Ab8aC"
      }
    },
    "decimals": 8
  },
  {
    "coin": "TRAC-ERC20",
    "name": "trac_erc20",
    "fname": "OriginTrail",
    "rpcport": 80,
    "mm2": 1,
    "chain_id": 1,
    "required_confirmations": 3,
    "avg_blocktime": 0.25,
    "protocol": {
      "type": "ERC20",
      "protocol_data": {
        "platform": "ETH",
        "contract_address": "0xaA7a9CA87d3694B5755f213B5D04094b8d0F0A6F"
      }
    },
    "decimals": 18
  },
  {
    "coin": "UBQ",
    "name": "ubiq",
    "fname": "Ubiq",
    "rpcport": 80,
    "mm2": 1,
    "chain_id": 8,
    "required_confirmations": 3,
    "avg_blocktime": 0.25,
    "protocol": {
      "type": "ETH"
    }
  },
  {
    "coin": "PNK-ERC20",
    "name": "pnk_erc20",
    "fname": "Kleros",
    "rpcport": 80,
    "mm2": 1,
    "chain_id": 1,
    "required_confirmations": 3,
    "avg_blocktime": 0.25,
    "protocol": {
      "type": "ERC20",
      "protocol_data": {
        "platform": "ETH",
        "contract_address": "0x93ED3FBe21207Ec2E8f2d3c3de6e058Cb73Bc04d"
      }
    },
    "decimals": 18
  },
  {
    "coin": "SKL-ERC20",
    "name": "skl_erc20",
    "fname": "SKALE",
    "rpcport": 80,
    "mm2": 1,
    "chain_id": 1,
    "required_confirmations": 3,
    "avg_blocktime": 0.25,
    "protocol": {
      "type": "ERC20",
      "protocol_data": {
        "platform": "ETH",
        "contract_address": "0x00c83aeCC790e8a4453e5dD3B0B4b3680501a7A7"
      }
    },
    "decimals": 18
  },
  {
    "coin": "CVC-ERC20",
    "name": "cvc_erc20",
    "fname": "Civic",
    "rpcport": 80,
    "mm2": 1,
    "chain_id": 1,
    "required_confirmations": 3,
    "avg_blocktime": 0.25,
    "protocol": {
      "type": "ERC20",
      "protocol_data": {
        "platform": "ETH",
        "contract_address": "0x41e5560054824eA6B0732E656E3Ad64E20e94E45"
      }
    },
    "decimals": 8
  },
  {
    "coin": "UTK-ERC20",
    "name": "utk_erc20",
    "fname": "Utrust",
    "rpcport": 80,
    "mm2": 1,
    "chain_id": 1,
    "required_confirmations": 3,
    "avg_blocktime": 0.25,
    "protocol": {
      "type": "ERC20",
      "protocol_data": {
        "platform": "ETH",
        "contract_address": "0xdc9Ac3C20D1ed0B540dF9b1feDC10039Df13F99c"
      }
    },
    "decimals": 18
  },
  {
    "coin": "MLN-ERC20",
    "name": "mln_erc20",
    "fname": "Enzyme",
    "rpcport": 80,
    "mm2": 1,
    "chain_id": 1,
    "required_confirmations": 3,
    "avg_blocktime": 0.25,
    "protocol": {
      "type": "ERC20",
      "protocol_data": {
        "platform": "ETH",
        "contract_address": "0xec67005c4E498Ec7f55E092bd1d35cbC47C91892"
      }
    },
    "decimals": 18
  },
  {
    "coin": "XOR-ERC20",
    "name": "xor_erc20",
    "fname": "Sora",
    "rpcport": 80,
    "mm2": 1,
    "chain_id": 1,
    "required_confirmations": 3,
    "avg_blocktime": 0.25,
    "protocol": {
      "type": "ERC20",
      "protocol_data": {
        "platform": "ETH",
        "contract_address": "0x40FD72257597aA14C7231A7B1aaa29Fce868F677"
      }
    },
    "decimals": 18
  },
  {
    "coin": "UQC-ERC20",
    "name": "uqc_erc20",
    "fname": "Uquid Coin",
    "rpcport": 80,
    "mm2": 1,
    "chain_id": 1,
    "required_confirmations": 3,
    "avg_blocktime": 0.25,
    "protocol": {
      "type": "ERC20",
      "protocol_data": {
        "platform": "ETH",
        "contract_address": "0x8806926Ab68EB5a7b909DcAf6FdBe5d93271D6e2"
      }
    },
    "decimals": 18
  },
  {
    "coin": "UOS-ERC20",
    "name": "uos_erc20",
    "fname": "Ultra",
    "rpcport": 80,
    "mm2": 1,
    "chain_id": 1,
    "required_confirmations": 3,
    "avg_blocktime": 0.25,
    "protocol": {
      "type": "ERC20",
      "protocol_data": {
        "platform": "ETH",
        "contract_address": "0xD13c7342e1ef687C5ad21b27c2b65D772cAb5C8c"
      }
    },
    "decimals": 4
  },
  {
    "coin": "SHR-ERC20",
    "name": "shr_erc20",
    "fname": "Share",
    "rpcport": 80,
    "mm2": 1,
    "chain_id": 1,
    "decimals": 2,
    "required_confirmations": 3,
    "avg_blocktime": 0.25,
    "protocol": {
      "type": "ERC20",
      "protocol_data": {
        "platform": "ETH",
        "contract_address": "0xd98F75b1A3261dab9eEd4956c93F33749027a964"
      }
    }
  },
  {
    "coin": "SHR-BEP20",
    "name": "shr_bep20",
    "fname": "Share",
    "rpcport": 80,
    "mm2": 1,
    "chain_id": 56,
    "decimals": 18,
    "avg_blocktime": 0.05,
    "required_confirmations": 3,
    "protocol": {
      "type": "ERC20",
      "protocol_data": {
        "platform": "BNB",
        "contract_address": "0x5fb4968fC85868DF3aD2d6e59883a10570f01D18"
      }
    }
  },
  {
    "coin": "S4F-ERC20",
    "name": "s4f_erc20",
    "fname": "S4FE",
    "rpcport": 80,
    "mm2": 1,
    "chain_id": 1,
    "decimals": 18,
    "required_confirmations": 3,
    "avg_blocktime": 0.25,
    "protocol": {
      "type": "ERC20",
      "protocol_data": {
        "platform": "ETH",
        "contract_address": "0xAec7d1069e3a914a3EB50f0BFB1796751f2ce48a"
      }
    }
  },
  {
    "coin": "S4F-BEP20",
    "name": "s4f_bep20",
    "fname": "S4FE",
    "rpcport": 80,
    "mm2": 1,
    "chain_id": 56,
    "decimals": 18,
    "avg_blocktime": 0.05,
    "required_confirmations": 3,
    "protocol": {
      "type": "ERC20",
      "protocol_data": {
        "platform": "BNB",
        "contract_address": "0x788D2780992222360f674cc12C36478870b8E6ED"
      }
    }
  },
  {
    "coin": "tBCH",
    "name": "Bitcoin Cash Testnet",
    "fname": "Bitcoin Cash Testnet",
    "is_testnet": true,
    "pubtype": 111,
    "p2shtype": 196,
    "wiftype": 239,
    "txfee": 0,
    "estimate_fee_blocks": 2,
    "segwit": false,
    "fork_id": "0x40",
    "address_format": {
      "format": "cashaddress",
      "network": "bchtest"
    },
    "mm2": 1,
    "required_confirmations": 1,
    "avg_blocktime": 10,
    "protocol": {
      "type": "BCH",
      "protocol_data": {
        "slp_prefix": "slptest"
      }
    }
  },
  {
    "coin": "USBL",
    "name": "bitdollar",
    "fname": "Balanced Dollar",
    "confpath": "USERHOME/.bitdollar/bitdollar.conf",
    "rpcport": 35573,
    "pubtype": 65,
    "p2shtype": 66,
    "wiftype": 193,
    "txfee": 0,
    "mm2": 1,
    "required_confirmations": 2,
    "avg_blocktime": 2.5,
    "protocol": {
      "type": "UTXO"
    }
  },
  {
    "coin": "USDF",
    "fname": "Fake USD",
    "is_testnet": true,
    "protocol": {
      "type": "SLPTOKEN",
      "protocol_data": {
        "decimals": 4,
        "token_id": "bb309e48930671582bea508f9a1d9b491e49b69be3d6f372dc08da2ac6e90eb7",
        "platform": "tBCH",
        "required_confirmations": 1,
        "slp_prefix": "slptest"
      }
    },
    "mm2": 1
  },
  {
    "coin": "WHIVE",
    "name": "whive",
    "fname": "Whive",
    "rpcport": 1867,
    "pubtype": 73,
    "p2shtype": 10,
    "wiftype": 128,
    "txfee": 0,
    "dust": 1000,
    "segwit": true,
    "bech32_hrp": "wv",
    "mm2": 1,
    "required_confirmations": 1,
    "mature_confirmations": 100,
    "avg_blocktime": 10,
    "protocol": {
      "type": "UTXO"
    }
  },
  {
    "coin": "WHIVE-segwit",
    "name": "whive",
    "fname": "Whive",
    "rpcport": 1867,
    "pubtype": 73,
    "p2shtype": 10,
    "wiftype": 128,
    "txfee": 0,
    "dust": 1000,
    "segwit": true,
    "bech32_hrp": "wv",
    "address_format": {
      "format": "segwit"
    },
    "orderbook_ticker": "WHIVE",
    "mm2": 1,
    "required_confirmations": 1,
    "mature_confirmations": 100,
    "avg_blocktime": 10,
    "protocol": {
      "type": "UTXO"
    }
  },
  {
    "coin": "sTST",
    "fname": "sTST",
    "is_testnet": true,
    "protocol": {
      "type": "SLPTOKEN",
      "protocol_data": {
        "decimals": 4,
        "token_id": "037eb9fc8a5f0faed4e5c15c15e69cd9f5d8a87b5f11e0ba3dce17b562705d6c",
        "platform": "tBCH",
        "required_confirmations": 1,
        "slp_prefix": "slptest"
      }
    },
    "mm2": 1
  },
  {
    "coin": "XEC",
    "name": "xec",
    "fname": "eCash",
    "rpcport": 8332,
    "pubtype": 0,
    "p2shtype": 5,
    "wiftype": 128,
    "txfee": 0,
    "estimate_fee_blocks": 2,
    "segwit": false,
    "fork_id": "0x40",
    "address_format": {
      "format": "cashaddress",
      "network": "ecash"
    },
    "mm2": 1,
    "decimals": 2,
    "required_confirmations": 1,
    "avg_blocktime": 10,
    "protocol": {
      "type": "UTXO"
    }
  },
  {
    "coin": "SIBM-BEP20",
    "name": "sibm_bep20",
    "fname": "SibMining",
    "rpcport": 80,
    "mm2": 1,
    "chain_id": 56,
    "avg_blocktime": 0.05,
    "required_confirmations": 3,
    "protocol": {
      "type": "ERC20",
      "protocol_data": {
        "platform": "BNB",
        "contract_address": "0xee8EE60503fd0a735cC972A08E3a5B2026DDCe47"
      }
    }
  },
  {
    "coin": "GMS",
    "sign_message_prefix": "Komodo Signed Message:\n",
    "asset": "GMS",
    "fname": "GMSmining",
    "rpcport": 58911,
    "txversion": 4,
    "overwintered": 1,
    "mm2": 1,
    "required_confirmations": 5,
    "avg_blocktime": 1,
    "protocol": {
      "type": "UTXO"
    }
  },
  {
    "coin": "ZOMBIE",
    "asset": "ZOMBIE",
    "fname": "Zombie",
    "txversion": 4,
    "overwintered": 1,
    "avg_blocktime": 1,
    "mm2": 1,
    "protocol": {
      "type": "ZHTLC",
      "protocol_data": {
        "consensus_params": {
          "overwinter_activation_height": 0,
          "sapling_activation_height": 1,
          "blossom_activation_height": null,
          "heartwood_activation_height": null,
          "canopy_activation_height": null,
          "coin_type": 133,
          "hrp_sapling_extended_spending_key": "secret-extended-key-main",
          "hrp_sapling_extended_full_viewing_key": "zxviews",
          "hrp_sapling_payment_address": "zs",
          "b58_pubkey_address_prefix": [
            28,
            184
          ],
          "b58_script_address_prefix": [
            28,
            189
          ]
        }
      }
    },
    "required_confirmations": 3
  },
  {
    "coin": "ZINU-BEP20",
    "name": "zinu_bep20",
    "fname": "Zombie Inu",
    "rpcport": 80,
    "mm2": 1,
    "chain_id": 56,
    "avg_blocktime": 0.05,
    "required_confirmations": 3,
    "protocol": {
      "type": "ERC20",
      "protocol_data": {
        "platform": "BNB",
        "contract_address": "0x21F9B5b2626603e3F40bfc13d01AfB8c431D382F"
      }
    }
  },
  {
    "coin": "RUNES",
    "name": "runebase",
    "fname": "Runebase",
    "rpcport": 9432,
    "pubtype": 61,
    "p2shtype": 123,
    "wiftype": 216,
    "txfee": 5000000,
    "dust": 400000,
    "mature_confirmations": 120,
    "segwit": true,
    "bech32_hrp": "rc",
    "mm2": 1,
    "required_confirmations": 6,
    "avg_blocktime": 2,
    "protocol": {
      "type": "UTXO"
    }
  },
  {
    "coin": "ACTN",
    "asset": "ACTN",
    "fname": "Action Coin",
    "sign_message_prefix": "Komodo Signed Message:\n",
    "rpcport": 51677,
    "txversion": 4,
    "overwintered": 1,
    "txfee": 1000,
    "mm2": 1,
    "required_confirmations": 2,
    "requires_notarization": false,
    "avg_blocktime": 1,
    "protocol": {
      "type": "UTXO"
    }
  },
  {
    "coin": "ACTN-BEP20",
    "name": "actn_bep20",
    "fname": "Action Coin",
    "rpcport": 80,
    "mm2": 1,
    "chain_id": 56,
    "avg_blocktime": 0.05,
    "required_confirmations": 3,
    "protocol": {
      "type": "ERC20",
      "protocol_data": {
        "platform": "BNB",
        "contract_address": "0xD7380b10bF3886B34Ab3422DEa42E408850375CA"
      }
    }
  }
]<|MERGE_RESOLUTION|>--- conflicted
+++ resolved
@@ -1278,23 +1278,6 @@
     "mm2": 1
   },
   {
-<<<<<<< HEAD
-=======
-    "coin": "JOY-SLP",
-    "fname": "Joystick.club",
-    "protocol": {
-      "type": "SLPTOKEN",
-      "protocol_data": {
-        "decimals": 0,
-        "token_id": "2624df798d76986231c7acb0f6923f537223da44ba6e25171186ab4056a58b64",
-        "platform": "BCH",
-        "required_confirmations": 1,
-        "slp_prefix": "simpleledger"
-      }
-    },
-    "mm2": 1
-  },
-  {
     "coin": "JOY-PLG20",
     "name": "joy_plg20",
     "fname": "Joystick.club",
@@ -1313,7 +1296,6 @@
     }
   },
   {
->>>>>>> f82a3025
     "coin": "MAZE-SLP",
     "fname": "Maze",
     "protocol": {
