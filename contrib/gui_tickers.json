--- conflicted
+++ resolved
@@ -6,20 +6,13 @@
                                     "MUE",    "MSHARK", "NAV",   "NINJA",  "NMC",    "OOT",   "PANGEA",   "PGT",   "PTX",
                                     "QTUM",   "REVS",   "RFOX",  "RICK",   "RVN",    "SMART", "SUPERNET", "THC",   "UFO",
                                     "VRSC",   "VTC",    "WLC",   "XBC",    "XZC",    "ZEC",   "ZER",      "ZILLA", 
-<<<<<<< HEAD
                                     "ETH",    "WCN",    "CIPHS"]
-=======
-                                    "ETH","WCN"]
->>>>>>> 80a6d3d5
                     },
 
     "adex-mob"  :   { "full-list" : ["KMD",   "BTC", "AXE",  "BCH",  "DASH", "DGB", "DOGE", "ECA", "FJC", "FTC", "LTC",   "NAV",  "QTUM", "RVN", "VRSC", "ZEC",  "XZC", "ZER",  
                                      "ZILLA", "DEX", "HUSH", "LABS", "KOIN", "MCL", "RFOX", "SUPERNET", "OOT", "MORTY", "RICK",
-<<<<<<< HEAD
                                      "ETH",   "WCN", "CIPHS"],
-=======
-                                     "ETH","WCN"],
->>>>>>> 80a6d3d5
+
 
                            "UTXO":  ["KMD", "BTC", "AXE", "BCH", "DASH", "DGB", "DOGE", "ECA", "FJC", "FTC", "LTC", "NAV", "QTUM", "RVN", "VRSC", "ZEC", "XZC", "ZER","WCN"],
                            "SMART": ["ZILLA", "DEX", "HUSH", "LABS", "KOIN", "MCL", "RFOX", "SUPERNET", "OOT", "MORTY", "RICK"],
@@ -29,11 +22,8 @@
 
     "adex-pro" :    { "full-list":["KMD", "BTC", "NAV",  "BCH", "QTUM", "ZEC", "LTC", "DASH", "XZC", "DGB", "CHIPS", "ECA",  "DOGE", "RVN", "FJC",
                                    "ILN", "MCL", "REVS", "SUPERNET", "BOTS", "CRYPTO", "VRSC", "HUSH", "PANGEA", "BET", "DEX",   "LABS", "MGW",  "JUMBLR", "MORTY", "RICK",   
-<<<<<<< HEAD
                                    "ETH", "WCN", "CIPHS"],
-=======
-                                   "ETH","WCN"],
->>>>>>> 80a6d3d5
+
 
                          "UTXO":  ["KMD", "BTC", "NAV","BCH", "QTUM", "ZEC", "LTC", "DASH", "XZC", "DGB", "CHIPS", "ECA", "DOGE", "RVN", "FJC","WCN"],
                          "SMART": ["ILN","MCL", "REVS", "SUPERNET", "BOTS", "CRYPTO", "VRSC", "HUSH", "PANGEA", "BET", "DEX", "LABS", "MGW", "JUMBLR", "MORTY", "RICK"],
